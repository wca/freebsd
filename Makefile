# $FreeBSD$
<<<<<<< HEAD
=======
#
# The user-driven targets are:
#
# universe            - *Really* build *everything* (buildworld and
#                       all kernels on all architectures).
# tinderbox           - Same as universe, but presents a list of failed build
#                       targets and exits with an error if there were any.
# buildworld          - Rebuild *everything*, including glue to help do
#                       upgrades.
# installworld        - Install everything built by "buildworld".
# world               - buildworld + installworld, no kernel.
# buildkernel         - Rebuild the kernel and the kernel-modules.
# installkernel       - Install the kernel and the kernel-modules.
# installkernel.debug
# reinstallkernel     - Reinstall the kernel and the kernel-modules.
# reinstallkernel.debug
# kernel              - buildkernel + installkernel.
# kernel-toolchain    - Builds the subset of world necessary to build a kernel
# kernel-toolchains   - Build kernel-toolchain for all universe targets.
# doxygen             - Build API documentation of the kernel, needs doxygen.
# update              - Convenient way to update your source tree(s).
# check-old           - List obsolete directories/files/libraries.
# check-old-dirs      - List obsolete directories.
# check-old-files     - List obsolete files.
# check-old-libs      - List obsolete libraries.
# delete-old          - Delete obsolete directories/files.
# delete-old-dirs     - Delete obsolete directories.
# delete-old-files    - Delete obsolete files.
# delete-old-libs     - Delete obsolete libraries.
# targets             - Print a list of supported TARGET/TARGET_ARCH pairs
#                       for world and kernel targets.
# toolchains          - Build a toolchain for all world and kernel targets.
# xdev                - xdev-build + xdev-install for the architecture
#                       specified with XDEV and XDEV_ARCH.
# xdev-build          - Build cross-development tools.
# xdev-install        - Install cross-development tools.
# xdev-links          - Create traditional links in /usr/bin for cc, etc
# native-xtools       - Create host binaries that produce target objects
#                       for use in qemu user-mode jails.
# 
# "quick" way to test all kernel builds:
# 	_jflag=`sysctl -n hw.ncpu`
# 	_jflag=$(($_jflag * 2))
# 	[ $_jflag -gt 12 ] && _jflag=12
# 	make universe -DMAKE_JUST_KERNELS JFLAG=-j${_jflag}
#
# This makefile is simple by design. The FreeBSD make automatically reads
# the /usr/share/mk/sys.mk unless the -m argument is specified on the
# command line. By keeping this makefile simple, it doesn't matter too
# much how different the installed mk files are from those in the source
# tree. This makefile executes a child make process, forcing it to use
# the mk files from the source tree which are supposed to DTRT.
#
# Most of the user-driven targets (as listed above) are implemented in
# Makefile.inc1.  The exceptions are universe, tinderbox and targets.
#
# If you want to build your system from source be sure that /usr/obj has
# at least 1GB of diskspace available.  A complete 'universe' build requires
# about 15GB of space.
#
# For individuals wanting to build from the sources currently on their
# system, the simple instructions are:
#
# 1.  `cd /usr/src'  (or to the directory containing your source tree).
# 2.  Define `HISTORICAL_MAKE_WORLD' variable (see README).
# 3.  `make world'
#
# For individuals wanting to upgrade their sources (even if only a
# delta of a few days):
#
#  1.  `cd /usr/src'       (or to the directory containing your source tree).
#  2.  `make buildworld'
#  3.  `make buildkernel KERNCONF=YOUR_KERNEL_HERE'     (default is GENERIC).
#  4.  `make installkernel KERNCONF=YOUR_KERNEL_HERE'   (default is GENERIC).
#       [steps 3. & 4. can be combined by using the "kernel" target]
#  5.  `reboot'        (in single user mode: boot -s from the loader prompt).
#  6.  `mergemaster -p'
#  7.  `make installworld'
#  8.  `mergemaster'		(you may wish to use -i, along with -U or -F).
#  9.  `make delete-old'
# 10.  `reboot'
# 11.  `make delete-old-libs' (in case no 3rd party program uses them anymore)
#
# See src/UPDATING `COMMON ITEMS' for more complete information.
#
# If TARGET=machine (e.g. powerpc, sparc64, ...) is specified you can
# cross build world for other machine types using the buildworld target,
# and once the world is built you can cross build a kernel using the
# buildkernel target.
#
# Define the user-driven targets. These are listed here in alphabetical
# order, but that's not important.
#
# Targets that begin with underscore are internal targets intended for
# developer convenience only.  They are intentionally not documented and
# completely subject to change without notice.
#
# For more information, see the build(7) manual page.
#

# This is included so CC is set to ccache for -V, and COMPILER_TYPE/VERSION
# can be cached for sub-makes.
.include <bsd.compiler.mk>

# Note: we use this awkward construct to be compatible with FreeBSD's
# old make used in 10.0 and 9.2 and earlier.
.if defined(MK_DIRDEPS_BUILD) && ${MK_DIRDEPS_BUILD} == "yes" && !make(showconfig)
# targets/Makefile plays the role of top-level
.include "targets/Makefile"
.else

TGTS=	all all-man buildenv buildenvvars buildkernel buildworld \
	check-old check-old-dirs check-old-files check-old-libs \
	checkdpadd clean cleandepend cleandir cleanworld \
	delete-old delete-old-dirs delete-old-files delete-old-libs \
	depend distribute distributekernel distributekernel.debug \
	distributeworld distrib-dirs distribution doxygen \
	everything hier hierarchy install installcheck installkernel \
	installkernel.debug packagekernel packageworld \
	reinstallkernel reinstallkernel.debug \
	installworld kernel-toolchain libraries lint maninstall \
	obj objlink regress rerelease showconfig tags toolchain update \
	_worldtmp _legacy _bootstrap-tools _cleanobj _obj \
	_build-tools _cross-tools _includes _libraries _depend \
	build32 builddtb distribute32 install32 xdev xdev-build xdev-install \
	xdev-links native-xtools installconfig \

TGTS+=	${SUBDIR_TARGETS}

BITGTS=	files includes
BITGTS:=${BITGTS} ${BITGTS:S/^/build/} ${BITGTS:S/^/install/}
TGTS+=	${BITGTS}

.ORDER: buildworld installworld
.ORDER: buildworld distributeworld
.ORDER: buildworld buildkernel
.ORDER: buildkernel installkernel
.ORDER: buildkernel installkernel.debug
.ORDER: buildkernel reinstallkernel
.ORDER: buildkernel reinstallkernel.debug

PATH=	/sbin:/bin:/usr/sbin:/usr/bin
MAKEOBJDIRPREFIX?=	/usr/obj
_MAKEOBJDIRPREFIX!= /usr/bin/env -i PATH=${PATH} ${MAKE} \
    ${.MAKEFLAGS:MMAKEOBJDIRPREFIX=*} __MAKE_CONF=${__MAKE_CONF} \
    -f /dev/null -V MAKEOBJDIRPREFIX dummy
.if !empty(_MAKEOBJDIRPREFIX)
.error MAKEOBJDIRPREFIX can only be set in environment, not as a global\
	(in make.conf(5)) or command-line variable.
.endif
>>>>>>> 4322426d

# Directories to include in cscope name file and TAGS.
CSCOPEDIRS=	boot bsm cam cddl compat conf contrib crypto ddb dev fs gdb \
		geom gnu isa kern libkern modules net net80211 \
		netgraph netinet netinet6 netipsec netnatm netpfil \
		netsmb nfs nfsclient nfsserver nlm ofed opencrypto \
		rpc security sys ufs vm xdr xen ${CSCOPE_ARCHDIR}
.if !defined(CSCOPE_ARCHDIR)
.if defined(ALL_ARCH)
CSCOPE_ARCHDIR = amd64 arm i386 mips pc98 powerpc sparc64 x86
.else
CSCOPE_ARCHDIR = ${MACHINE} 
.if ${MACHINE} != ${MACHINE_CPUARCH}
CSCOPE_ARCHDIR += ${MACHINE_CPUARCH}
.endif
<<<<<<< HEAD
.if ${MACHINE_CPUARCH} == "i386" || ${MACHINE_CPUARCH} == "amd64"
CSCOPE_ARCHDIR += x86
=======
.if exists(${MYMAKE})
SUB_MAKE:= ${MYMAKE} -m ${.CURDIR}/share/mk
.elif ${WANT_MAKE} != ${HAVE_MAKE}
# It may not exist yet but we may cause it to.
# In the case of fmake, upgrade_checks may cause a newer version to be built.
SUB_MAKE= `test -x ${MYMAKE} && echo ${MYMAKE} || echo ${MAKE}` \
	-m ${.CURDIR}/share/mk
.else
SUB_MAKE= ${MAKE} -m ${.CURDIR}/share/mk
.endif

_MAKE=	PATH=${PATH} ${SUB_MAKE} -f Makefile.inc1 TARGET=${_TARGET} TARGET_ARCH=${_TARGET_ARCH}

# Guess machine architecture from machine type, and vice versa.
.if !defined(TARGET_ARCH) && defined(TARGET)
_TARGET_ARCH=	${TARGET:S/pc98/i386/:S/arm64/aarch64/}
.elif !defined(TARGET) && defined(TARGET_ARCH) && \
    ${TARGET_ARCH} != ${MACHINE_ARCH}
_TARGET=		${TARGET_ARCH:C/mips(n32|64)?(el)?/mips/:C/arm(v6)?(eb|hf)?/arm/:C/aarch64/arm64/:C/powerpc64/powerpc/}
.endif
.if defined(TARGET) && !defined(_TARGET)
_TARGET=${TARGET}
.endif
.if defined(TARGET_ARCH) && !defined(_TARGET_ARCH)
_TARGET_ARCH=${TARGET_ARCH}
>>>>>>> 4322426d
.endif
.endif
<<<<<<< HEAD
.endif

HTAGSFLAGS+= -at `awk -F= '/^RELEASE *=/{release=$2}; END {print "FreeBSD", release, "kernel"}' < conf/newvers.sh`
=======
.if defined(XDEV_ARCH)
_TARGET_ARCH=	${XDEV_ARCH}
.endif
# Otherwise, default to current machine type and architecture.
_TARGET?=	${MACHINE}
_TARGET_ARCH?=	${MACHINE_ARCH}

#
# Make sure we have an up-to-date make(1). Only world and buildworld
# should do this as those are the initial targets used for upgrades.
# The user can define ALWAYS_CHECK_MAKE to have this check performed
# for all targets.
#
.if defined(ALWAYS_CHECK_MAKE)
${TGTS}: upgrade_checks
.else
buildworld: upgrade_checks
.endif

#
# Handle the user-driven targets, using the source relative mk files.
#

tinderbox toolchains kernel-toolchains: .MAKE
${TGTS}: .PHONY .MAKE
	${_+_}@cd ${.CURDIR}; ${_MAKE} ${.TARGET}
>>>>>>> 4322426d

# You need the devel/cscope port for this.
cscope: cscope.out
cscope.out: ${.CURDIR}/cscope.files
	cd ${.CURDIR}; cscope -k -buq -p4 -v

<<<<<<< HEAD
${.CURDIR}/cscope.files: .PHONY
	cd ${.CURDIR}; \
		find ${CSCOPEDIRS} -name "*.[chSsly]" -a -type f > ${.TARGET}
=======
_guard: .PHONY
	@echo
	@echo "Explicit target required.  Likely \"${SUBDIR_OVERRIDE:Dall:Ubuildworld}\" is wanted.  See build(7)."
	@echo
	@false
>>>>>>> 4322426d

cscope-clean:
	rm -f cscope.files cscope.out cscope.in.out cscope.po.out

#
# Installs SCM hooks to update the cscope database every time the source tree
# is updated.
# cscope understands incremental updates, so it's considerably faster when only
# a few files have changed.
#
HG_DIR=${.CURDIR}/../.hg
HG_HOOK=if [ \$$HG_ERROR -eq 0 ]; then cd sys && make -m ../share/mk cscope; fi
cscope-hook:
	@if [ -d ${HG_DIR} ]; then 					\
		if [ "`grep hooks ${HG_DIR}/hgrc`" = "" ]; then		\
			echo "[hooks]" >> ${HG_DIR}/hgrc;		\
			echo "update = ${HG_HOOK}" >> ${HG_DIR}/hgrc;	\
			echo "Hook installed in ${HG_DIR}/hgrc";	\
		else 							\
			echo "Mercurial update hook already exists.";	\
		fi;							\
	fi

# You need the devel/global and one of editor/emacs* ports for that.
TAGS ${.CURDIR}/TAGS: ${.CURDIR}/cscope.files
	rm -f ${.CURDIR}/TAGS
	cd ${.CURDIR}; xargs etags -a < ${.CURDIR}/cscope.files

# You need the textproc/glimpse ports for this.
glimpse:
.if !exists(${.CURDIR}/.glimpse_exclude)
	echo .svn > ${.CURDIR}/.glimpse_exclude
	echo /compile/ >> ${.CURDIR}/.glimpse_exclude
.endif
	cd ${.CURDIR}; glimpseindex -H . -B -f -o .

glimpse-clean:
	cd ${.CURDIR}; rm -f .glimpse_*

.if !(make(cscope) || make(cscope-clean) || make(cscope-hook) || make(TAGS) || \
    make(glimpse) || make(glimpse-clean))
.include <src.opts.mk>

<<<<<<< HEAD
# The boot loader
.if ${MK_BOOT} != "no"
SUBDIR=	boot
=======
#
# universe
#
# Attempt to rebuild *everything* for all supported architectures,
# with a reasonable chance of success, regardless of how old your
# existing system is.
#
.if make(universe) || make(universe_kernels) || make(tinderbox) || make(targets)
TARGETS?=amd64 arm arm64 i386 mips pc98 powerpc sparc64
_UNIVERSE_TARGETS=	${TARGETS}
TARGET_ARCHES_arm?=	arm armeb armv6 armv6hf
TARGET_ARCHES_arm64?=	aarch64
TARGET_ARCHES_mips?=	mipsel mips mips64el mips64 mipsn32
TARGET_ARCHES_powerpc?=	powerpc powerpc64
TARGET_ARCHES_pc98?=	i386
.for target in ${TARGETS}
TARGET_ARCHES_${target}?= ${target}
.endfor

# XXX Add arm64 to universe only if we have an external binutils installed.
# It does not build with the in-tree linker.
.if !exists(/usr/local/aarch64-freebsd/bin/ld) && empty(${TARGETS})
_UNIVERSE_TARGETS:= ${_UNIVERSE_TARGETS:Narm64}
universe: universe_arm64_skip
universe_epilogue: universe_arm64_skip
universe_arm64_skip: universe_prologue
	@echo ">> arm64 skipped - install aarch64-binutils port or package to build"
.endif

.if defined(UNIVERSE_TARGET)
MAKE_JUST_WORLDS=	YES
.else
UNIVERSE_TARGET?=	buildworld
>>>>>>> 4322426d
.endif

<<<<<<< HEAD
# Loadable kernel modules
=======
targets:	.PHONY
	@echo "Supported TARGET/TARGET_ARCH pairs for world and kernel targets"
.for target in ${TARGETS}
.for target_arch in ${TARGET_ARCHES_${target}}
	@echo "    ${target}/${target_arch}"
.endfor
.endfor
>>>>>>> 4322426d

.if defined(MODULES_WITH_WORLD)
SUBDIR+=modules
.endif

<<<<<<< HEAD
.include <bsd.subdir.mk>
.endif
=======
universe_prologue:  upgrade_checks
universe: universe_prologue
universe_prologue:
	@echo "--------------------------------------------------------------"
	@echo ">>> make universe started on ${STARTTIME}"
	@echo "--------------------------------------------------------------"
.if defined(DOING_TINDERBOX)
	@rm -f ${FAILFILE}
.endif
.for target in ${_UNIVERSE_TARGETS}
universe: universe_${target}
universe_epilogue: universe_${target}
universe_${target}: universe_${target}_prologue
universe_${target}_prologue: universe_prologue
	@echo ">> ${target} started on `LC_ALL=C date`"
universe_${target}_worlds:

.if !defined(MAKE_JUST_KERNELS)
universe_${target}_done: universe_${target}_worlds
.for target_arch in ${TARGET_ARCHES_${target}}
universe_${target}_worlds: universe_${target}_${target_arch}
universe_${target}_${target_arch}: universe_${target}_prologue .MAKE
	@echo ">> ${target}.${target_arch} ${UNIVERSE_TARGET} started on `LC_ALL=C date`"
	@(cd ${.CURDIR} && env __MAKE_CONF=/dev/null \
	    ${SUB_MAKE} ${JFLAG} ${UNIVERSE_TARGET} \
	    TARGET=${target} \
	    TARGET_ARCH=${target_arch} \
	    > _.${target}.${target_arch}.${UNIVERSE_TARGET} 2>&1 || \
	    (echo "${target}.${target_arch} ${UNIVERSE_TARGET} failed," \
	    "check _.${target}.${target_arch}.${UNIVERSE_TARGET} for details" | \
	    ${MAKEFAIL}))
	@echo ">> ${target}.${target_arch} ${UNIVERSE_TARGET} completed on `LC_ALL=C date`"
.endfor
.endif # !MAKE_JUST_KERNELS

.if !defined(MAKE_JUST_WORLDS)
universe_${target}_done: universe_${target}_kernels
universe_${target}_kernels: universe_${target}_worlds
universe_${target}_kernels: universe_${target}_prologue .MAKE
.if exists(${KERNSRCDIR}/${target}/conf/NOTES)
	@(cd ${KERNSRCDIR}/${target}/conf && env __MAKE_CONF=/dev/null \
	    ${SUB_MAKE} LINT > ${.CURDIR}/_.${target}.makeLINT 2>&1 || \
	    (echo "${target} 'make LINT' failed," \
	    "check _.${target}.makeLINT for details"| ${MAKEFAIL}))
.endif
	@cd ${.CURDIR} && ${SUB_MAKE} ${.MAKEFLAGS} TARGET=${target} \
	    universe_kernels
.endif # !MAKE_JUST_WORLDS

# Tell the user the worlds and kernels have completed
universe_${target}: universe_${target}_done
universe_${target}_done:
	@echo ">> ${target} completed on `LC_ALL=C date`"
.endfor
universe_kernels: universe_kernconfs
.if !defined(TARGET)
TARGET!=	uname -m
.endif
.if defined(MAKE_ALL_KERNELS)
_THINNER=cat
.else
_THINNER=xargs grep -L "^.NO_UNIVERSE" || true
.endif
KERNCONFS!=	cd ${KERNSRCDIR}/${TARGET}/conf && \
		find [A-Z0-9]*[A-Z0-9] -type f -maxdepth 0 \
		! -name DEFAULTS ! -name NOTES | \
		${_THINNER}
universe_kernconfs:
.for kernel in ${KERNCONFS}
TARGET_ARCH_${kernel}!=	cd ${KERNSRCDIR}/${TARGET}/conf && \
	config -m ${KERNSRCDIR}/${TARGET}/conf/${kernel} 2> /dev/null | \
	grep -v WARNING: | cut -f 2
.if empty(TARGET_ARCH_${kernel})
.error "Target architecture for ${TARGET}/conf/${kernel} unknown.  config(8) likely too old."
.endif
universe_kernconfs: universe_kernconf_${TARGET}_${kernel}
universe_kernconf_${TARGET}_${kernel}: .MAKE
	@(cd ${.CURDIR} && env __MAKE_CONF=/dev/null \
	    ${SUB_MAKE} ${JFLAG} buildkernel \
	    TARGET=${TARGET} \
	    TARGET_ARCH=${TARGET_ARCH_${kernel}} \
	    KERNCONF=${kernel} \
	    > _.${TARGET}.${kernel} 2>&1 || \
	    (echo "${TARGET} ${kernel} kernel failed," \
	    "check _.${TARGET}.${kernel} for details"| ${MAKEFAIL}))
.endfor
universe: universe_epilogue
universe_epilogue:
	@echo "--------------------------------------------------------------"
	@echo ">>> make universe completed on `LC_ALL=C date`"
	@echo "                      (started ${STARTTIME})"
	@echo "--------------------------------------------------------------"
.if defined(DOING_TINDERBOX)
	@if [ -e ${FAILFILE} ] ; then \
		echo "Tinderbox failed:" ;\
		cat ${FAILFILE} ;\
		exit 1 ;\
	fi
.endif
.endif

buildLINT:
	${MAKE} -C ${.CURDIR}/sys/${_TARGET}/conf LINT

.if defined(.PARSEDIR)
# This makefile does not run in meta mode
.MAKE.MODE= normal
# Normally the things we run from here don't either.
# Using -DWITH_META_MODE
# we can buildworld with meta files created which are useful 
# for debugging, but without any of the rest of a meta mode build.
MK_DIRDEPS_BUILD= no
MK_STAGING= no
# tell meta.autodep.mk to not even think about updating anything.
UPDATE_DEPENDFILE= NO
.if !make(showconfig)
.export MK_DIRDEPS_BUILD MK_STAGING UPDATE_DEPENDFILE
.endif

.if make(universe)
# we do not want a failure of one branch abort all.
MAKE_JOB_ERROR_TOKEN= no
.export MAKE_JOB_ERROR_TOKEN
.endif
.endif # bmake

.endif				# DIRDEPS_BUILD
>>>>>>> 4322426d
<|MERGE_RESOLUTION|>--- conflicted
+++ resolved
@@ -1,157 +1,4 @@
 # $FreeBSD$
-<<<<<<< HEAD
-=======
-#
-# The user-driven targets are:
-#
-# universe            - *Really* build *everything* (buildworld and
-#                       all kernels on all architectures).
-# tinderbox           - Same as universe, but presents a list of failed build
-#                       targets and exits with an error if there were any.
-# buildworld          - Rebuild *everything*, including glue to help do
-#                       upgrades.
-# installworld        - Install everything built by "buildworld".
-# world               - buildworld + installworld, no kernel.
-# buildkernel         - Rebuild the kernel and the kernel-modules.
-# installkernel       - Install the kernel and the kernel-modules.
-# installkernel.debug
-# reinstallkernel     - Reinstall the kernel and the kernel-modules.
-# reinstallkernel.debug
-# kernel              - buildkernel + installkernel.
-# kernel-toolchain    - Builds the subset of world necessary to build a kernel
-# kernel-toolchains   - Build kernel-toolchain for all universe targets.
-# doxygen             - Build API documentation of the kernel, needs doxygen.
-# update              - Convenient way to update your source tree(s).
-# check-old           - List obsolete directories/files/libraries.
-# check-old-dirs      - List obsolete directories.
-# check-old-files     - List obsolete files.
-# check-old-libs      - List obsolete libraries.
-# delete-old          - Delete obsolete directories/files.
-# delete-old-dirs     - Delete obsolete directories.
-# delete-old-files    - Delete obsolete files.
-# delete-old-libs     - Delete obsolete libraries.
-# targets             - Print a list of supported TARGET/TARGET_ARCH pairs
-#                       for world and kernel targets.
-# toolchains          - Build a toolchain for all world and kernel targets.
-# xdev                - xdev-build + xdev-install for the architecture
-#                       specified with XDEV and XDEV_ARCH.
-# xdev-build          - Build cross-development tools.
-# xdev-install        - Install cross-development tools.
-# xdev-links          - Create traditional links in /usr/bin for cc, etc
-# native-xtools       - Create host binaries that produce target objects
-#                       for use in qemu user-mode jails.
-# 
-# "quick" way to test all kernel builds:
-# 	_jflag=`sysctl -n hw.ncpu`
-# 	_jflag=$(($_jflag * 2))
-# 	[ $_jflag -gt 12 ] && _jflag=12
-# 	make universe -DMAKE_JUST_KERNELS JFLAG=-j${_jflag}
-#
-# This makefile is simple by design. The FreeBSD make automatically reads
-# the /usr/share/mk/sys.mk unless the -m argument is specified on the
-# command line. By keeping this makefile simple, it doesn't matter too
-# much how different the installed mk files are from those in the source
-# tree. This makefile executes a child make process, forcing it to use
-# the mk files from the source tree which are supposed to DTRT.
-#
-# Most of the user-driven targets (as listed above) are implemented in
-# Makefile.inc1.  The exceptions are universe, tinderbox and targets.
-#
-# If you want to build your system from source be sure that /usr/obj has
-# at least 1GB of diskspace available.  A complete 'universe' build requires
-# about 15GB of space.
-#
-# For individuals wanting to build from the sources currently on their
-# system, the simple instructions are:
-#
-# 1.  `cd /usr/src'  (or to the directory containing your source tree).
-# 2.  Define `HISTORICAL_MAKE_WORLD' variable (see README).
-# 3.  `make world'
-#
-# For individuals wanting to upgrade their sources (even if only a
-# delta of a few days):
-#
-#  1.  `cd /usr/src'       (or to the directory containing your source tree).
-#  2.  `make buildworld'
-#  3.  `make buildkernel KERNCONF=YOUR_KERNEL_HERE'     (default is GENERIC).
-#  4.  `make installkernel KERNCONF=YOUR_KERNEL_HERE'   (default is GENERIC).
-#       [steps 3. & 4. can be combined by using the "kernel" target]
-#  5.  `reboot'        (in single user mode: boot -s from the loader prompt).
-#  6.  `mergemaster -p'
-#  7.  `make installworld'
-#  8.  `mergemaster'		(you may wish to use -i, along with -U or -F).
-#  9.  `make delete-old'
-# 10.  `reboot'
-# 11.  `make delete-old-libs' (in case no 3rd party program uses them anymore)
-#
-# See src/UPDATING `COMMON ITEMS' for more complete information.
-#
-# If TARGET=machine (e.g. powerpc, sparc64, ...) is specified you can
-# cross build world for other machine types using the buildworld target,
-# and once the world is built you can cross build a kernel using the
-# buildkernel target.
-#
-# Define the user-driven targets. These are listed here in alphabetical
-# order, but that's not important.
-#
-# Targets that begin with underscore are internal targets intended for
-# developer convenience only.  They are intentionally not documented and
-# completely subject to change without notice.
-#
-# For more information, see the build(7) manual page.
-#
-
-# This is included so CC is set to ccache for -V, and COMPILER_TYPE/VERSION
-# can be cached for sub-makes.
-.include <bsd.compiler.mk>
-
-# Note: we use this awkward construct to be compatible with FreeBSD's
-# old make used in 10.0 and 9.2 and earlier.
-.if defined(MK_DIRDEPS_BUILD) && ${MK_DIRDEPS_BUILD} == "yes" && !make(showconfig)
-# targets/Makefile plays the role of top-level
-.include "targets/Makefile"
-.else
-
-TGTS=	all all-man buildenv buildenvvars buildkernel buildworld \
-	check-old check-old-dirs check-old-files check-old-libs \
-	checkdpadd clean cleandepend cleandir cleanworld \
-	delete-old delete-old-dirs delete-old-files delete-old-libs \
-	depend distribute distributekernel distributekernel.debug \
-	distributeworld distrib-dirs distribution doxygen \
-	everything hier hierarchy install installcheck installkernel \
-	installkernel.debug packagekernel packageworld \
-	reinstallkernel reinstallkernel.debug \
-	installworld kernel-toolchain libraries lint maninstall \
-	obj objlink regress rerelease showconfig tags toolchain update \
-	_worldtmp _legacy _bootstrap-tools _cleanobj _obj \
-	_build-tools _cross-tools _includes _libraries _depend \
-	build32 builddtb distribute32 install32 xdev xdev-build xdev-install \
-	xdev-links native-xtools installconfig \
-
-TGTS+=	${SUBDIR_TARGETS}
-
-BITGTS=	files includes
-BITGTS:=${BITGTS} ${BITGTS:S/^/build/} ${BITGTS:S/^/install/}
-TGTS+=	${BITGTS}
-
-.ORDER: buildworld installworld
-.ORDER: buildworld distributeworld
-.ORDER: buildworld buildkernel
-.ORDER: buildkernel installkernel
-.ORDER: buildkernel installkernel.debug
-.ORDER: buildkernel reinstallkernel
-.ORDER: buildkernel reinstallkernel.debug
-
-PATH=	/sbin:/bin:/usr/sbin:/usr/bin
-MAKEOBJDIRPREFIX?=	/usr/obj
-_MAKEOBJDIRPREFIX!= /usr/bin/env -i PATH=${PATH} ${MAKE} \
-    ${.MAKEFLAGS:MMAKEOBJDIRPREFIX=*} __MAKE_CONF=${__MAKE_CONF} \
-    -f /dev/null -V MAKEOBJDIRPREFIX dummy
-.if !empty(_MAKEOBJDIRPREFIX)
-.error MAKEOBJDIRPREFIX can only be set in environment, not as a global\
-	(in make.conf(5)) or command-line variable.
-.endif
->>>>>>> 4322426d
 
 # Directories to include in cscope name file and TAGS.
 CSCOPEDIRS=	boot bsm cam cddl compat conf contrib crypto ddb dev fs gdb \
@@ -161,93 +8,28 @@
 		rpc security sys ufs vm xdr xen ${CSCOPE_ARCHDIR}
 .if !defined(CSCOPE_ARCHDIR)
 .if defined(ALL_ARCH)
-CSCOPE_ARCHDIR = amd64 arm i386 mips pc98 powerpc sparc64 x86
+CSCOPE_ARCHDIR = amd64 arm arm64 i386 mips pc98 powerpc sparc64 x86
 .else
-CSCOPE_ARCHDIR = ${MACHINE} 
+CSCOPE_ARCHDIR = ${MACHINE}
 .if ${MACHINE} != ${MACHINE_CPUARCH}
 CSCOPE_ARCHDIR += ${MACHINE_CPUARCH}
 .endif
-<<<<<<< HEAD
 .if ${MACHINE_CPUARCH} == "i386" || ${MACHINE_CPUARCH} == "amd64"
 CSCOPE_ARCHDIR += x86
-=======
-.if exists(${MYMAKE})
-SUB_MAKE:= ${MYMAKE} -m ${.CURDIR}/share/mk
-.elif ${WANT_MAKE} != ${HAVE_MAKE}
-# It may not exist yet but we may cause it to.
-# In the case of fmake, upgrade_checks may cause a newer version to be built.
-SUB_MAKE= `test -x ${MYMAKE} && echo ${MYMAKE} || echo ${MAKE}` \
-	-m ${.CURDIR}/share/mk
-.else
-SUB_MAKE= ${MAKE} -m ${.CURDIR}/share/mk
-.endif
-
-_MAKE=	PATH=${PATH} ${SUB_MAKE} -f Makefile.inc1 TARGET=${_TARGET} TARGET_ARCH=${_TARGET_ARCH}
-
-# Guess machine architecture from machine type, and vice versa.
-.if !defined(TARGET_ARCH) && defined(TARGET)
-_TARGET_ARCH=	${TARGET:S/pc98/i386/:S/arm64/aarch64/}
-.elif !defined(TARGET) && defined(TARGET_ARCH) && \
-    ${TARGET_ARCH} != ${MACHINE_ARCH}
-_TARGET=		${TARGET_ARCH:C/mips(n32|64)?(el)?/mips/:C/arm(v6)?(eb|hf)?/arm/:C/aarch64/arm64/:C/powerpc64/powerpc/}
-.endif
-.if defined(TARGET) && !defined(_TARGET)
-_TARGET=${TARGET}
-.endif
-.if defined(TARGET_ARCH) && !defined(_TARGET_ARCH)
-_TARGET_ARCH=${TARGET_ARCH}
->>>>>>> 4322426d
 .endif
 .endif
-<<<<<<< HEAD
 .endif
 
 HTAGSFLAGS+= -at `awk -F= '/^RELEASE *=/{release=$2}; END {print "FreeBSD", release, "kernel"}' < conf/newvers.sh`
-=======
-.if defined(XDEV_ARCH)
-_TARGET_ARCH=	${XDEV_ARCH}
-.endif
-# Otherwise, default to current machine type and architecture.
-_TARGET?=	${MACHINE}
-_TARGET_ARCH?=	${MACHINE_ARCH}
-
-#
-# Make sure we have an up-to-date make(1). Only world and buildworld
-# should do this as those are the initial targets used for upgrades.
-# The user can define ALWAYS_CHECK_MAKE to have this check performed
-# for all targets.
-#
-.if defined(ALWAYS_CHECK_MAKE)
-${TGTS}: upgrade_checks
-.else
-buildworld: upgrade_checks
-.endif
-
-#
-# Handle the user-driven targets, using the source relative mk files.
-#
-
-tinderbox toolchains kernel-toolchains: .MAKE
-${TGTS}: .PHONY .MAKE
-	${_+_}@cd ${.CURDIR}; ${_MAKE} ${.TARGET}
->>>>>>> 4322426d
 
 # You need the devel/cscope port for this.
 cscope: cscope.out
 cscope.out: ${.CURDIR}/cscope.files
 	cd ${.CURDIR}; cscope -k -buq -p4 -v
 
-<<<<<<< HEAD
 ${.CURDIR}/cscope.files: .PHONY
 	cd ${.CURDIR}; \
 		find ${CSCOPEDIRS} -name "*.[chSsly]" -a -type f > ${.TARGET}
-=======
-_guard: .PHONY
-	@echo
-	@echo "Explicit target required.  Likely \"${SUBDIR_OVERRIDE:Dall:Ubuildworld}\" is wanted.  See build(7)."
-	@echo
-	@false
->>>>>>> 4322426d
 
 cscope-clean:
 	rm -f cscope.files cscope.out cscope.in.out cscope.po.out
@@ -291,192 +73,16 @@
     make(glimpse) || make(glimpse-clean))
 .include <src.opts.mk>
 
-<<<<<<< HEAD
 # The boot loader
 .if ${MK_BOOT} != "no"
 SUBDIR=	boot
-=======
-#
-# universe
-#
-# Attempt to rebuild *everything* for all supported architectures,
-# with a reasonable chance of success, regardless of how old your
-# existing system is.
-#
-.if make(universe) || make(universe_kernels) || make(tinderbox) || make(targets)
-TARGETS?=amd64 arm arm64 i386 mips pc98 powerpc sparc64
-_UNIVERSE_TARGETS=	${TARGETS}
-TARGET_ARCHES_arm?=	arm armeb armv6 armv6hf
-TARGET_ARCHES_arm64?=	aarch64
-TARGET_ARCHES_mips?=	mipsel mips mips64el mips64 mipsn32
-TARGET_ARCHES_powerpc?=	powerpc powerpc64
-TARGET_ARCHES_pc98?=	i386
-.for target in ${TARGETS}
-TARGET_ARCHES_${target}?= ${target}
-.endfor
-
-# XXX Add arm64 to universe only if we have an external binutils installed.
-# It does not build with the in-tree linker.
-.if !exists(/usr/local/aarch64-freebsd/bin/ld) && empty(${TARGETS})
-_UNIVERSE_TARGETS:= ${_UNIVERSE_TARGETS:Narm64}
-universe: universe_arm64_skip
-universe_epilogue: universe_arm64_skip
-universe_arm64_skip: universe_prologue
-	@echo ">> arm64 skipped - install aarch64-binutils port or package to build"
 .endif
 
-.if defined(UNIVERSE_TARGET)
-MAKE_JUST_WORLDS=	YES
-.else
-UNIVERSE_TARGET?=	buildworld
->>>>>>> 4322426d
-.endif
-
-<<<<<<< HEAD
 # Loadable kernel modules
-=======
-targets:	.PHONY
-	@echo "Supported TARGET/TARGET_ARCH pairs for world and kernel targets"
-.for target in ${TARGETS}
-.for target_arch in ${TARGET_ARCHES_${target}}
-	@echo "    ${target}/${target_arch}"
-.endfor
-.endfor
->>>>>>> 4322426d
 
 .if defined(MODULES_WITH_WORLD)
 SUBDIR+=modules
 .endif
 
-<<<<<<< HEAD
 .include <bsd.subdir.mk>
-.endif
-=======
-universe_prologue:  upgrade_checks
-universe: universe_prologue
-universe_prologue:
-	@echo "--------------------------------------------------------------"
-	@echo ">>> make universe started on ${STARTTIME}"
-	@echo "--------------------------------------------------------------"
-.if defined(DOING_TINDERBOX)
-	@rm -f ${FAILFILE}
-.endif
-.for target in ${_UNIVERSE_TARGETS}
-universe: universe_${target}
-universe_epilogue: universe_${target}
-universe_${target}: universe_${target}_prologue
-universe_${target}_prologue: universe_prologue
-	@echo ">> ${target} started on `LC_ALL=C date`"
-universe_${target}_worlds:
-
-.if !defined(MAKE_JUST_KERNELS)
-universe_${target}_done: universe_${target}_worlds
-.for target_arch in ${TARGET_ARCHES_${target}}
-universe_${target}_worlds: universe_${target}_${target_arch}
-universe_${target}_${target_arch}: universe_${target}_prologue .MAKE
-	@echo ">> ${target}.${target_arch} ${UNIVERSE_TARGET} started on `LC_ALL=C date`"
-	@(cd ${.CURDIR} && env __MAKE_CONF=/dev/null \
-	    ${SUB_MAKE} ${JFLAG} ${UNIVERSE_TARGET} \
-	    TARGET=${target} \
-	    TARGET_ARCH=${target_arch} \
-	    > _.${target}.${target_arch}.${UNIVERSE_TARGET} 2>&1 || \
-	    (echo "${target}.${target_arch} ${UNIVERSE_TARGET} failed," \
-	    "check _.${target}.${target_arch}.${UNIVERSE_TARGET} for details" | \
-	    ${MAKEFAIL}))
-	@echo ">> ${target}.${target_arch} ${UNIVERSE_TARGET} completed on `LC_ALL=C date`"
-.endfor
-.endif # !MAKE_JUST_KERNELS
-
-.if !defined(MAKE_JUST_WORLDS)
-universe_${target}_done: universe_${target}_kernels
-universe_${target}_kernels: universe_${target}_worlds
-universe_${target}_kernels: universe_${target}_prologue .MAKE
-.if exists(${KERNSRCDIR}/${target}/conf/NOTES)
-	@(cd ${KERNSRCDIR}/${target}/conf && env __MAKE_CONF=/dev/null \
-	    ${SUB_MAKE} LINT > ${.CURDIR}/_.${target}.makeLINT 2>&1 || \
-	    (echo "${target} 'make LINT' failed," \
-	    "check _.${target}.makeLINT for details"| ${MAKEFAIL}))
-.endif
-	@cd ${.CURDIR} && ${SUB_MAKE} ${.MAKEFLAGS} TARGET=${target} \
-	    universe_kernels
-.endif # !MAKE_JUST_WORLDS
-
-# Tell the user the worlds and kernels have completed
-universe_${target}: universe_${target}_done
-universe_${target}_done:
-	@echo ">> ${target} completed on `LC_ALL=C date`"
-.endfor
-universe_kernels: universe_kernconfs
-.if !defined(TARGET)
-TARGET!=	uname -m
-.endif
-.if defined(MAKE_ALL_KERNELS)
-_THINNER=cat
-.else
-_THINNER=xargs grep -L "^.NO_UNIVERSE" || true
-.endif
-KERNCONFS!=	cd ${KERNSRCDIR}/${TARGET}/conf && \
-		find [A-Z0-9]*[A-Z0-9] -type f -maxdepth 0 \
-		! -name DEFAULTS ! -name NOTES | \
-		${_THINNER}
-universe_kernconfs:
-.for kernel in ${KERNCONFS}
-TARGET_ARCH_${kernel}!=	cd ${KERNSRCDIR}/${TARGET}/conf && \
-	config -m ${KERNSRCDIR}/${TARGET}/conf/${kernel} 2> /dev/null | \
-	grep -v WARNING: | cut -f 2
-.if empty(TARGET_ARCH_${kernel})
-.error "Target architecture for ${TARGET}/conf/${kernel} unknown.  config(8) likely too old."
-.endif
-universe_kernconfs: universe_kernconf_${TARGET}_${kernel}
-universe_kernconf_${TARGET}_${kernel}: .MAKE
-	@(cd ${.CURDIR} && env __MAKE_CONF=/dev/null \
-	    ${SUB_MAKE} ${JFLAG} buildkernel \
-	    TARGET=${TARGET} \
-	    TARGET_ARCH=${TARGET_ARCH_${kernel}} \
-	    KERNCONF=${kernel} \
-	    > _.${TARGET}.${kernel} 2>&1 || \
-	    (echo "${TARGET} ${kernel} kernel failed," \
-	    "check _.${TARGET}.${kernel} for details"| ${MAKEFAIL}))
-.endfor
-universe: universe_epilogue
-universe_epilogue:
-	@echo "--------------------------------------------------------------"
-	@echo ">>> make universe completed on `LC_ALL=C date`"
-	@echo "                      (started ${STARTTIME})"
-	@echo "--------------------------------------------------------------"
-.if defined(DOING_TINDERBOX)
-	@if [ -e ${FAILFILE} ] ; then \
-		echo "Tinderbox failed:" ;\
-		cat ${FAILFILE} ;\
-		exit 1 ;\
-	fi
-.endif
-.endif
-
-buildLINT:
-	${MAKE} -C ${.CURDIR}/sys/${_TARGET}/conf LINT
-
-.if defined(.PARSEDIR)
-# This makefile does not run in meta mode
-.MAKE.MODE= normal
-# Normally the things we run from here don't either.
-# Using -DWITH_META_MODE
-# we can buildworld with meta files created which are useful 
-# for debugging, but without any of the rest of a meta mode build.
-MK_DIRDEPS_BUILD= no
-MK_STAGING= no
-# tell meta.autodep.mk to not even think about updating anything.
-UPDATE_DEPENDFILE= NO
-.if !make(showconfig)
-.export MK_DIRDEPS_BUILD MK_STAGING UPDATE_DEPENDFILE
-.endif
-
-.if make(universe)
-# we do not want a failure of one branch abort all.
-MAKE_JOB_ERROR_TOKEN= no
-.export MAKE_JOB_ERROR_TOKEN
-.endif
-.endif # bmake
-
-.endif				# DIRDEPS_BUILD
->>>>>>> 4322426d
+.endif