--- conflicted
+++ resolved
@@ -132,11 +132,7 @@
 VERSION+=	${OSRELDATE}
 .endif
 
-<<<<<<< HEAD
-KNOWN_ARCHES?=	amd64 arm armeb/arm armv6/arm armv6eb/arm armv6hf/arm i386 i386/pc98 ia64 mips mipsel/mips mips64el/mips mips64/mips mipsn32el/mips mipsn32/mips powerpc powerpc64/powerpc sparc64
-=======
-KNOWN_ARCHES?=	amd64 arm armeb/arm armv6/arm i386 i386/pc98 ia64 mips mipsel/mips mips64el/mips mips64/mips mipsn32el/mips mipsn32/mips powerpc powerpc64/powerpc sparc64
->>>>>>> 79894c60
+KNOWN_ARCHES?=	amd64 arm armeb/arm armv6/arm armv6hf/arm i386 i386/pc98 ia64 mips mipsel/mips mips64el/mips mips64/mips mipsn32el/mips mipsn32/mips powerpc powerpc64/powerpc sparc64
 .if ${TARGET} == ${TARGET_ARCH}
 _t=		${TARGET}
 .else
