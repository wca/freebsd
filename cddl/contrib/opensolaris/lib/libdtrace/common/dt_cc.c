/*
 * CDDL HEADER START
 *
 * The contents of this file are subject to the terms of the
 * Common Development and Distribution License (the "License").
 * You may not use this file except in compliance with the License.
 *
 * You can obtain a copy of the license at usr/src/OPENSOLARIS.LICENSE
 * or http://www.opensolaris.org/os/licensing.
 * See the License for the specific language governing permissions
 * and limitations under the License.
 *
 * When distributing Covered Code, include this CDDL HEADER in each
 * file and include the License file at usr/src/OPENSOLARIS.LICENSE.
 * If applicable, add the following below this CDDL HEADER, with the
 * fields enclosed by brackets "[]" replaced with your own identifying
 * information: Portions Copyright [yyyy] [name of copyright owner]
 *
 * CDDL HEADER END
 */

/*
 * Copyright (c) 2003, 2010, Oracle and/or its affiliates. All rights reserved.
 * Copyright (c) 2011, Joyent Inc. All rights reserved.
<<<<<<< HEAD
=======
 * Copyright (c) 2012 by Delphix. All rights reserved.
>>>>>>> e2af9768
 */

/*
 * DTrace D Language Compiler
 *
 * The code in this source file implements the main engine for the D language
 * compiler.  The driver routine for the compiler is dt_compile(), below.  The
 * compiler operates on either stdio FILEs or in-memory strings as its input
 * and can produce either dtrace_prog_t structures from a D program or a single
 * dtrace_difo_t structure from a D expression.  Multiple entry points are
 * provided as wrappers around dt_compile() for the various input/output pairs.
 * The compiler itself is implemented across the following source files:
 *
 * dt_lex.l - lex scanner
 * dt_grammar.y - yacc grammar
 * dt_parser.c - parse tree creation and semantic checking
 * dt_decl.c - declaration stack processing
 * dt_xlator.c - D translator lookup and creation
 * dt_ident.c - identifier and symbol table routines
 * dt_pragma.c - #pragma processing and D pragmas
 * dt_printf.c - D printf() and printa() argument checking and processing
 * dt_cc.c - compiler driver and dtrace_prog_t construction
 * dt_cg.c - DIF code generator
 * dt_as.c - DIF assembler
 * dt_dof.c - dtrace_prog_t -> DOF conversion
 *
 * Several other source files provide collections of utility routines used by
 * these major files.  The compiler itself is implemented in multiple passes:
 *
 * (1) The input program is scanned and parsed by dt_lex.l and dt_grammar.y
 *     and parse tree nodes are constructed using the routines in dt_parser.c.
 *     This node construction pass is described further in dt_parser.c.
 *
 * (2) The parse tree is "cooked" by assigning each clause a context (see the
 *     routine dt_setcontext(), below) based on its probe description and then
 *     recursively descending the tree performing semantic checking.  The cook
 *     routines are also implemented in dt_parser.c and described there.
 *
 * (3) For actions that are DIF expression statements, the DIF code generator
 *     and assembler are invoked to create a finished DIFO for the statement.
 *
 * (4) The dtrace_prog_t data structures for the program clauses and actions
 *     are built, containing pointers to any DIFOs created in step (3).
 *
 * (5) The caller invokes a routine in dt_dof.c to convert the finished program
 *     into DOF format for use in anonymous tracing or enabling in the kernel.
 *
 * In the implementation, steps 2-4 are intertwined in that they are performed
 * in order for each clause as part of a loop that executes over the clauses.
 *
 * The D compiler currently implements nearly no optimization.  The compiler
 * implements integer constant folding as part of pass (1), and a set of very
 * simple peephole optimizations as part of pass (3).  As with any C compiler,
 * a large number of optimizations are possible on both the intermediate data
 * structures and the generated DIF code.  These possibilities should be
 * investigated in the context of whether they will have any substantive effect
 * on the overall DTrace probe effect before they are undertaken.
 */

#include <sys/types.h>
#include <sys/wait.h>
#include <sys/sysmacros.h>

#include <assert.h>
#include <string.h>
#include <strings.h>
#include <signal.h>
#include <unistd.h>
#include <stdlib.h>
#include <stdio.h>
#include <errno.h>
#include <ucontext.h>
#include <limits.h>
#include <ctype.h>
#include <dirent.h>
#include <dt_module.h>
#include <dt_program.h>
#include <dt_provider.h>
#include <dt_printf.h>
#include <dt_pid.h>
#include <dt_grammar.h>
#include <dt_ident.h>
#include <dt_string.h>
#include <dt_impl.h>

static const dtrace_diftype_t dt_void_rtype = {
	DIF_TYPE_CTF, CTF_K_INTEGER, 0, 0, 0
};

static const dtrace_diftype_t dt_int_rtype = {
	DIF_TYPE_CTF, CTF_K_INTEGER, 0, 0, sizeof (uint64_t)
};

static void *dt_compile(dtrace_hdl_t *, int, dtrace_probespec_t, void *,
    uint_t, int, char *const[], FILE *, const char *);


/*ARGSUSED*/
static int
dt_idreset(dt_idhash_t *dhp, dt_ident_t *idp, void *ignored)
{
	idp->di_flags &= ~(DT_IDFLG_REF | DT_IDFLG_MOD |
	    DT_IDFLG_DIFR | DT_IDFLG_DIFW);
	return (0);
}

/*ARGSUSED*/
static int
dt_idpragma(dt_idhash_t *dhp, dt_ident_t *idp, void *ignored)
{
	yylineno = idp->di_lineno;
	xyerror(D_PRAGMA_UNUSED, "unused #pragma %s\n", (char *)idp->di_iarg);
	return (0);
}

static dtrace_stmtdesc_t *
dt_stmt_create(dtrace_hdl_t *dtp, dtrace_ecbdesc_t *edp,
    dtrace_attribute_t descattr, dtrace_attribute_t stmtattr)
{
	dtrace_stmtdesc_t *sdp = dtrace_stmt_create(dtp, edp);

	if (sdp == NULL)
		longjmp(yypcb->pcb_jmpbuf, EDT_NOMEM);

	assert(yypcb->pcb_stmt == NULL);
	yypcb->pcb_stmt = sdp;

	sdp->dtsd_descattr = descattr;
	sdp->dtsd_stmtattr = stmtattr;

	return (sdp);
}

static dtrace_actdesc_t *
dt_stmt_action(dtrace_hdl_t *dtp, dtrace_stmtdesc_t *sdp)
{
	dtrace_actdesc_t *new;

	if ((new = dtrace_stmt_action(dtp, sdp)) == NULL)
		longjmp(yypcb->pcb_jmpbuf, EDT_NOMEM);

	return (new);
}

/*
 * Utility function to determine if a given action description is destructive.
 * The dtdo_destructive bit is set for us by the DIF assembler (see dt_as.c).
 */
static int
dt_action_destructive(const dtrace_actdesc_t *ap)
{
	return (DTRACEACT_ISDESTRUCTIVE(ap->dtad_kind) || (ap->dtad_kind ==
	    DTRACEACT_DIFEXPR && ap->dtad_difo->dtdo_destructive));
}

static void
dt_stmt_append(dtrace_stmtdesc_t *sdp, const dt_node_t *dnp)
{
	dtrace_ecbdesc_t *edp = sdp->dtsd_ecbdesc;
	dtrace_actdesc_t *ap, *tap;
	int commit = 0;
	int speculate = 0;
	int datarec = 0;

	/*
	 * Make sure that the new statement jibes with the rest of the ECB.
	 */
	for (ap = edp->dted_action; ap != NULL; ap = ap->dtad_next) {
		if (ap->dtad_kind == DTRACEACT_COMMIT) {
			if (commit) {
				dnerror(dnp, D_COMM_COMM, "commit( ) may "
				    "not follow commit( )\n");
			}

			if (datarec) {
				dnerror(dnp, D_COMM_DREC, "commit( ) may "
				    "not follow data-recording action(s)\n");
			}

			for (tap = ap; tap != NULL; tap = tap->dtad_next) {
				if (!DTRACEACT_ISAGG(tap->dtad_kind))
					continue;

				dnerror(dnp, D_AGG_COMM, "aggregating actions "
				    "may not follow commit( )\n");
			}

			commit = 1;
			continue;
		}

		if (ap->dtad_kind == DTRACEACT_SPECULATE) {
			if (speculate) {
				dnerror(dnp, D_SPEC_SPEC, "speculate( ) may "
				    "not follow speculate( )\n");
			}

			if (commit) {
				dnerror(dnp, D_SPEC_COMM, "speculate( ) may "
				    "not follow commit( )\n");
			}

			if (datarec) {
				dnerror(dnp, D_SPEC_DREC, "speculate( ) may "
				    "not follow data-recording action(s)\n");
			}

			speculate = 1;
			continue;
		}

		if (DTRACEACT_ISAGG(ap->dtad_kind)) {
			if (speculate) {
				dnerror(dnp, D_AGG_SPEC, "aggregating actions "
				    "may not follow speculate( )\n");
			}

			datarec = 1;
			continue;
		}

		if (speculate) {
			if (dt_action_destructive(ap)) {
				dnerror(dnp, D_ACT_SPEC, "destructive actions "
				    "may not follow speculate( )\n");
			}

			if (ap->dtad_kind == DTRACEACT_EXIT) {
				dnerror(dnp, D_EXIT_SPEC, "exit( ) may not "
				    "follow speculate( )\n");
			}
		}

		/*
		 * Exclude all non data-recording actions.
		 */
		if (dt_action_destructive(ap) ||
		    ap->dtad_kind == DTRACEACT_DISCARD)
			continue;

		if (ap->dtad_kind == DTRACEACT_DIFEXPR &&
		    ap->dtad_difo->dtdo_rtype.dtdt_kind == DIF_TYPE_CTF &&
		    ap->dtad_difo->dtdo_rtype.dtdt_size == 0)
			continue;

		if (commit) {
			dnerror(dnp, D_DREC_COMM, "data-recording actions "
			    "may not follow commit( )\n");
		}

		if (!speculate)
			datarec = 1;
	}

	if (dtrace_stmt_add(yypcb->pcb_hdl, yypcb->pcb_prog, sdp) != 0)
		longjmp(yypcb->pcb_jmpbuf, dtrace_errno(yypcb->pcb_hdl));

	if (yypcb->pcb_stmt == sdp)
		yypcb->pcb_stmt = NULL;
}

/*
 * For the first element of an aggregation tuple or for printa(), we create a
 * simple DIF program that simply returns the immediate value that is the ID
 * of the aggregation itself.  This could be optimized in the future by
 * creating a new in-kernel dtad_kind that just returns an integer.
 */
static void
dt_action_difconst(dtrace_actdesc_t *ap, uint_t id, dtrace_actkind_t kind)
{
	dtrace_hdl_t *dtp = yypcb->pcb_hdl;
	dtrace_difo_t *dp = dt_zalloc(dtp, sizeof (dtrace_difo_t));

	if (dp == NULL)
		longjmp(yypcb->pcb_jmpbuf, EDT_NOMEM);

	dp->dtdo_buf = dt_alloc(dtp, sizeof (dif_instr_t) * 2);
	dp->dtdo_inttab = dt_alloc(dtp, sizeof (uint64_t));

	if (dp->dtdo_buf == NULL || dp->dtdo_inttab == NULL) {
		dt_difo_free(dtp, dp);
		longjmp(yypcb->pcb_jmpbuf, EDT_NOMEM);
	}

	dp->dtdo_buf[0] = DIF_INSTR_SETX(0, 1); /* setx	DIF_INTEGER[0], %r1 */
	dp->dtdo_buf[1] = DIF_INSTR_RET(1);	/* ret	%r1 */
	dp->dtdo_len = 2;
	dp->dtdo_inttab[0] = id;
	dp->dtdo_intlen = 1;
	dp->dtdo_rtype = dt_int_rtype;

	ap->dtad_difo = dp;
	ap->dtad_kind = kind;
}

static void
dt_action_clear(dtrace_hdl_t *dtp, dt_node_t *dnp, dtrace_stmtdesc_t *sdp)
{
	dt_ident_t *aid;
	dtrace_actdesc_t *ap;
	dt_node_t *anp;

	char n[DT_TYPE_NAMELEN];
	int argc = 0;

	for (anp = dnp->dn_args; anp != NULL; anp = anp->dn_list)
		argc++; /* count up arguments for error messages below */

	if (argc != 1) {
		dnerror(dnp, D_CLEAR_PROTO,
		    "%s( ) prototype mismatch: %d args passed, 1 expected\n",
		    dnp->dn_ident->di_name, argc);
	}

	anp = dnp->dn_args;
	assert(anp != NULL);

	if (anp->dn_kind != DT_NODE_AGG) {
		dnerror(dnp, D_CLEAR_AGGARG,
		    "%s( ) argument #1 is incompatible with prototype:\n"
		    "\tprototype: aggregation\n\t argument: %s\n",
		    dnp->dn_ident->di_name,
		    dt_node_type_name(anp, n, sizeof (n)));
	}

	aid = anp->dn_ident;

	if (aid->di_gen == dtp->dt_gen && !(aid->di_flags & DT_IDFLG_MOD)) {
		dnerror(dnp, D_CLEAR_AGGBAD,
		    "undefined aggregation: @%s\n", aid->di_name);
	}

	ap = dt_stmt_action(dtp, sdp);
	dt_action_difconst(ap, anp->dn_ident->di_id, DTRACEACT_LIBACT);
	ap->dtad_arg = DT_ACT_CLEAR;
}

static void
dt_action_normalize(dtrace_hdl_t *dtp, dt_node_t *dnp, dtrace_stmtdesc_t *sdp)
{
	dt_ident_t *aid;
	dtrace_actdesc_t *ap;
	dt_node_t *anp, *normal;
	int denormal = (strcmp(dnp->dn_ident->di_name, "denormalize") == 0);

	char n[DT_TYPE_NAMELEN];
	int argc = 0;

	for (anp = dnp->dn_args; anp != NULL; anp = anp->dn_list)
		argc++; /* count up arguments for error messages below */

	if ((denormal && argc != 1) || (!denormal && argc != 2)) {
		dnerror(dnp, D_NORMALIZE_PROTO,
		    "%s( ) prototype mismatch: %d args passed, %d expected\n",
		    dnp->dn_ident->di_name, argc, denormal ? 1 : 2);
	}

	anp = dnp->dn_args;
	assert(anp != NULL);

	if (anp->dn_kind != DT_NODE_AGG) {
		dnerror(dnp, D_NORMALIZE_AGGARG,
		    "%s( ) argument #1 is incompatible with prototype:\n"
		    "\tprototype: aggregation\n\t argument: %s\n",
		    dnp->dn_ident->di_name,
		    dt_node_type_name(anp, n, sizeof (n)));
	}

	if ((normal = anp->dn_list) != NULL && !dt_node_is_scalar(normal)) {
		dnerror(dnp, D_NORMALIZE_SCALAR,
		    "%s( ) argument #2 must be of scalar type\n",
		    dnp->dn_ident->di_name);
	}

	aid = anp->dn_ident;

	if (aid->di_gen == dtp->dt_gen && !(aid->di_flags & DT_IDFLG_MOD)) {
		dnerror(dnp, D_NORMALIZE_AGGBAD,
		    "undefined aggregation: @%s\n", aid->di_name);
	}

	ap = dt_stmt_action(dtp, sdp);
	dt_action_difconst(ap, anp->dn_ident->di_id, DTRACEACT_LIBACT);

	if (denormal) {
		ap->dtad_arg = DT_ACT_DENORMALIZE;
		return;
	}

	ap->dtad_arg = DT_ACT_NORMALIZE;

	assert(normal != NULL);
	ap = dt_stmt_action(dtp, sdp);
	dt_cg(yypcb, normal);

	ap->dtad_difo = dt_as(yypcb);
	ap->dtad_kind = DTRACEACT_LIBACT;
	ap->dtad_arg = DT_ACT_NORMALIZE;
}

static void
dt_action_trunc(dtrace_hdl_t *dtp, dt_node_t *dnp, dtrace_stmtdesc_t *sdp)
{
	dt_ident_t *aid;
	dtrace_actdesc_t *ap;
	dt_node_t *anp, *trunc;

	char n[DT_TYPE_NAMELEN];
	int argc = 0;

	for (anp = dnp->dn_args; anp != NULL; anp = anp->dn_list)
		argc++; /* count up arguments for error messages below */

	if (argc > 2 || argc < 1) {
		dnerror(dnp, D_TRUNC_PROTO,
		    "%s( ) prototype mismatch: %d args passed, %s expected\n",
		    dnp->dn_ident->di_name, argc,
		    argc < 1 ? "at least 1" : "no more than 2");
	}

	anp = dnp->dn_args;
	assert(anp != NULL);
	trunc = anp->dn_list;

	if (anp->dn_kind != DT_NODE_AGG) {
		dnerror(dnp, D_TRUNC_AGGARG,
		    "%s( ) argument #1 is incompatible with prototype:\n"
		    "\tprototype: aggregation\n\t argument: %s\n",
		    dnp->dn_ident->di_name,
		    dt_node_type_name(anp, n, sizeof (n)));
	}

	if (argc == 2) {
		assert(trunc != NULL);
		if (!dt_node_is_scalar(trunc)) {
			dnerror(dnp, D_TRUNC_SCALAR,
			    "%s( ) argument #2 must be of scalar type\n",
			    dnp->dn_ident->di_name);
		}
	}

	aid = anp->dn_ident;

	if (aid->di_gen == dtp->dt_gen && !(aid->di_flags & DT_IDFLG_MOD)) {
		dnerror(dnp, D_TRUNC_AGGBAD,
		    "undefined aggregation: @%s\n", aid->di_name);
	}

	ap = dt_stmt_action(dtp, sdp);
	dt_action_difconst(ap, anp->dn_ident->di_id, DTRACEACT_LIBACT);
	ap->dtad_arg = DT_ACT_TRUNC;

	ap = dt_stmt_action(dtp, sdp);

	if (argc == 1) {
		dt_action_difconst(ap, 0, DTRACEACT_LIBACT);
	} else {
		assert(trunc != NULL);
		dt_cg(yypcb, trunc);
		ap->dtad_difo = dt_as(yypcb);
		ap->dtad_kind = DTRACEACT_LIBACT;
	}

	ap->dtad_arg = DT_ACT_TRUNC;
}

static void
dt_action_printa(dtrace_hdl_t *dtp, dt_node_t *dnp, dtrace_stmtdesc_t *sdp)
{
	dt_ident_t *aid, *fid;
	dtrace_actdesc_t *ap;
	const char *format;
	dt_node_t *anp, *proto = NULL;

	char n[DT_TYPE_NAMELEN];
	int argc = 0, argr = 0;

	for (anp = dnp->dn_args; anp != NULL; anp = anp->dn_list)
		argc++; /* count up arguments for error messages below */

	switch (dnp->dn_args->dn_kind) {
	case DT_NODE_STRING:
		format = dnp->dn_args->dn_string;
		anp = dnp->dn_args->dn_list;
		argr = 2;
		break;
	case DT_NODE_AGG:
		format = NULL;
		anp = dnp->dn_args;
		argr = 1;
		break;
	default:
		format = NULL;
		anp = dnp->dn_args;
		argr = 1;
	}

	if (argc < argr) {
		dnerror(dnp, D_PRINTA_PROTO,
		    "%s( ) prototype mismatch: %d args passed, %d expected\n",
		    dnp->dn_ident->di_name, argc, argr);
	}

	assert(anp != NULL);

	while (anp != NULL) {
		if (anp->dn_kind != DT_NODE_AGG) {
			dnerror(dnp, D_PRINTA_AGGARG,
			    "%s( ) argument #%d is incompatible with "
			    "prototype:\n\tprototype: aggregation\n"
			    "\t argument: %s\n", dnp->dn_ident->di_name, argr,
			    dt_node_type_name(anp, n, sizeof (n)));
		}

		aid = anp->dn_ident;
		fid = aid->di_iarg;

		if (aid->di_gen == dtp->dt_gen &&
		    !(aid->di_flags & DT_IDFLG_MOD)) {
			dnerror(dnp, D_PRINTA_AGGBAD,
			    "undefined aggregation: @%s\n", aid->di_name);
		}

		/*
		 * If we have multiple aggregations, we must be sure that
		 * their key signatures match.
		 */
		if (proto != NULL) {
			dt_printa_validate(proto, anp);
		} else {
			proto = anp;
		}

		if (format != NULL) {
			yylineno = dnp->dn_line;

			sdp->dtsd_fmtdata =
			    dt_printf_create(yypcb->pcb_hdl, format);
			dt_printf_validate(sdp->dtsd_fmtdata,
			    DT_PRINTF_AGGREGATION, dnp->dn_ident, 1,
			    fid->di_id, ((dt_idsig_t *)aid->di_data)->dis_args);
			format = NULL;
		}

		ap = dt_stmt_action(dtp, sdp);
		dt_action_difconst(ap, anp->dn_ident->di_id, DTRACEACT_PRINTA);

		anp = anp->dn_list;
		argr++;
	}
}

static void
dt_action_printflike(dtrace_hdl_t *dtp, dt_node_t *dnp, dtrace_stmtdesc_t *sdp,
    dtrace_actkind_t kind)
{
	dt_node_t *anp, *arg1;
	dtrace_actdesc_t *ap = NULL;
	char n[DT_TYPE_NAMELEN], *str;

	assert(DTRACEACT_ISPRINTFLIKE(kind));

	if (dnp->dn_args->dn_kind != DT_NODE_STRING) {
		dnerror(dnp, D_PRINTF_ARG_FMT,
		    "%s( ) argument #1 is incompatible with prototype:\n"
		    "\tprototype: string constant\n\t argument: %s\n",
		    dnp->dn_ident->di_name,
		    dt_node_type_name(dnp->dn_args, n, sizeof (n)));
	}

	arg1 = dnp->dn_args->dn_list;
	yylineno = dnp->dn_line;
	str = dnp->dn_args->dn_string;


	/*
	 * If this is an freopen(), we use an empty string to denote that
	 * stdout should be restored.  For other printf()-like actions, an
	 * empty format string is illegal:  an empty format string would
	 * result in malformed DOF, and the compiler thus flags an empty
	 * format string as a compile-time error.  To avoid propagating the
	 * freopen() special case throughout the system, we simply transpose
	 * an empty string into a sentinel string (DT_FREOPEN_RESTORE) that
	 * denotes that stdout should be restored.
	 */
	if (kind == DTRACEACT_FREOPEN) {
		if (strcmp(str, DT_FREOPEN_RESTORE) == 0) {
			/*
			 * Our sentinel is always an invalid argument to
			 * freopen(), but if it's been manually specified, we
			 * must fail now instead of when the freopen() is
			 * actually evaluated.
			 */
			dnerror(dnp, D_FREOPEN_INVALID,
			    "%s( ) argument #1 cannot be \"%s\"\n",
			    dnp->dn_ident->di_name, DT_FREOPEN_RESTORE);
		}

		if (str[0] == '\0')
			str = DT_FREOPEN_RESTORE;
	}

	sdp->dtsd_fmtdata = dt_printf_create(dtp, str);

	dt_printf_validate(sdp->dtsd_fmtdata, DT_PRINTF_EXACTLEN,
	    dnp->dn_ident, 1, DTRACEACT_AGGREGATION, arg1);

	if (arg1 == NULL) {
		dif_instr_t *dbuf;
		dtrace_difo_t *dp;

		if ((dbuf = dt_alloc(dtp, sizeof (dif_instr_t))) == NULL ||
		    (dp = dt_zalloc(dtp, sizeof (dtrace_difo_t))) == NULL) {
			dt_free(dtp, dbuf);
			longjmp(yypcb->pcb_jmpbuf, EDT_NOMEM);
		}

		dbuf[0] = DIF_INSTR_RET(DIF_REG_R0); /* ret %r0 */

		dp->dtdo_buf = dbuf;
		dp->dtdo_len = 1;
		dp->dtdo_rtype = dt_int_rtype;

		ap = dt_stmt_action(dtp, sdp);
		ap->dtad_difo = dp;
		ap->dtad_kind = kind;
		return;
	}

	for (anp = arg1; anp != NULL; anp = anp->dn_list) {
		ap = dt_stmt_action(dtp, sdp);
		dt_cg(yypcb, anp);
		ap->dtad_difo = dt_as(yypcb);
		ap->dtad_kind = kind;
	}
}

static void
dt_action_trace(dtrace_hdl_t *dtp, dt_node_t *dnp, dtrace_stmtdesc_t *sdp)
{
	dtrace_actdesc_t *ap = dt_stmt_action(dtp, sdp);
	boolean_t istrace = (dnp->dn_ident->di_id == DT_ACT_TRACE);
	const char *act = istrace ?  "trace" : "print";

	if (dt_node_is_void(dnp->dn_args)) {
		dnerror(dnp->dn_args, istrace ? D_TRACE_VOID : D_PRINT_VOID,
		    "%s( ) may not be applied to a void expression\n", act);
	}

	if (dt_node_resolve(dnp->dn_args, DT_IDENT_XLPTR) != NULL) {
		dnerror(dnp->dn_args, istrace ? D_TRACE_DYN : D_PRINT_DYN,
		    "%s( ) may not be applied to a translated pointer\n", act);
	}

<<<<<<< HEAD
	dt_cg(yypcb, dnp->dn_args);
=======
	if (dnp->dn_args->dn_kind == DT_NODE_AGG) {
		dnerror(dnp->dn_args, istrace ? D_TRACE_AGG : D_PRINT_AGG,
		    "%s( ) may not be applied to an aggregation%s\n", act,
		    istrace ? "" : " -- did you mean printa()?");
	}

	dt_cg(yypcb, dnp->dn_args);

	/*
	 * The print() action behaves identically to trace(), except that it
	 * stores the CTF type of the argument (if present) within the DOF for
	 * the DIFEXPR action.  To do this, we set the 'dtsd_strdata' to point
	 * to the fully-qualified CTF type ID for the result of the DIF
	 * action.  We use the ID instead of the name to handles complex types
	 * like arrays and function pointers that can't be resolved by
	 * ctf_type_lookup().  This is later processed by dtrace_dof_create()
	 * and turned into a reference into the string table so that we can
	 * get the type information when we process the data after the fact.
	 */
	if (dnp->dn_ident->di_id == DT_ACT_PRINT) {
		dt_node_t *dret;
		size_t n;
		dt_module_t *dmp;

		dret = yypcb->pcb_dret;
		dmp = dt_module_lookup_by_ctf(dtp, dret->dn_ctfp);

		n = snprintf(NULL, 0, "%s`%ld", dmp->dm_name, dret->dn_type) + 1;
		sdp->dtsd_strdata = dt_alloc(dtp, n);
		if (sdp->dtsd_strdata == NULL)
			longjmp(yypcb->pcb_jmpbuf, EDT_NOMEM);
		(void) snprintf(sdp->dtsd_strdata, n, "%s`%ld", dmp->dm_name,
		    dret->dn_type);
	}

>>>>>>> e2af9768
	ap->dtad_difo = dt_as(yypcb);
	ap->dtad_kind = DTRACEACT_DIFEXPR;
}

static void
dt_action_tracemem(dtrace_hdl_t *dtp, dt_node_t *dnp, dtrace_stmtdesc_t *sdp)
{
	dtrace_actdesc_t *ap = dt_stmt_action(dtp, sdp);

	dt_node_t *addr = dnp->dn_args;
	dt_node_t *size = dnp->dn_args->dn_list;

	char n[DT_TYPE_NAMELEN];

	if (dt_node_is_integer(addr) == 0 && dt_node_is_pointer(addr) == 0) {
		dnerror(addr, D_TRACEMEM_ADDR,
		    "tracemem( ) argument #1 is incompatible with "
		    "prototype:\n\tprototype: pointer or integer\n"
		    "\t argument: %s\n",
		    dt_node_type_name(addr, n, sizeof (n)));
	}

	if (dt_node_is_posconst(size) == 0) {
		dnerror(size, D_TRACEMEM_SIZE, "tracemem( ) argument #2 must "
		    "be a non-zero positive integral constant expression\n");
	}

	dt_cg(yypcb, addr);
	ap->dtad_difo = dt_as(yypcb);
	ap->dtad_kind = DTRACEACT_DIFEXPR;

	ap->dtad_difo->dtdo_rtype.dtdt_flags |= DIF_TF_BYREF;
	ap->dtad_difo->dtdo_rtype.dtdt_size = size->dn_value;
}

static void
dt_action_stack_args(dtrace_hdl_t *dtp, dtrace_actdesc_t *ap, dt_node_t *arg0)
{
	ap->dtad_kind = DTRACEACT_STACK;

	if (dtp->dt_options[DTRACEOPT_STACKFRAMES] != DTRACEOPT_UNSET) {
		ap->dtad_arg = dtp->dt_options[DTRACEOPT_STACKFRAMES];
	} else {
		ap->dtad_arg = 0;
	}

	if (arg0 != NULL) {
		if (arg0->dn_list != NULL) {
			dnerror(arg0, D_STACK_PROTO, "stack( ) prototype "
			    "mismatch: too many arguments\n");
		}

		if (dt_node_is_posconst(arg0) == 0) {
			dnerror(arg0, D_STACK_SIZE, "stack( ) size must be a "
			    "non-zero positive integral constant expression\n");
		}

		ap->dtad_arg = arg0->dn_value;
	}
}

static void
dt_action_stack(dtrace_hdl_t *dtp, dt_node_t *dnp, dtrace_stmtdesc_t *sdp)
{
	dtrace_actdesc_t *ap = dt_stmt_action(dtp, sdp);
	dt_action_stack_args(dtp, ap, dnp->dn_args);
}

static void
dt_action_ustack_args(dtrace_hdl_t *dtp, dtrace_actdesc_t *ap, dt_node_t *dnp)
{
	uint32_t nframes = 0;
	uint32_t strsize = 0;	/* default string table size */
	dt_node_t *arg0 = dnp->dn_args;
	dt_node_t *arg1 = arg0 != NULL ? arg0->dn_list : NULL;

	assert(dnp->dn_ident->di_id == DT_ACT_JSTACK ||
	    dnp->dn_ident->di_id == DT_ACT_USTACK);

	if (dnp->dn_ident->di_id == DT_ACT_JSTACK) {
		if (dtp->dt_options[DTRACEOPT_JSTACKFRAMES] != DTRACEOPT_UNSET)
			nframes = dtp->dt_options[DTRACEOPT_JSTACKFRAMES];

		if (dtp->dt_options[DTRACEOPT_JSTACKSTRSIZE] != DTRACEOPT_UNSET)
			strsize = dtp->dt_options[DTRACEOPT_JSTACKSTRSIZE];

		ap->dtad_kind = DTRACEACT_JSTACK;
	} else {
		assert(dnp->dn_ident->di_id == DT_ACT_USTACK);

		if (dtp->dt_options[DTRACEOPT_USTACKFRAMES] != DTRACEOPT_UNSET)
			nframes = dtp->dt_options[DTRACEOPT_USTACKFRAMES];

		ap->dtad_kind = DTRACEACT_USTACK;
	}

	if (arg0 != NULL) {
		if (!dt_node_is_posconst(arg0)) {
			dnerror(arg0, D_USTACK_FRAMES, "ustack( ) argument #1 "
			    "must be a non-zero positive integer constant\n");
		}
		nframes = (uint32_t)arg0->dn_value;
	}

	if (arg1 != NULL) {
		if (arg1->dn_kind != DT_NODE_INT ||
		    ((arg1->dn_flags & DT_NF_SIGNED) &&
		    (int64_t)arg1->dn_value < 0)) {
			dnerror(arg1, D_USTACK_STRSIZE, "ustack( ) argument #2 "
			    "must be a positive integer constant\n");
		}

		if (arg1->dn_list != NULL) {
			dnerror(arg1, D_USTACK_PROTO, "ustack( ) prototype "
			    "mismatch: too many arguments\n");
		}

		strsize = (uint32_t)arg1->dn_value;
	}

	ap->dtad_arg = DTRACE_USTACK_ARG(nframes, strsize);
}

static void
dt_action_ustack(dtrace_hdl_t *dtp, dt_node_t *dnp, dtrace_stmtdesc_t *sdp)
{
	dtrace_actdesc_t *ap = dt_stmt_action(dtp, sdp);
	dt_action_ustack_args(dtp, ap, dnp);
}

static void
dt_action_setopt(dtrace_hdl_t *dtp, dt_node_t *dnp, dtrace_stmtdesc_t *sdp)
{
	dtrace_actdesc_t *ap;
	dt_node_t *arg0, *arg1;

	/*
	 * The prototype guarantees that we are called with either one or
	 * two arguments, and that any arguments that are present are strings.
	 */
	arg0 = dnp->dn_args;
	arg1 = arg0->dn_list;

	ap = dt_stmt_action(dtp, sdp);
	dt_cg(yypcb, arg0);
	ap->dtad_difo = dt_as(yypcb);
	ap->dtad_kind = DTRACEACT_LIBACT;
	ap->dtad_arg = DT_ACT_SETOPT;

	ap = dt_stmt_action(dtp, sdp);

	if (arg1 == NULL) {
		dt_action_difconst(ap, 0, DTRACEACT_LIBACT);
	} else {
		dt_cg(yypcb, arg1);
		ap->dtad_difo = dt_as(yypcb);
		ap->dtad_kind = DTRACEACT_LIBACT;
	}

	ap->dtad_arg = DT_ACT_SETOPT;
}

/*ARGSUSED*/
static void
dt_action_symmod_args(dtrace_hdl_t *dtp, dtrace_actdesc_t *ap,
    dt_node_t *dnp, dtrace_actkind_t kind)
{
	assert(kind == DTRACEACT_SYM || kind == DTRACEACT_MOD ||
	    kind == DTRACEACT_USYM || kind == DTRACEACT_UMOD ||
	    kind == DTRACEACT_UADDR);

	dt_cg(yypcb, dnp);
	ap->dtad_difo = dt_as(yypcb);
	ap->dtad_kind = kind;
	ap->dtad_difo->dtdo_rtype.dtdt_size = sizeof (uint64_t);
}

static void
dt_action_symmod(dtrace_hdl_t *dtp, dt_node_t *dnp, dtrace_stmtdesc_t *sdp,
    dtrace_actkind_t kind)
{
	dtrace_actdesc_t *ap = dt_stmt_action(dtp, sdp);
	dt_action_symmod_args(dtp, ap, dnp->dn_args, kind);
}

/*ARGSUSED*/
static void
dt_action_ftruncate(dtrace_hdl_t *dtp, dt_node_t *dnp, dtrace_stmtdesc_t *sdp)
{
	dtrace_actdesc_t *ap = dt_stmt_action(dtp, sdp);

	/*
	 * Library actions need a DIFO that serves as an argument.  As
	 * ftruncate() doesn't take an argument, we generate the constant 0
	 * in a DIFO; this constant will be ignored when the ftruncate() is
	 * processed.
	 */
	dt_action_difconst(ap, 0, DTRACEACT_LIBACT);
	ap->dtad_arg = DT_ACT_FTRUNCATE;
}

/*ARGSUSED*/
static void
dt_action_stop(dtrace_hdl_t *dtp, dt_node_t *dnp, dtrace_stmtdesc_t *sdp)
{
	dtrace_actdesc_t *ap = dt_stmt_action(dtp, sdp);

	ap->dtad_kind = DTRACEACT_STOP;
	ap->dtad_arg = 0;
}

/*ARGSUSED*/
static void
dt_action_breakpoint(dtrace_hdl_t *dtp, dt_node_t *dnp, dtrace_stmtdesc_t *sdp)
{
	dtrace_actdesc_t *ap = dt_stmt_action(dtp, sdp);

	ap->dtad_kind = DTRACEACT_BREAKPOINT;
	ap->dtad_arg = 0;
}

/*ARGSUSED*/
static void
dt_action_panic(dtrace_hdl_t *dtp, dt_node_t *dnp, dtrace_stmtdesc_t *sdp)
{
	dtrace_actdesc_t *ap = dt_stmt_action(dtp, sdp);

	ap->dtad_kind = DTRACEACT_PANIC;
	ap->dtad_arg = 0;
}

static void
dt_action_chill(dtrace_hdl_t *dtp, dt_node_t *dnp, dtrace_stmtdesc_t *sdp)
{
	dtrace_actdesc_t *ap = dt_stmt_action(dtp, sdp);

	dt_cg(yypcb, dnp->dn_args);
	ap->dtad_difo = dt_as(yypcb);
	ap->dtad_kind = DTRACEACT_CHILL;
}

static void
dt_action_raise(dtrace_hdl_t *dtp, dt_node_t *dnp, dtrace_stmtdesc_t *sdp)
{
	dtrace_actdesc_t *ap = dt_stmt_action(dtp, sdp);

	dt_cg(yypcb, dnp->dn_args);
	ap->dtad_difo = dt_as(yypcb);
	ap->dtad_kind = DTRACEACT_RAISE;
}

static void
dt_action_exit(dtrace_hdl_t *dtp, dt_node_t *dnp, dtrace_stmtdesc_t *sdp)
{
	dtrace_actdesc_t *ap = dt_stmt_action(dtp, sdp);

	dt_cg(yypcb, dnp->dn_args);
	ap->dtad_difo = dt_as(yypcb);
	ap->dtad_kind = DTRACEACT_EXIT;
	ap->dtad_difo->dtdo_rtype.dtdt_size = sizeof (int);
}

static void
dt_action_speculate(dtrace_hdl_t *dtp, dt_node_t *dnp, dtrace_stmtdesc_t *sdp)
{
	dtrace_actdesc_t *ap = dt_stmt_action(dtp, sdp);

	dt_cg(yypcb, dnp->dn_args);
	ap->dtad_difo = dt_as(yypcb);
	ap->dtad_kind = DTRACEACT_SPECULATE;
}

static void
dt_action_printm(dtrace_hdl_t *dtp, dt_node_t *dnp, dtrace_stmtdesc_t *sdp)
{
	dtrace_actdesc_t *ap = dt_stmt_action(dtp, sdp);

	dt_node_t *size = dnp->dn_args;
	dt_node_t *addr = dnp->dn_args->dn_list;

	char n[DT_TYPE_NAMELEN];

	if (dt_node_is_posconst(size) == 0) {
		dnerror(size, D_PRINTM_SIZE, "printm( ) argument #1 must "
		    "be a non-zero positive integral constant expression\n");
	}

	if (dt_node_is_pointer(addr) == 0) {
		dnerror(addr, D_PRINTM_ADDR,
		    "printm( ) argument #2 is incompatible with "
		    "prototype:\n\tprototype: pointer\n"
		    "\t argument: %s\n",
		    dt_node_type_name(addr, n, sizeof (n)));
	}

	dt_cg(yypcb, addr);
	ap->dtad_difo = dt_as(yypcb);
	ap->dtad_kind = DTRACEACT_PRINTM;

	ap->dtad_difo->dtdo_rtype.dtdt_flags |= DIF_TF_BYREF;
	ap->dtad_difo->dtdo_rtype.dtdt_size = size->dn_value + sizeof(uintptr_t);
}

static void
dt_action_printt(dtrace_hdl_t *dtp, dt_node_t *dnp, dtrace_stmtdesc_t *sdp)
{
	dtrace_actdesc_t *ap = dt_stmt_action(dtp, sdp);

	dt_node_t *size = dnp->dn_args;
	dt_node_t *addr = dnp->dn_args->dn_list;

	char n[DT_TYPE_NAMELEN];

	if (dt_node_is_posconst(size) == 0) {
		dnerror(size, D_PRINTT_SIZE, "printt( ) argument #1 must "
		    "be a non-zero positive integral constant expression\n");
	}

	if (addr == NULL || addr->dn_kind != DT_NODE_FUNC ||
	    addr->dn_ident != dt_idhash_lookup(dtp->dt_globals, "typeref")) {
		dnerror(addr, D_PRINTT_ADDR,
		    "printt( ) argument #2 is incompatible with "
		    "prototype:\n\tprototype: typeref()\n"
		    "\t argument: %s\n",
		    dt_node_type_name(addr, n, sizeof (n)));
	}

	dt_cg(yypcb, addr);
	ap->dtad_difo = dt_as(yypcb);
	ap->dtad_kind = DTRACEACT_PRINTT;

	ap->dtad_difo->dtdo_rtype.dtdt_flags |= DIF_TF_BYREF;

	/*
	 * Allow additional buffer space for the data size, type size,
	 * type string length and a stab in the dark (32 bytes) for the
	 * type string. The type string is part of the typeref() that
	 * this action references.
	 */
	ap->dtad_difo->dtdo_rtype.dtdt_size = size->dn_value + 3 * sizeof(uintptr_t) + 32;

}

static void
dt_action_commit(dtrace_hdl_t *dtp, dt_node_t *dnp, dtrace_stmtdesc_t *sdp)
{
	dtrace_actdesc_t *ap = dt_stmt_action(dtp, sdp);

	dt_cg(yypcb, dnp->dn_args);
	ap->dtad_difo = dt_as(yypcb);
	ap->dtad_kind = DTRACEACT_COMMIT;
}

static void
dt_action_discard(dtrace_hdl_t *dtp, dt_node_t *dnp, dtrace_stmtdesc_t *sdp)
{
	dtrace_actdesc_t *ap = dt_stmt_action(dtp, sdp);

	dt_cg(yypcb, dnp->dn_args);
	ap->dtad_difo = dt_as(yypcb);
	ap->dtad_kind = DTRACEACT_DISCARD;
}

static void
dt_compile_fun(dtrace_hdl_t *dtp, dt_node_t *dnp, dtrace_stmtdesc_t *sdp)
{
	switch (dnp->dn_expr->dn_ident->di_id) {
	case DT_ACT_BREAKPOINT:
		dt_action_breakpoint(dtp, dnp->dn_expr, sdp);
		break;
	case DT_ACT_CHILL:
		dt_action_chill(dtp, dnp->dn_expr, sdp);
		break;
	case DT_ACT_CLEAR:
		dt_action_clear(dtp, dnp->dn_expr, sdp);
		break;
	case DT_ACT_COMMIT:
		dt_action_commit(dtp, dnp->dn_expr, sdp);
		break;
	case DT_ACT_DENORMALIZE:
		dt_action_normalize(dtp, dnp->dn_expr, sdp);
		break;
	case DT_ACT_DISCARD:
		dt_action_discard(dtp, dnp->dn_expr, sdp);
		break;
	case DT_ACT_EXIT:
		dt_action_exit(dtp, dnp->dn_expr, sdp);
		break;
	case DT_ACT_FREOPEN:
		dt_action_printflike(dtp, dnp->dn_expr, sdp, DTRACEACT_FREOPEN);
		break;
	case DT_ACT_FTRUNCATE:
		dt_action_ftruncate(dtp, dnp->dn_expr, sdp);
		break;
	case DT_ACT_MOD:
		dt_action_symmod(dtp, dnp->dn_expr, sdp, DTRACEACT_MOD);
		break;
	case DT_ACT_NORMALIZE:
		dt_action_normalize(dtp, dnp->dn_expr, sdp);
		break;
	case DT_ACT_PANIC:
		dt_action_panic(dtp, dnp->dn_expr, sdp);
		break;
	case DT_ACT_PRINT:
		dt_action_trace(dtp, dnp->dn_expr, sdp);
		break;
	case DT_ACT_PRINTA:
		dt_action_printa(dtp, dnp->dn_expr, sdp);
		break;
	case DT_ACT_PRINTF:
		dt_action_printflike(dtp, dnp->dn_expr, sdp, DTRACEACT_PRINTF);
		break;
	case DT_ACT_PRINTM:
		dt_action_printm(dtp, dnp->dn_expr, sdp);
		break;
	case DT_ACT_PRINTT:
		dt_action_printt(dtp, dnp->dn_expr, sdp);
		break;
	case DT_ACT_RAISE:
		dt_action_raise(dtp, dnp->dn_expr, sdp);
		break;
	case DT_ACT_SETOPT:
		dt_action_setopt(dtp, dnp->dn_expr, sdp);
		break;
	case DT_ACT_SPECULATE:
		dt_action_speculate(dtp, dnp->dn_expr, sdp);
		break;
	case DT_ACT_STACK:
		dt_action_stack(dtp, dnp->dn_expr, sdp);
		break;
	case DT_ACT_STOP:
		dt_action_stop(dtp, dnp->dn_expr, sdp);
		break;
	case DT_ACT_SYM:
		dt_action_symmod(dtp, dnp->dn_expr, sdp, DTRACEACT_SYM);
		break;
	case DT_ACT_SYSTEM:
		dt_action_printflike(dtp, dnp->dn_expr, sdp, DTRACEACT_SYSTEM);
		break;
	case DT_ACT_TRACE:
		dt_action_trace(dtp, dnp->dn_expr, sdp);
		break;
	case DT_ACT_TRACEMEM:
		dt_action_tracemem(dtp, dnp->dn_expr, sdp);
		break;
	case DT_ACT_TRUNC:
		dt_action_trunc(dtp, dnp->dn_expr, sdp);
		break;
	case DT_ACT_UADDR:
		dt_action_symmod(dtp, dnp->dn_expr, sdp, DTRACEACT_UADDR);
		break;
	case DT_ACT_UMOD:
		dt_action_symmod(dtp, dnp->dn_expr, sdp, DTRACEACT_UMOD);
		break;
	case DT_ACT_USYM:
		dt_action_symmod(dtp, dnp->dn_expr, sdp, DTRACEACT_USYM);
		break;
	case DT_ACT_USTACK:
	case DT_ACT_JSTACK:
		dt_action_ustack(dtp, dnp->dn_expr, sdp);
		break;
	default:
		dnerror(dnp->dn_expr, D_UNKNOWN, "tracing function %s( ) is "
		    "not yet supported\n", dnp->dn_expr->dn_ident->di_name);
	}
}

static void
dt_compile_exp(dtrace_hdl_t *dtp, dt_node_t *dnp, dtrace_stmtdesc_t *sdp)
{
	dtrace_actdesc_t *ap = dt_stmt_action(dtp, sdp);

	dt_cg(yypcb, dnp->dn_expr);
	ap->dtad_difo = dt_as(yypcb);
	ap->dtad_difo->dtdo_rtype = dt_void_rtype;
	ap->dtad_kind = DTRACEACT_DIFEXPR;
}

static void
dt_compile_agg(dtrace_hdl_t *dtp, dt_node_t *dnp, dtrace_stmtdesc_t *sdp)
{
	dt_ident_t *aid, *fid;
	dt_node_t *anp, *incr = NULL;
	dtrace_actdesc_t *ap;
	uint_t n = 1, argmax;
	uint64_t arg = 0;

	/*
	 * If the aggregation has no aggregating function applied to it, then
	 * this statement has no effect.  Flag this as a programming error.
	 */
	if (dnp->dn_aggfun == NULL) {
		dnerror(dnp, D_AGG_NULL, "expression has null effect: @%s\n",
		    dnp->dn_ident->di_name);
	}

	aid = dnp->dn_ident;
	fid = dnp->dn_aggfun->dn_ident;

	if (dnp->dn_aggfun->dn_args != NULL &&
	    dt_node_is_scalar(dnp->dn_aggfun->dn_args) == 0) {
		dnerror(dnp->dn_aggfun, D_AGG_SCALAR, "%s( ) argument #1 must "
		    "be of scalar type\n", fid->di_name);
	}

	/*
	 * The ID of the aggregation itself is implicitly recorded as the first
	 * member of each aggregation tuple so we can distinguish them later.
	 */
	ap = dt_stmt_action(dtp, sdp);
	dt_action_difconst(ap, aid->di_id, DTRACEACT_DIFEXPR);

	for (anp = dnp->dn_aggtup; anp != NULL; anp = anp->dn_list) {
		ap = dt_stmt_action(dtp, sdp);
		n++;

		if (anp->dn_kind == DT_NODE_FUNC) {
			if (anp->dn_ident->di_id == DT_ACT_STACK) {
				dt_action_stack_args(dtp, ap, anp->dn_args);
				continue;
			}

			if (anp->dn_ident->di_id == DT_ACT_USTACK ||
			    anp->dn_ident->di_id == DT_ACT_JSTACK) {
				dt_action_ustack_args(dtp, ap, anp);
				continue;
			}

			switch (anp->dn_ident->di_id) {
			case DT_ACT_UADDR:
				dt_action_symmod_args(dtp, ap,
				    anp->dn_args, DTRACEACT_UADDR);
				continue;

			case DT_ACT_USYM:
				dt_action_symmod_args(dtp, ap,
				    anp->dn_args, DTRACEACT_USYM);
				continue;

			case DT_ACT_UMOD:
				dt_action_symmod_args(dtp, ap,
				    anp->dn_args, DTRACEACT_UMOD);
				continue;

			case DT_ACT_SYM:
				dt_action_symmod_args(dtp, ap,
				    anp->dn_args, DTRACEACT_SYM);
				continue;

			case DT_ACT_MOD:
				dt_action_symmod_args(dtp, ap,
				    anp->dn_args, DTRACEACT_MOD);
				continue;

			default:
				break;
			}
		}

		dt_cg(yypcb, anp);
		ap->dtad_difo = dt_as(yypcb);
		ap->dtad_kind = DTRACEACT_DIFEXPR;
	}

	if (fid->di_id == DTRACEAGG_LQUANTIZE) {
		/*
		 * For linear quantization, we have between two and four
		 * arguments in addition to the expression:
		 *
		 *    arg1 => Base value
		 *    arg2 => Limit value
		 *    arg3 => Quantization level step size (defaults to 1)
		 *    arg4 => Quantization increment value (defaults to 1)
		 */
		dt_node_t *arg1 = dnp->dn_aggfun->dn_args->dn_list;
		dt_node_t *arg2 = arg1->dn_list;
		dt_node_t *arg3 = arg2->dn_list;
		dt_idsig_t *isp;
		uint64_t nlevels, step = 1, oarg;
		int64_t baseval, limitval;

		if (arg1->dn_kind != DT_NODE_INT) {
			dnerror(arg1, D_LQUANT_BASETYPE, "lquantize( ) "
			    "argument #1 must be an integer constant\n");
		}

		baseval = (int64_t)arg1->dn_value;

		if (baseval < INT32_MIN || baseval > INT32_MAX) {
			dnerror(arg1, D_LQUANT_BASEVAL, "lquantize( ) "
			    "argument #1 must be a 32-bit quantity\n");
		}

		if (arg2->dn_kind != DT_NODE_INT) {
			dnerror(arg2, D_LQUANT_LIMTYPE, "lquantize( ) "
			    "argument #2 must be an integer constant\n");
		}

		limitval = (int64_t)arg2->dn_value;

		if (limitval < INT32_MIN || limitval > INT32_MAX) {
			dnerror(arg2, D_LQUANT_LIMVAL, "lquantize( ) "
			    "argument #2 must be a 32-bit quantity\n");
		}

		if (limitval < baseval) {
			dnerror(dnp, D_LQUANT_MISMATCH,
			    "lquantize( ) base (argument #1) must be less "
			    "than limit (argument #2)\n");
		}

		if (arg3 != NULL) {
			if (!dt_node_is_posconst(arg3)) {
				dnerror(arg3, D_LQUANT_STEPTYPE, "lquantize( ) "
				    "argument #3 must be a non-zero positive "
				    "integer constant\n");
			}

			if ((step = arg3->dn_value) > UINT16_MAX) {
				dnerror(arg3, D_LQUANT_STEPVAL, "lquantize( ) "
				    "argument #3 must be a 16-bit quantity\n");
			}
		}

		nlevels = (limitval - baseval) / step;

		if (nlevels == 0) {
			dnerror(dnp, D_LQUANT_STEPLARGE,
			    "lquantize( ) step (argument #3) too large: must "
			    "have at least one quantization level\n");
		}

		if (nlevels > UINT16_MAX) {
			dnerror(dnp, D_LQUANT_STEPSMALL, "lquantize( ) step "
			    "(argument #3) too small: number of quantization "
			    "levels must be a 16-bit quantity\n");
		}

		arg = (step << DTRACE_LQUANTIZE_STEPSHIFT) |
		    (nlevels << DTRACE_LQUANTIZE_LEVELSHIFT) |
		    ((baseval << DTRACE_LQUANTIZE_BASESHIFT) &
		    DTRACE_LQUANTIZE_BASEMASK);

		assert(arg != 0);

		isp = (dt_idsig_t *)aid->di_data;

		if (isp->dis_auxinfo == 0) {
			/*
			 * This is the first time we've seen an lquantize()
			 * for this aggregation; we'll store our argument
			 * as the auxiliary signature information.
			 */
			isp->dis_auxinfo = arg;
		} else if ((oarg = isp->dis_auxinfo) != arg) {
			/*
			 * If we have seen this lquantize() before and the
			 * argument doesn't match the original argument, pick
			 * the original argument apart to concisely report the
			 * mismatch.
			 */
			int obaseval = DTRACE_LQUANTIZE_BASE(oarg);
			int onlevels = DTRACE_LQUANTIZE_LEVELS(oarg);
			int ostep = DTRACE_LQUANTIZE_STEP(oarg);

			if (obaseval != baseval) {
				dnerror(dnp, D_LQUANT_MATCHBASE, "lquantize( ) "
				    "base (argument #1) doesn't match previous "
				    "declaration: expected %d, found %d\n",
				    obaseval, (int)baseval);
			}

			if (onlevels * ostep != nlevels * step) {
				dnerror(dnp, D_LQUANT_MATCHLIM, "lquantize( ) "
				    "limit (argument #2) doesn't match previous"
				    " declaration: expected %d, found %d\n",
				    obaseval + onlevels * ostep,
				    (int)baseval + (int)nlevels * (int)step);
			}

			if (ostep != step) {
				dnerror(dnp, D_LQUANT_MATCHSTEP, "lquantize( ) "
				    "step (argument #3) doesn't match previous "
				    "declaration: expected %d, found %d\n",
				    ostep, (int)step);
			}

			/*
			 * We shouldn't be able to get here -- one of the
			 * parameters must be mismatched if the arguments
			 * didn't match.
			 */
			assert(0);
		}

		incr = arg3 != NULL ? arg3->dn_list : NULL;
		argmax = 5;
	}

	if (fid->di_id == DTRACEAGG_LLQUANTIZE) {
		/*
		 * For log/linear quantizations, we have between one and five
		 * arguments in addition to the expression:
		 *
		 *    arg1 => Factor
		 *    arg2 => Low magnitude
		 *    arg3 => High magnitude
		 *    arg4 => Number of steps per magnitude
		 *    arg5 => Quantization increment value (defaults to 1)
		 */
		dt_node_t *llarg = dnp->dn_aggfun->dn_args->dn_list;
		uint64_t oarg, order, v;
		dt_idsig_t *isp;
		int i;

		struct {
			char *str;		/* string identifier */
			int badtype;		/* error on bad type */
			int badval;		/* error on bad value */
			int mismatch;		/* error on bad match */
			int shift;		/* shift value */
			uint16_t value;		/* value itself */
		} args[] = {
			{ "factor", D_LLQUANT_FACTORTYPE,
			    D_LLQUANT_FACTORVAL, D_LLQUANT_FACTORMATCH,
			    DTRACE_LLQUANTIZE_FACTORSHIFT },
			{ "low magnitude", D_LLQUANT_LOWTYPE,
			    D_LLQUANT_LOWVAL, D_LLQUANT_LOWMATCH,
			    DTRACE_LLQUANTIZE_LOWSHIFT },
			{ "high magnitude", D_LLQUANT_HIGHTYPE,
			    D_LLQUANT_HIGHVAL, D_LLQUANT_HIGHMATCH,
			    DTRACE_LLQUANTIZE_HIGHSHIFT },
			{ "linear steps per magnitude", D_LLQUANT_NSTEPTYPE,
			    D_LLQUANT_NSTEPVAL, D_LLQUANT_NSTEPMATCH,
			    DTRACE_LLQUANTIZE_NSTEPSHIFT },
			{ NULL }
		};

		assert(arg == 0);

		for (i = 0; args[i].str != NULL; i++) {
			if (llarg->dn_kind != DT_NODE_INT) {
				dnerror(llarg, args[i].badtype, "llquantize( ) "
				    "argument #%d (%s) must be an "
				    "integer constant\n", i + 1, args[i].str);
			}

			if ((uint64_t)llarg->dn_value > UINT16_MAX) {
				dnerror(llarg, args[i].badval, "llquantize( ) "
				    "argument #%d (%s) must be an unsigned "
				    "16-bit quantity\n", i + 1, args[i].str);
			}

			args[i].value = (uint16_t)llarg->dn_value;

			assert(!(arg & ((uint64_t)UINT16_MAX <<
			    args[i].shift)));
			arg |= ((uint64_t)args[i].value << args[i].shift);
			llarg = llarg->dn_list;
		}

		assert(arg != 0);

		if (args[0].value < 2) {
			dnerror(dnp, D_LLQUANT_FACTORSMALL, "llquantize( ) "
			    "factor (argument #1) must be two or more\n");
		}

		if (args[1].value >= args[2].value) {
			dnerror(dnp, D_LLQUANT_MAGRANGE, "llquantize( ) "
			    "high magnitude (argument #3) must be greater "
			    "than low magnitude (argument #2)\n");
		}

		if (args[3].value < args[0].value) {
			dnerror(dnp, D_LLQUANT_FACTORNSTEPS, "llquantize( ) "
			    "factor (argument #1) must be less than or "
			    "equal to the number of linear steps per "
			    "magnitude (argument #4)\n");
		}

		for (v = args[0].value; v < args[3].value; v *= args[0].value)
			continue;

		if ((args[3].value % args[0].value) || (v % args[3].value)) {
			dnerror(dnp, D_LLQUANT_FACTOREVEN, "llquantize( ) "
			    "factor (argument #1) must evenly divide the "
			    "number of steps per magnitude (argument #4), "
			    "and the number of steps per magnitude must evenly "
			    "divide a power of the factor\n");
		}

		for (i = 0, order = 1; i < args[2].value; i++) {
			if (order * args[0].value > order) {
				order *= args[0].value;
				continue;
			}

			dnerror(dnp, D_LLQUANT_MAGTOOBIG, "llquantize( ) "
			    "factor (%d) raised to power of high magnitude "
			    "(%d) overflows 64-bits\n", args[0].value,
			    args[2].value);
		}

		isp = (dt_idsig_t *)aid->di_data;

		if (isp->dis_auxinfo == 0) {
			/*
			 * This is the first time we've seen an llquantize()
			 * for this aggregation; we'll store our argument
			 * as the auxiliary signature information.
			 */
			isp->dis_auxinfo = arg;
		} else if ((oarg = isp->dis_auxinfo) != arg) {
			/*
			 * If we have seen this llquantize() before and the
			 * argument doesn't match the original argument, pick
			 * the original argument apart to concisely report the
			 * mismatch.
			 */
			int expected = 0, found = 0;

			for (i = 0; expected == found; i++) {
				assert(args[i].str != NULL);

				expected = (oarg >> args[i].shift) & UINT16_MAX;
				found = (arg >> args[i].shift) & UINT16_MAX;
			}

			dnerror(dnp, args[i - 1].mismatch, "llquantize( ) "
			    "%s (argument #%d) doesn't match previous "
			    "declaration: expected %d, found %d\n",
			    args[i - 1].str, i, expected, found);
		}

		incr = llarg;
		argmax = 6;
	}

	if (fid->di_id == DTRACEAGG_QUANTIZE) {
		incr = dnp->dn_aggfun->dn_args->dn_list;
		argmax = 2;
	}

	if (incr != NULL) {
		if (!dt_node_is_scalar(incr)) {
			dnerror(dnp, D_PROTO_ARG, "%s( ) increment value "
			    "(argument #%d) must be of scalar type\n",
			    fid->di_name, argmax);
		}

		if ((anp = incr->dn_list) != NULL) {
			int argc = argmax;

			for (; anp != NULL; anp = anp->dn_list)
				argc++;

			dnerror(incr, D_PROTO_LEN, "%s( ) prototype "
			    "mismatch: %d args passed, at most %d expected",
			    fid->di_name, argc, argmax);
		}

		ap = dt_stmt_action(dtp, sdp);
		n++;

		dt_cg(yypcb, incr);
		ap->dtad_difo = dt_as(yypcb);
		ap->dtad_difo->dtdo_rtype = dt_void_rtype;
		ap->dtad_kind = DTRACEACT_DIFEXPR;
	}

	assert(sdp->dtsd_aggdata == NULL);
	sdp->dtsd_aggdata = aid;

	ap = dt_stmt_action(dtp, sdp);
	assert(fid->di_kind == DT_IDENT_AGGFUNC);
	assert(DTRACEACT_ISAGG(fid->di_id));
	ap->dtad_kind = fid->di_id;
	ap->dtad_ntuple = n;
	ap->dtad_arg = arg;

	if (dnp->dn_aggfun->dn_args != NULL) {
		dt_cg(yypcb, dnp->dn_aggfun->dn_args);
		ap->dtad_difo = dt_as(yypcb);
	}
}

static void
dt_compile_one_clause(dtrace_hdl_t *dtp, dt_node_t *cnp, dt_node_t *pnp)
{
	dtrace_ecbdesc_t *edp;
	dtrace_stmtdesc_t *sdp;
	dt_node_t *dnp;

	yylineno = pnp->dn_line;
	dt_setcontext(dtp, pnp->dn_desc);
	(void) dt_node_cook(cnp, DT_IDFLG_REF);

	if (DT_TREEDUMP_PASS(dtp, 2))
		dt_node_printr(cnp, stderr, 0);

	if ((edp = dt_ecbdesc_create(dtp, pnp->dn_desc)) == NULL)
		longjmp(yypcb->pcb_jmpbuf, EDT_NOMEM);

	assert(yypcb->pcb_ecbdesc == NULL);
	yypcb->pcb_ecbdesc = edp;

	if (cnp->dn_pred != NULL) {
		dt_cg(yypcb, cnp->dn_pred);
		edp->dted_pred.dtpdd_difo = dt_as(yypcb);
	}

	if (cnp->dn_acts == NULL) {
		dt_stmt_append(dt_stmt_create(dtp, edp,
		    cnp->dn_ctxattr, _dtrace_defattr), cnp);
	}

	for (dnp = cnp->dn_acts; dnp != NULL; dnp = dnp->dn_list) {
		assert(yypcb->pcb_stmt == NULL);
		sdp = dt_stmt_create(dtp, edp, cnp->dn_ctxattr, cnp->dn_attr);

		switch (dnp->dn_kind) {
		case DT_NODE_DEXPR:
			if (dnp->dn_expr->dn_kind == DT_NODE_AGG)
				dt_compile_agg(dtp, dnp->dn_expr, sdp);
			else
				dt_compile_exp(dtp, dnp, sdp);
			break;
		case DT_NODE_DFUNC:
			dt_compile_fun(dtp, dnp, sdp);
			break;
		case DT_NODE_AGG:
			dt_compile_agg(dtp, dnp, sdp);
			break;
		default:
			dnerror(dnp, D_UNKNOWN, "internal error -- node kind "
			    "%u is not a valid statement\n", dnp->dn_kind);
		}

		assert(yypcb->pcb_stmt == sdp);
		dt_stmt_append(sdp, dnp);
	}

	assert(yypcb->pcb_ecbdesc == edp);
	dt_ecbdesc_release(dtp, edp);
	dt_endcontext(dtp);
	yypcb->pcb_ecbdesc = NULL;
}

static void
dt_compile_clause(dtrace_hdl_t *dtp, dt_node_t *cnp)
{
	dt_node_t *pnp;

	for (pnp = cnp->dn_pdescs; pnp != NULL; pnp = pnp->dn_list)
		dt_compile_one_clause(dtp, cnp, pnp);
}

static void
dt_compile_xlator(dt_node_t *dnp)
{
	dt_xlator_t *dxp = dnp->dn_xlator;
	dt_node_t *mnp;

	for (mnp = dnp->dn_members; mnp != NULL; mnp = mnp->dn_list) {
		assert(dxp->dx_membdif[mnp->dn_membid] == NULL);
		dt_cg(yypcb, mnp);
		dxp->dx_membdif[mnp->dn_membid] = dt_as(yypcb);
	}
}

void
dt_setcontext(dtrace_hdl_t *dtp, dtrace_probedesc_t *pdp)
{
	const dtrace_pattr_t *pap;
	dt_probe_t *prp;
	dt_provider_t *pvp;
	dt_ident_t *idp;
	char attrstr[8];
	int err;

	/*
	 * Both kernel and pid based providers are allowed to have names
	 * ending with what could be interpreted as a number. We assume it's
	 * a pid and that we may need to dynamically create probes for
	 * that process if:
	 *
	 * (1) The provider doesn't exist, or,
	 * (2) The provider exists and has DTRACE_PRIV_PROC privilege.
	 *
	 * On an error, dt_pid_create_probes() will set the error message
	 * and tag -- we just have to longjmp() out of here.
	 */
	if (isdigit(pdp->dtpd_provider[strlen(pdp->dtpd_provider) - 1]) &&
	    ((pvp = dt_provider_lookup(dtp, pdp->dtpd_provider)) == NULL ||
	    pvp->pv_desc.dtvd_priv.dtpp_flags & DTRACE_PRIV_PROC) &&
	    dt_pid_create_probes(pdp, dtp, yypcb) != 0) {
		longjmp(yypcb->pcb_jmpbuf, EDT_COMPILER);
	}

	/*
	 * Call dt_probe_info() to get the probe arguments and attributes.  If
	 * a representative probe is found, set 'pap' to the probe provider's
	 * attributes.  Otherwise set 'pap' to default Unstable attributes.
	 */
	if ((prp = dt_probe_info(dtp, pdp, &yypcb->pcb_pinfo)) == NULL) {
		pap = &_dtrace_prvdesc;
		err = dtrace_errno(dtp);
		bzero(&yypcb->pcb_pinfo, sizeof (dtrace_probeinfo_t));
		yypcb->pcb_pinfo.dtp_attr = pap->dtpa_provider;
		yypcb->pcb_pinfo.dtp_arga = pap->dtpa_args;
	} else {
		pap = &prp->pr_pvp->pv_desc.dtvd_attr;
		err = 0;
	}

	if (err == EDT_NOPROBE && !(yypcb->pcb_cflags & DTRACE_C_ZDEFS)) {
		xyerror(D_PDESC_ZERO, "probe description %s:%s:%s:%s does not "
		    "match any probes\n", pdp->dtpd_provider, pdp->dtpd_mod,
		    pdp->dtpd_func, pdp->dtpd_name);
	}

	if (err != EDT_NOPROBE && err != EDT_UNSTABLE && err != 0)
		xyerror(D_PDESC_INVAL, "%s\n", dtrace_errmsg(dtp, err));

	dt_dprintf("set context to %s:%s:%s:%s [%u] prp=%p attr=%s argc=%d\n",
	    pdp->dtpd_provider, pdp->dtpd_mod, pdp->dtpd_func, pdp->dtpd_name,
	    pdp->dtpd_id, (void *)prp, dt_attr_str(yypcb->pcb_pinfo.dtp_attr,
	    attrstr, sizeof (attrstr)), yypcb->pcb_pinfo.dtp_argc);

	/*
	 * Reset the stability attributes of D global variables that vary
	 * based on the attributes of the provider and context itself.
	 */
	if ((idp = dt_idhash_lookup(dtp->dt_globals, "probeprov")) != NULL)
		idp->di_attr = pap->dtpa_provider;
	if ((idp = dt_idhash_lookup(dtp->dt_globals, "probemod")) != NULL)
		idp->di_attr = pap->dtpa_mod;
	if ((idp = dt_idhash_lookup(dtp->dt_globals, "probefunc")) != NULL)
		idp->di_attr = pap->dtpa_func;
	if ((idp = dt_idhash_lookup(dtp->dt_globals, "probename")) != NULL)
		idp->di_attr = pap->dtpa_name;
	if ((idp = dt_idhash_lookup(dtp->dt_globals, "args")) != NULL)
		idp->di_attr = pap->dtpa_args;

	yypcb->pcb_pdesc = pdp;
	yypcb->pcb_probe = prp;
}

/*
 * Reset context-dependent variables and state at the end of cooking a D probe
 * definition clause.  This ensures that external declarations between clauses
 * do not reference any stale context-dependent data from the previous clause.
 */
void
dt_endcontext(dtrace_hdl_t *dtp)
{
	static const char *const cvars[] = {
		"probeprov", "probemod", "probefunc", "probename", "args", NULL
	};

	dt_ident_t *idp;
	int i;

	for (i = 0; cvars[i] != NULL; i++) {
		if ((idp = dt_idhash_lookup(dtp->dt_globals, cvars[i])) != NULL)
			idp->di_attr = _dtrace_defattr;
	}

	yypcb->pcb_pdesc = NULL;
	yypcb->pcb_probe = NULL;
}

static int
dt_reduceid(dt_idhash_t *dhp, dt_ident_t *idp, dtrace_hdl_t *dtp)
{
	if (idp->di_vers != 0 && idp->di_vers > dtp->dt_vmax)
		dt_idhash_delete(dhp, idp);

	return (0);
}

/*
 * When dtrace_setopt() is called for "version", it calls dt_reduce() to remove
 * any identifiers or translators that have been previously defined as bound to
 * a version greater than the specified version.  Therefore, in our current
 * version implementation, establishing a binding is a one-way transformation.
 * In addition, no versioning is currently provided for types as our .d library
 * files do not define any types and we reserve prefixes DTRACE_ and dtrace_
 * for our exclusive use.  If required, type versioning will require more work.
 */
int
dt_reduce(dtrace_hdl_t *dtp, dt_version_t v)
{
	char s[DT_VERSION_STRMAX];
	dt_xlator_t *dxp, *nxp;

	if (v > dtp->dt_vmax)
		return (dt_set_errno(dtp, EDT_VERSREDUCED));
	else if (v == dtp->dt_vmax)
		return (0); /* no reduction necessary */

	dt_dprintf("reducing api version to %s\n",
	    dt_version_num2str(v, s, sizeof (s)));

	dtp->dt_vmax = v;

	for (dxp = dt_list_next(&dtp->dt_xlators); dxp != NULL; dxp = nxp) {
		nxp = dt_list_next(dxp);
		if ((dxp->dx_souid.di_vers != 0 && dxp->dx_souid.di_vers > v) ||
		    (dxp->dx_ptrid.di_vers != 0 && dxp->dx_ptrid.di_vers > v))
			dt_list_delete(&dtp->dt_xlators, dxp);
	}

	(void) dt_idhash_iter(dtp->dt_macros, (dt_idhash_f *)dt_reduceid, dtp);
	(void) dt_idhash_iter(dtp->dt_aggs, (dt_idhash_f *)dt_reduceid, dtp);
	(void) dt_idhash_iter(dtp->dt_globals, (dt_idhash_f *)dt_reduceid, dtp);
	(void) dt_idhash_iter(dtp->dt_tls, (dt_idhash_f *)dt_reduceid, dtp);

	return (0);
}

/*
 * Fork and exec the cpp(1) preprocessor to run over the specified input file,
 * and return a FILE handle for the cpp output.  We use the /dev/fd filesystem
 * here to simplify the code by leveraging file descriptor inheritance.
 */
static FILE *
dt_preproc(dtrace_hdl_t *dtp, FILE *ifp)
{
	int argc = dtp->dt_cpp_argc;
	char **argv = malloc(sizeof (char *) * (argc + 5));
	FILE *ofp = tmpfile();

#if defined(sun)
	char ipath[20], opath[20]; /* big enough for /dev/fd/ + INT_MAX + \0 */
#endif
	char verdef[32]; /* big enough for -D__SUNW_D_VERSION=0x%08x + \0 */

	struct sigaction act, oact;
	sigset_t mask, omask;

	int wstat, estat;
	pid_t pid;
#if defined(sun)
	off64_t off;
#else
	off_t off = 0;
#endif
	int c;

	if (argv == NULL || ofp == NULL) {
		(void) dt_set_errno(dtp, errno);
		goto err;
	}

	/*
	 * If the input is a seekable file, see if it is an interpreter file.
	 * If we see #!, seek past the first line because cpp will choke on it.
	 * We start cpp just prior to the \n at the end of this line so that
	 * it still sees the newline, ensuring that #line values are correct.
	 */
	if (isatty(fileno(ifp)) == 0 && (off = ftello64(ifp)) != -1) {
		if ((c = fgetc(ifp)) == '#' && (c = fgetc(ifp)) == '!') {
			for (off += 2; c != '\n'; off++) {
				if ((c = fgetc(ifp)) == EOF)
					break;
			}
			if (c == '\n')
				off--; /* start cpp just prior to \n */
		}
		(void) fflush(ifp);
		(void) fseeko64(ifp, off, SEEK_SET);
	}

#if defined(sun)
	(void) snprintf(ipath, sizeof (ipath), "/dev/fd/%d", fileno(ifp));
	(void) snprintf(opath, sizeof (opath), "/dev/fd/%d", fileno(ofp));
#endif

	bcopy(dtp->dt_cpp_argv, argv, sizeof (char *) * argc);

	(void) snprintf(verdef, sizeof (verdef),
	    "-D__SUNW_D_VERSION=0x%08x", dtp->dt_vmax);
	argv[argc++] = verdef;

#if defined(sun)
	switch (dtp->dt_stdcmode) {
	case DT_STDC_XA:
	case DT_STDC_XT:
		argv[argc++] = "-D__STDC__=0";
		break;
	case DT_STDC_XC:
		argv[argc++] = "-D__STDC__=1";
		break;
	}

	argv[argc++] = ipath;
	argv[argc++] = opath;
#else
	argv[argc++] = "-P";
#endif
	argv[argc] = NULL;

	/*
	 * libdtrace must be able to be embedded in other programs that may
	 * include application-specific signal handlers.  Therefore, if we
	 * need to fork to run cpp(1), we must avoid generating a SIGCHLD
	 * that could confuse the containing application.  To do this,
	 * we block SIGCHLD and reset its disposition to SIG_DFL.
	 * We restore our signal state once we are done.
	 */
	(void) sigemptyset(&mask);
	(void) sigaddset(&mask, SIGCHLD);
	(void) sigprocmask(SIG_BLOCK, &mask, &omask);

	bzero(&act, sizeof (act));
	act.sa_handler = SIG_DFL;
	(void) sigaction(SIGCHLD, &act, &oact);

	if ((pid = fork1()) == -1) {
		(void) sigaction(SIGCHLD, &oact, NULL);
		(void) sigprocmask(SIG_SETMASK, &omask, NULL);
		(void) dt_set_errno(dtp, EDT_CPPFORK);
		goto err;
	}

	if (pid == 0) {
#if !defined(sun)
		if (isatty(fileno(ifp)) == 0)
			lseek(fileno(ifp), off, SEEK_SET);
		dup2(fileno(ifp), 0);
		dup2(fileno(ofp), 1);
#endif
		(void) execvp(dtp->dt_cpp_path, argv);
		_exit(errno == ENOENT ? 127 : 126);
	}

	do {
		dt_dprintf("waiting for %s (PID %d)\n", dtp->dt_cpp_path,
		    (int)pid);
	} while (waitpid(pid, &wstat, 0) == -1 && errno == EINTR);

	(void) sigaction(SIGCHLD, &oact, NULL);
	(void) sigprocmask(SIG_SETMASK, &omask, NULL);

	dt_dprintf("%s returned exit status 0x%x\n", dtp->dt_cpp_path, wstat);
	estat = WIFEXITED(wstat) ? WEXITSTATUS(wstat) : -1;

	if (estat != 0) {
		switch (estat) {
		case 126:
			(void) dt_set_errno(dtp, EDT_CPPEXEC);
			break;
		case 127:
			(void) dt_set_errno(dtp, EDT_CPPENT);
			break;
		default:
			(void) dt_set_errno(dtp, EDT_CPPERR);
		}
		goto err;
	}

	free(argv);
	(void) fflush(ofp);
	(void) fseek(ofp, 0, SEEK_SET);
	return (ofp);

err:
	free(argv);
	(void) fclose(ofp);
	return (NULL);
}

static void
dt_lib_depend_error(dtrace_hdl_t *dtp, const char *format, ...)
{
	va_list ap;

	va_start(ap, format);
	dt_set_errmsg(dtp, NULL, NULL, NULL, 0, format, ap);
	va_end(ap);
}

int
dt_lib_depend_add(dtrace_hdl_t *dtp, dt_list_t *dlp, const char *arg)
{
	dt_lib_depend_t *dld;
	const char *end;

	assert(arg != NULL);

	if ((end = strrchr(arg, '/')) == NULL)
		return (dt_set_errno(dtp, EINVAL));

	if ((dld = dt_zalloc(dtp, sizeof (dt_lib_depend_t))) == NULL)
		return (-1);

	if ((dld->dtld_libpath = dt_alloc(dtp, MAXPATHLEN)) == NULL) {
		dt_free(dtp, dld);
		return (-1);
	}

	(void) strlcpy(dld->dtld_libpath, arg, end - arg + 2);
	if ((dld->dtld_library = strdup(arg)) == NULL) {
		dt_free(dtp, dld->dtld_libpath);
		dt_free(dtp, dld);
		return (dt_set_errno(dtp, EDT_NOMEM));
	}

	dt_list_append(dlp, dld);
	return (0);
}

dt_lib_depend_t *
dt_lib_depend_lookup(dt_list_t *dld, const char *arg)
{
	dt_lib_depend_t *dldn;

	for (dldn = dt_list_next(dld); dldn != NULL;
	    dldn = dt_list_next(dldn)) {
		if (strcmp(dldn->dtld_library, arg) == 0)
			return (dldn);
	}

	return (NULL);
}

/*
 * Go through all the library files, and, if any library dependencies exist for
 * that file, add it to that node's list of dependents. The result of this
 * will be a graph which can then be topologically sorted to produce a
 * compilation order.
 */
static int
dt_lib_build_graph(dtrace_hdl_t *dtp)
{
	dt_lib_depend_t *dld, *dpld;

	for (dld = dt_list_next(&dtp->dt_lib_dep); dld != NULL;
	    dld = dt_list_next(dld)) {
		char *library = dld->dtld_library;

		for (dpld = dt_list_next(&dld->dtld_dependencies); dpld != NULL;
		    dpld = dt_list_next(dpld)) {
			dt_lib_depend_t *dlda;

			if ((dlda = dt_lib_depend_lookup(&dtp->dt_lib_dep,
			    dpld->dtld_library)) == NULL) {
				dt_lib_depend_error(dtp,
				    "Invalid library dependency in %s: %s\n",
				    dld->dtld_library, dpld->dtld_library);

				return (dt_set_errno(dtp, EDT_COMPILER));
			}

			if ((dt_lib_depend_add(dtp, &dlda->dtld_dependents,
			    library)) != 0) {
				return (-1); /* preserve dt_errno */
			}
		}
	}
	return (0);
}

static int
dt_topo_sort(dtrace_hdl_t *dtp, dt_lib_depend_t *dld, int *count)
{
	dt_lib_depend_t *dpld, *dlda, *new;

	dld->dtld_start = ++(*count);

	for (dpld = dt_list_next(&dld->dtld_dependents); dpld != NULL;
	    dpld = dt_list_next(dpld)) {
		dlda = dt_lib_depend_lookup(&dtp->dt_lib_dep,
		    dpld->dtld_library);
		assert(dlda != NULL);

		if (dlda->dtld_start == 0 &&
		    dt_topo_sort(dtp, dlda, count) == -1)
			return (-1);
	}

	if ((new = dt_zalloc(dtp, sizeof (dt_lib_depend_t))) == NULL)
		return (-1);

	if ((new->dtld_library = strdup(dld->dtld_library)) == NULL) {
		dt_free(dtp, new);
		return (dt_set_errno(dtp, EDT_NOMEM));
	}

	new->dtld_start = dld->dtld_start;
	new->dtld_finish = dld->dtld_finish = ++(*count);
	dt_list_prepend(&dtp->dt_lib_dep_sorted, new);

	dt_dprintf("library %s sorted (%d/%d)\n", new->dtld_library,
	    new->dtld_start, new->dtld_finish);

	return (0);
}

static int
dt_lib_depend_sort(dtrace_hdl_t *dtp)
{
	dt_lib_depend_t *dld, *dpld, *dlda;
	int count = 0;

	if (dt_lib_build_graph(dtp) == -1)
		return (-1); /* preserve dt_errno */

	/*
	 * Perform a topological sort of the graph that hangs off
	 * dtp->dt_lib_dep. The result of this process will be a
	 * dependency ordered list located at dtp->dt_lib_dep_sorted.
	 */
	for (dld = dt_list_next(&dtp->dt_lib_dep); dld != NULL;
	    dld = dt_list_next(dld)) {
		if (dld->dtld_start == 0 &&
		    dt_topo_sort(dtp, dld, &count) == -1)
			return (-1); /* preserve dt_errno */;
	}

	/*
	 * Check the graph for cycles. If an ancestor's finishing time is
	 * less than any of its dependent's finishing times then a back edge
	 * exists in the graph and this is a cycle.
	 */
	for (dld = dt_list_next(&dtp->dt_lib_dep); dld != NULL;
	    dld = dt_list_next(dld)) {
		for (dpld = dt_list_next(&dld->dtld_dependents); dpld != NULL;
		    dpld = dt_list_next(dpld)) {
			dlda = dt_lib_depend_lookup(&dtp->dt_lib_dep_sorted,
			    dpld->dtld_library);
			assert(dlda != NULL);

			if (dlda->dtld_finish > dld->dtld_finish) {
				dt_lib_depend_error(dtp,
				    "Cyclic dependency detected: %s => %s\n",
				    dld->dtld_library, dpld->dtld_library);

				return (dt_set_errno(dtp, EDT_COMPILER));
			}
		}
	}

	return (0);
}

static void
dt_lib_depend_free(dtrace_hdl_t *dtp)
{
	dt_lib_depend_t *dld, *dlda;

	while ((dld = dt_list_next(&dtp->dt_lib_dep)) != NULL) {
		while ((dlda = dt_list_next(&dld->dtld_dependencies)) != NULL) {
			dt_list_delete(&dld->dtld_dependencies, dlda);
			dt_free(dtp, dlda->dtld_library);
			dt_free(dtp, dlda->dtld_libpath);
			dt_free(dtp, dlda);
		}
		while ((dlda = dt_list_next(&dld->dtld_dependents)) != NULL) {
			dt_list_delete(&dld->dtld_dependents, dlda);
			dt_free(dtp, dlda->dtld_library);
			dt_free(dtp, dlda->dtld_libpath);
			dt_free(dtp, dlda);
		}
		dt_list_delete(&dtp->dt_lib_dep, dld);
		dt_free(dtp, dld->dtld_library);
		dt_free(dtp, dld->dtld_libpath);
		dt_free(dtp, dld);
	}

	while ((dld = dt_list_next(&dtp->dt_lib_dep_sorted)) != NULL) {
		dt_list_delete(&dtp->dt_lib_dep_sorted, dld);
		dt_free(dtp, dld->dtld_library);
		dt_free(dtp, dld);
	}
}

/*
 * Open all the .d library files found in the specified directory and
 * compile each one of them.  We silently ignore any missing directories and
 * other files found therein.  We only fail (and thereby fail dt_load_libs()) if
 * we fail to compile a library and the error is something other than #pragma D
 * depends_on.  Dependency errors are silently ignored to permit a library
 * directory to contain libraries which may not be accessible depending on our
 * privileges.
 */
static int
dt_load_libs_dir(dtrace_hdl_t *dtp, const char *path)
{
	struct dirent *dp;
	const char *p, *end;
	DIR *dirp;

	char fname[PATH_MAX];
	FILE *fp;
	void *rv;
	dt_lib_depend_t *dld;

	if ((dirp = opendir(path)) == NULL) {
		dt_dprintf("skipping lib dir %s: %s\n", path, strerror(errno));
		return (0);
	}

	/* First, parse each file for library dependencies. */
	while ((dp = readdir(dirp)) != NULL) {
		if ((p = strrchr(dp->d_name, '.')) == NULL || strcmp(p, ".d"))
			continue; /* skip any filename not ending in .d */

		(void) snprintf(fname, sizeof (fname),
		    "%s/%s", path, dp->d_name);

		if ((fp = fopen(fname, "r")) == NULL) {
			dt_dprintf("skipping library %s: %s\n",
			    fname, strerror(errno));
			continue;
		}

		/*
		 * Skip files whose name match an already processed library
		 */
		for (dld = dt_list_next(&dtp->dt_lib_dep); dld != NULL;
		    dld = dt_list_next(dld)) {
			end = strrchr(dld->dtld_library, '/');
			/* dt_lib_depend_add ensures this */
			assert(end != NULL);
			if (strcmp(end + 1, dp->d_name) == 0)
				break;
		}

		if (dld != NULL) {
			dt_dprintf("skipping library %s, already processed "
			    "library with the same name: %s", dp->d_name,
			    dld->dtld_library);
			continue;
		}

		dtp->dt_filetag = fname;
		if (dt_lib_depend_add(dtp, &dtp->dt_lib_dep, fname) != 0)
			return (-1); /* preserve dt_errno */

		rv = dt_compile(dtp, DT_CTX_DPROG,
		    DTRACE_PROBESPEC_NAME, NULL,
		    DTRACE_C_EMPTY | DTRACE_C_CTL, 0, NULL, fp, NULL);

		if (rv != NULL && dtp->dt_errno &&
		    (dtp->dt_errno != EDT_COMPILER ||
		    dtp->dt_errtag != dt_errtag(D_PRAGMA_DEPEND)))
			return (-1); /* preserve dt_errno */

		if (dtp->dt_errno)
			dt_dprintf("error parsing library %s: %s\n",
			    fname, dtrace_errmsg(dtp, dtrace_errno(dtp)));

		(void) fclose(fp);
		dtp->dt_filetag = NULL;
	}

	(void) closedir(dirp);

	return (0);
}

/*
 * Perform a topological sorting of all the libraries found across the entire
 * dt_lib_path.  Once sorted, compile each one in topological order to cache its
 * inlines and translators, etc.  We silently ignore any missing directories and
 * other files found therein. We only fail (and thereby fail dt_load_libs()) if
 * we fail to compile a library and the error is something other than #pragma D
 * depends_on.  Dependency errors are silently ignored to permit a library
 * directory to contain libraries which may not be accessible depending on our
 * privileges.
 */
static int
dt_load_libs_sort(dtrace_hdl_t *dtp)
{
	dtrace_prog_t *pgp;
	FILE *fp;
	dt_lib_depend_t *dld;

	/*
	 * Finish building the graph containing the library dependencies
	 * and perform a topological sort to generate an ordered list
	 * for compilation.
	 */
	if (dt_lib_depend_sort(dtp) == -1)
		goto err;

	for (dld = dt_list_next(&dtp->dt_lib_dep_sorted); dld != NULL;
	    dld = dt_list_next(dld)) {

		if ((fp = fopen(dld->dtld_library, "r")) == NULL) {
			dt_dprintf("skipping library %s: %s\n",
			    dld->dtld_library, strerror(errno));
			continue;
		}

		dtp->dt_filetag = dld->dtld_library;
		pgp = dtrace_program_fcompile(dtp, fp, DTRACE_C_EMPTY, 0, NULL);
		(void) fclose(fp);
		dtp->dt_filetag = NULL;

		if (pgp == NULL && (dtp->dt_errno != EDT_COMPILER ||
		    dtp->dt_errtag != dt_errtag(D_PRAGMA_DEPEND)))
			goto err;

		if (pgp == NULL) {
			dt_dprintf("skipping library %s: %s\n",
			    dld->dtld_library,
			    dtrace_errmsg(dtp, dtrace_errno(dtp)));
		} else {
			dld->dtld_loaded = B_TRUE;
			dt_program_destroy(dtp, pgp);
		}
	}

	dt_lib_depend_free(dtp);
	return (0);

err:
	dt_lib_depend_free(dtp);
	return (-1); /* preserve dt_errno */
}

/*
 * Load the contents of any appropriate DTrace .d library files.  These files
 * contain inlines and translators that will be cached by the compiler.  We
 * defer this activity until the first compile to permit libdtrace clients to
 * add their own library directories and so that we can properly report errors.
 */
static int
dt_load_libs(dtrace_hdl_t *dtp)
{
	dt_dirpath_t *dirp;

	if (dtp->dt_cflags & DTRACE_C_NOLIBS)
		return (0); /* libraries already processed */

	dtp->dt_cflags |= DTRACE_C_NOLIBS;

	/*
	 * /usr/lib/dtrace is always at the head of the list. The rest of the
	 * list is specified in the precedence order the user requested. Process
	 * everything other than the head first. DTRACE_C_NOLIBS has already
	 * been spcified so dt_vopen will ensure that there is always one entry
	 * in dt_lib_path.
	 */
	for (dirp = dt_list_next(dt_list_next(&dtp->dt_lib_path));
	    dirp != NULL; dirp = dt_list_next(dirp)) {
		if (dt_load_libs_dir(dtp, dirp->dir_path) != 0) {
			dtp->dt_cflags &= ~DTRACE_C_NOLIBS;
			return (-1); /* errno is set for us */
		}
	}

	/* Handle /usr/lib/dtrace */
	dirp = dt_list_next(&dtp->dt_lib_path);
	if (dt_load_libs_dir(dtp, dirp->dir_path) != 0) {
		dtp->dt_cflags &= ~DTRACE_C_NOLIBS;
		return (-1); /* errno is set for us */
	}

	if (dt_load_libs_sort(dtp) < 0)
		return (-1); /* errno is set for us */

	return (0);
}

static void *
dt_compile(dtrace_hdl_t *dtp, int context, dtrace_probespec_t pspec, void *arg,
    uint_t cflags, int argc, char *const argv[], FILE *fp, const char *s)
{
	dt_node_t *dnp;
	dt_decl_t *ddp;
	dt_pcb_t pcb;
	void *rv;
	int err;

	if ((fp == NULL && s == NULL) || (cflags & ~DTRACE_C_MASK) != 0) {
		(void) dt_set_errno(dtp, EINVAL);
		return (NULL);
	}

	if (dt_list_next(&dtp->dt_lib_path) != NULL && dt_load_libs(dtp) != 0)
		return (NULL); /* errno is set for us */

	if (dtp->dt_globals->dh_nelems != 0)
		(void) dt_idhash_iter(dtp->dt_globals, dt_idreset, NULL);

	if (dtp->dt_tls->dh_nelems != 0)
		(void) dt_idhash_iter(dtp->dt_tls, dt_idreset, NULL);

	if (fp && (cflags & DTRACE_C_CPP) && (fp = dt_preproc(dtp, fp)) == NULL)
		return (NULL); /* errno is set for us */

	dt_pcb_push(dtp, &pcb);

	pcb.pcb_fileptr = fp;
	pcb.pcb_string = s;
	pcb.pcb_strptr = s;
	pcb.pcb_strlen = s ? strlen(s) : 0;
	pcb.pcb_sargc = argc;
	pcb.pcb_sargv = argv;
	pcb.pcb_sflagv = argc ? calloc(argc, sizeof (ushort_t)) : NULL;
	pcb.pcb_pspec = pspec;
	pcb.pcb_cflags = dtp->dt_cflags | cflags;
	pcb.pcb_amin = dtp->dt_amin;
	pcb.pcb_yystate = -1;
	pcb.pcb_context = context;
	pcb.pcb_token = context;

	if (context != DT_CTX_DPROG)
		yybegin(YYS_EXPR);
	else if (cflags & DTRACE_C_CTL)
		yybegin(YYS_CONTROL);
	else
		yybegin(YYS_CLAUSE);

	if ((err = setjmp(yypcb->pcb_jmpbuf)) != 0)
		goto out;

	if (yypcb->pcb_sargc != 0 && yypcb->pcb_sflagv == NULL)
		longjmp(yypcb->pcb_jmpbuf, EDT_NOMEM);

	yypcb->pcb_idents = dt_idhash_create("ambiguous", NULL, 0, 0);
	yypcb->pcb_locals = dt_idhash_create("clause local", NULL,
	    DIF_VAR_OTHER_UBASE, DIF_VAR_OTHER_MAX);

	if (yypcb->pcb_idents == NULL || yypcb->pcb_locals == NULL)
		longjmp(yypcb->pcb_jmpbuf, EDT_NOMEM);

	/*
	 * Invoke the parser to evaluate the D source code.  If any errors
	 * occur during parsing, an error function will be called and we
	 * will longjmp back to pcb_jmpbuf to abort.  If parsing succeeds,
	 * we optionally display the parse tree if debugging is enabled.
	 */
	if (yyparse() != 0 || yypcb->pcb_root == NULL)
		xyerror(D_EMPTY, "empty D program translation unit\n");

	yybegin(YYS_DONE);

	if (cflags & DTRACE_C_CTL)
		goto out;

	if (context != DT_CTX_DTYPE && DT_TREEDUMP_PASS(dtp, 1))
		dt_node_printr(yypcb->pcb_root, stderr, 0);

	if (yypcb->pcb_pragmas != NULL)
		(void) dt_idhash_iter(yypcb->pcb_pragmas, dt_idpragma, NULL);

	if (argc > 1 && !(yypcb->pcb_cflags & DTRACE_C_ARGREF) &&
	    !(yypcb->pcb_sflagv[argc - 1] & DT_IDFLG_REF)) {
		xyerror(D_MACRO_UNUSED, "extraneous argument '%s' ($%d is "
		    "not referenced)\n", yypcb->pcb_sargv[argc - 1], argc - 1);
	}

	/*
	 * If we have successfully created a parse tree for a D program, loop
	 * over the clauses and actions and instantiate the corresponding
	 * libdtrace program.  If we are parsing a D expression, then we
	 * simply run the code generator and assembler on the resulting tree.
	 */
	switch (context) {
	case DT_CTX_DPROG:
		assert(yypcb->pcb_root->dn_kind == DT_NODE_PROG);

		if ((dnp = yypcb->pcb_root->dn_list) == NULL &&
		    !(yypcb->pcb_cflags & DTRACE_C_EMPTY))
			xyerror(D_EMPTY, "empty D program translation unit\n");

		if ((yypcb->pcb_prog = dt_program_create(dtp)) == NULL)
			longjmp(yypcb->pcb_jmpbuf, dtrace_errno(dtp));

		for (; dnp != NULL; dnp = dnp->dn_list) {
			switch (dnp->dn_kind) {
			case DT_NODE_CLAUSE:
				dt_compile_clause(dtp, dnp);
				break;
			case DT_NODE_XLATOR:
				if (dtp->dt_xlatemode == DT_XL_DYNAMIC)
					dt_compile_xlator(dnp);
				break;
			case DT_NODE_PROVIDER:
				(void) dt_node_cook(dnp, DT_IDFLG_REF);
				break;
			}
		}

		yypcb->pcb_prog->dp_xrefs = yypcb->pcb_asxrefs;
		yypcb->pcb_prog->dp_xrefslen = yypcb->pcb_asxreflen;
		yypcb->pcb_asxrefs = NULL;
		yypcb->pcb_asxreflen = 0;

		rv = yypcb->pcb_prog;
		break;

	case DT_CTX_DEXPR:
		(void) dt_node_cook(yypcb->pcb_root, DT_IDFLG_REF);
		dt_cg(yypcb, yypcb->pcb_root);
		rv = dt_as(yypcb);
		break;

	case DT_CTX_DTYPE:
		ddp = (dt_decl_t *)yypcb->pcb_root; /* root is really a decl */
		err = dt_decl_type(ddp, arg);
		dt_decl_free(ddp);

		if (err != 0)
			longjmp(yypcb->pcb_jmpbuf, EDT_COMPILER);

		rv = NULL;
		break;
	}

out:
	if (context != DT_CTX_DTYPE && yypcb->pcb_root != NULL &&
	    DT_TREEDUMP_PASS(dtp, 3))
		dt_node_printr(yypcb->pcb_root, stderr, 0);

	if (dtp->dt_cdefs_fd != -1 && (ftruncate64(dtp->dt_cdefs_fd, 0) == -1 ||
	    lseek64(dtp->dt_cdefs_fd, 0, SEEK_SET) == -1 ||
	    ctf_write(dtp->dt_cdefs->dm_ctfp, dtp->dt_cdefs_fd) == CTF_ERR))
		dt_dprintf("failed to update CTF cache: %s\n", strerror(errno));

	if (dtp->dt_ddefs_fd != -1 && (ftruncate64(dtp->dt_ddefs_fd, 0) == -1 ||
	    lseek64(dtp->dt_ddefs_fd, 0, SEEK_SET) == -1 ||
	    ctf_write(dtp->dt_ddefs->dm_ctfp, dtp->dt_ddefs_fd) == CTF_ERR))
		dt_dprintf("failed to update CTF cache: %s\n", strerror(errno));

	if (yypcb->pcb_fileptr && (cflags & DTRACE_C_CPP))
		(void) fclose(yypcb->pcb_fileptr); /* close dt_preproc() file */

	dt_pcb_pop(dtp, err);
	(void) dt_set_errno(dtp, err);
	return (err ? NULL : rv);
}

dtrace_prog_t *
dtrace_program_strcompile(dtrace_hdl_t *dtp, const char *s,
    dtrace_probespec_t spec, uint_t cflags, int argc, char *const argv[])
{
	return (dt_compile(dtp, DT_CTX_DPROG,
	    spec, NULL, cflags, argc, argv, NULL, s));
}

dtrace_prog_t *
dtrace_program_fcompile(dtrace_hdl_t *dtp, FILE *fp,
    uint_t cflags, int argc, char *const argv[])
{
	return (dt_compile(dtp, DT_CTX_DPROG,
	    DTRACE_PROBESPEC_NAME, NULL, cflags, argc, argv, fp, NULL));
}

int
dtrace_type_strcompile(dtrace_hdl_t *dtp, const char *s, dtrace_typeinfo_t *dtt)
{
	(void) dt_compile(dtp, DT_CTX_DTYPE,
	    DTRACE_PROBESPEC_NONE, dtt, 0, 0, NULL, NULL, s);
	return (dtp->dt_errno ? -1 : 0);
}

int
dtrace_type_fcompile(dtrace_hdl_t *dtp, FILE *fp, dtrace_typeinfo_t *dtt)
{
	(void) dt_compile(dtp, DT_CTX_DTYPE,
	    DTRACE_PROBESPEC_NONE, dtt, 0, 0, NULL, fp, NULL);
	return (dtp->dt_errno ? -1 : 0);
}<|MERGE_RESOLUTION|>--- conflicted
+++ resolved
@@ -22,10 +22,7 @@
 /*
  * Copyright (c) 2003, 2010, Oracle and/or its affiliates. All rights reserved.
  * Copyright (c) 2011, Joyent Inc. All rights reserved.
-<<<<<<< HEAD
-=======
  * Copyright (c) 2012 by Delphix. All rights reserved.
->>>>>>> e2af9768
  */
 
 /*
@@ -680,9 +677,6 @@
 		    "%s( ) may not be applied to a translated pointer\n", act);
 	}
 
-<<<<<<< HEAD
-	dt_cg(yypcb, dnp->dn_args);
-=======
 	if (dnp->dn_args->dn_kind == DT_NODE_AGG) {
 		dnerror(dnp->dn_args, istrace ? D_TRACE_AGG : D_PRINT_AGG,
 		    "%s( ) may not be applied to an aggregation%s\n", act,
@@ -718,7 +712,6 @@
 		    dret->dn_type);
 	}
 
->>>>>>> e2af9768
 	ap->dtad_difo = dt_as(yypcb);
 	ap->dtad_kind = DTRACEACT_DIFEXPR;
 }
@@ -729,7 +722,8 @@
 	dtrace_actdesc_t *ap = dt_stmt_action(dtp, sdp);
 
 	dt_node_t *addr = dnp->dn_args;
-	dt_node_t *size = dnp->dn_args->dn_list;
+	dt_node_t *max = dnp->dn_args->dn_list;
+	dt_node_t *size;
 
 	char n[DT_TYPE_NAMELEN];
 
@@ -741,17 +735,37 @@
 		    dt_node_type_name(addr, n, sizeof (n)));
 	}
 
-	if (dt_node_is_posconst(size) == 0) {
-		dnerror(size, D_TRACEMEM_SIZE, "tracemem( ) argument #2 must "
+	if (dt_node_is_posconst(max) == 0) {
+		dnerror(max, D_TRACEMEM_SIZE, "tracemem( ) argument #2 must "
 		    "be a non-zero positive integral constant expression\n");
+	}
+
+	if ((size = max->dn_list) != NULL) {
+		if (size->dn_list != NULL) {
+			dnerror(size, D_TRACEMEM_ARGS, "tracemem ( ) prototype "
+			    "mismatch: expected at most 3 args\n");
+		}
+
+		if (!dt_node_is_scalar(size)) {
+			dnerror(size, D_TRACEMEM_DYNSIZE, "tracemem ( ) "
+			    "dynamic size (argument #3) must be of "
+			    "scalar type\n");
+		}
+
+		dt_cg(yypcb, size);
+		ap->dtad_difo = dt_as(yypcb);
+		ap->dtad_difo->dtdo_rtype = dt_int_rtype;
+		ap->dtad_kind = DTRACEACT_TRACEMEM_DYNSIZE;
+
+		ap = dt_stmt_action(dtp, sdp);
 	}
 
 	dt_cg(yypcb, addr);
 	ap->dtad_difo = dt_as(yypcb);
-	ap->dtad_kind = DTRACEACT_DIFEXPR;
+	ap->dtad_kind = DTRACEACT_TRACEMEM;
 
 	ap->dtad_difo->dtdo_rtype.dtdt_flags |= DIF_TF_BYREF;
-	ap->dtad_difo->dtdo_rtype.dtdt_size = size->dn_value;
+	ap->dtad_difo->dtdo_rtype.dtdt_size = max->dn_value;
 }
 
 static void
