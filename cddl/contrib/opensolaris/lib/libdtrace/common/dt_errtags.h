--- conflicted
+++ resolved
@@ -24,18 +24,13 @@
  * Use is subject to license terms.
  */
 
-<<<<<<< HEAD
-=======
  /*
   * Copyright (c) 2011, Joyent, Inc. All rights reserved.
   * Copyright (c) 2012 by Delphix. All rights reserved.
   */
 
->>>>>>> e2af9768
 #ifndef	_DT_ERRTAGS_H
 #define	_DT_ERRTAGS_H
-
-#pragma ident	"%Z%%M%	%I%	%E% SMI"
 
 #ifdef	__cplusplus
 extern "C" {
@@ -195,15 +190,14 @@
 	D_PRINTA_AGGPROTO,		/* printa() aggregation mismatch */
 	D_TRACE_VOID,			/* trace() argument has void type */
 	D_TRACE_DYN,			/* trace() argument has dynamic type */
-<<<<<<< HEAD
-=======
 	D_TRACE_AGG,			/* trace() argument is an aggregation */
 	D_PRINT_VOID,			/* print() argument has void type */
 	D_PRINT_DYN,			/* print() argument has dynamic type */
 	D_PRINT_AGG,			/* print() argument is an aggregation */
->>>>>>> e2af9768
 	D_TRACEMEM_ADDR,		/* tracemem() address bad type */
 	D_TRACEMEM_SIZE,		/* tracemem() size bad type */
+	D_TRACEMEM_ARGS,		/* tracemem() illegal number of args */
+	D_TRACEMEM_DYNSIZE,		/* tracemem() dynamic size bad type */
 	D_STACK_PROTO,			/* stack() prototype mismatch */
 	D_STACK_SIZE,			/* stack() size argument bad type */
 	D_USTACK_FRAMES,		/* ustack() frames arg bad type */
