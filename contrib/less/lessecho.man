--- conflicted
+++ resolved
@@ -10,12 +10,18 @@
 
 [1mDESCRIPTION[0m
        [4mlessecho[24m  is a program that simply echos its arguments on standard out-
-       put.  But any argument containing spaces is enclosed in quotes.
+       put.  But any metacharacter in the output is preceded  by  an  "escape"
+       character, which by default is a backslash.
 
 [1mOPTIONS[0m
        A summary of options is included below.
 
-       [1m-ox    [22mSpecifies "x" to be the open quote character.
+       [1m-ex    [22mSpecifies  "x", rather than backslash, to be the escape char for
+              metachars.  If x is "-", no escape char is  used  and  arguments
+              containing metachars are surrounded by quotes instead.
+
+       [1m-ox    [22mSpecifies  "x",  rather  than double-quote, to be the open quote
+              character, which is used if the -e- option is specified.
 
        [1m-cx    [22mSpecifies "x" to be the close quote character.
 
@@ -23,31 +29,26 @@
 
        [1m-dn    [22mSpecifies "n" to be the close quote character, as an integer.
 
-       [1m-mx    [22mSpecifies "x" to be a metachar.
+       [1m-mx    [22mSpecifies "x" to be a metachar.  By default, no  characters  are
+              considered metachars.
 
        [1m-nn    [22mSpecifies "n" to be a metachar, as an integer.
 
-       [1m-ex    [22mSpecifies "x" to be the escape char for metachars.
-
-       [1m-fn    [22mSpecifies "n" to be the escape char for metachars, as  an  inte-
+       [1m-fn    [22mSpecifies  "n"  to be the escape char for metachars, as an inte-
               ger.
 
-       [1m-a     [22mSpecifies  that  all arguments are to be quoted.  The default is
-              that only arguments containing spaces are quoted.
+       [1m-a     [22mSpecifies that all arguments are to be quoted.  The  default  is
+              that only arguments containing metacharacters are quoted
 
 [1mSEE ALSO[0m
        less(1)
 
 [1mAUTHOR[0m
-       This manual page was written by  Thomas  Schoepf  <schoepf@debian.org>,
+       This  manual  page  was written by Thomas Schoepf <schoepf@debian.org>,
        for the Debian GNU/Linux system (but may be used by others).
 
        Send bug reports or comments to bug-less@gnu.org.
 
 
 
-<<<<<<< HEAD
-                           Version 444: 09 Jun 2011                LESSECHO(1)
-=======
-                           Version 451: 21 Jul 2012                LESSECHO(1)
->>>>>>> 85823a3b
+                           Version 451: 21 Jul 2012                LESSECHO(1)