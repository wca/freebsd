--- conflicted
+++ resolved
@@ -293,15 +293,9 @@
 
 MTREE_CMD?=	mtree
 
-<<<<<<< HEAD
-MTREES=		mtree/BSD.root.dist		/ \
-		mtree/BSD.var.dist		/var \
-		mtree/BSD.usr.dist		/usr \
-=======
 MTREES=		mtree/BSD.root.dist		/		\
 		mtree/BSD.var.dist		/var		\
 		mtree/BSD.usr.dist		/usr		\
->>>>>>> 3a656604
 		mtree/BSD.include.dist		/usr/include
 .if ${MK_BIND_LIBS} != "no"
 MTREES+=	mtree/BIND.include.dist		/usr/include
@@ -330,7 +324,6 @@
 		    -f $$m -p $$d; \
 		${MTREE_CMD} -deU ${MTREE_FOLLOWS_SYMLINKS} -f $$m -p $$d; \
 	done; true
-<<<<<<< HEAD
 .if defined(NO_ROOT)
 	${ECHO} DISTBASE=${DISTBASE}
 	@set ${MTREES}; \
@@ -350,46 +343,25 @@
 	cd ${DESTDIR}/usr/share/man; \
 	for mandir in man*; do \
 		${INSTALL_SYMLINK} ../$$mandir \
-		    ${DESTDIR}/usr/share/man/en.ISO8859-1; \
+		    ${DESTDIR}/usr/share/man/en.ISO8859-1/; \
 		${INSTALL_SYMLINK} ../$$mandir \
-		    ${DESTDIR}/usr/share/man/en.UTF-8; \
+		    ${DESTDIR}/usr/share/man/en.UTF-8/; \
 	done
 	cd ${DESTDIR}/usr/share/openssl/man; \
 	for mandir in man*; do \
 		${INSTALL_SYMLINK} ../$$mandir \
-		    ${DESTDIR}/usr/share/openssl/man/en.ISO8859-1; \
+		    ${DESTDIR}/usr/share/openssl/man/en.ISO8859-1/; \
 	done
 	set - `grep "^[a-zA-Z]" ${.CURDIR}/man.alias`; \
 	while [ $$# -gt 0 ] ; do \
 		${INSTALL_SYMLINK} "$$2" "${DESTDIR}/usr/share/man/$$1"; \
 		${INSTALL_SYMLINK} "$$2" \
 		    "${DESTDIR}/usr/share/openssl/man/$$1"; \
-=======
-	ln -sfh usr/src/sys ${DESTDIR}/sys
-	cd ${DESTDIR}/usr/share/man; \
-	for mandir in man*; do \
-		ln -sfh ../$$mandir ${DESTDIR}/usr/share/man/en.ISO8859-1/; \
-		ln -sfh ../$$mandir ${DESTDIR}/usr/share/man/en.UTF-8/; \
-	done
-	cd ${DESTDIR}/usr/share/openssl/man; \
-	for mandir in man*; do \
-		ln -sfh ../$$mandir \
-		    ${DESTDIR}/usr/share/openssl/man/en.ISO8859-1/; \
-	done
-	set - `grep "^[a-zA-Z]" ${.CURDIR}/man.alias`; \
-	while [ $$# -gt 0 ] ; do \
-		ln -sfh "$$2" "${DESTDIR}/usr/share/man/$$1"; \
-		ln -sfh "$$2" "${DESTDIR}/usr/share/openssl/man/$$1"; \
->>>>>>> 3a656604
 		shift; shift; \
 	done
 	set - `grep "^[a-zA-Z]" ${.CURDIR}/nls.alias`; \
 	while [ $$# -gt 0 ] ; do \
-<<<<<<< HEAD
 		${INSTALL_SYMLINK} "$$2" "${DESTDIR}/usr/share/nls/$$1"; \
-=======
-		ln -sfh "$$2" "${DESTDIR}/usr/share/nls/$$1"; \
->>>>>>> 3a656604
 		shift; shift; \
 	done
 
