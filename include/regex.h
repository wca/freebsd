--- conflicted
+++ resolved
@@ -1,293 +1,116 @@
-/* $FreeBSD$ */
+/*-
+ * Copyright (c) 1992 Henry Spencer.
+ * Copyright (c) 1992, 1993
+ *	The Regents of the University of California.  All rights reserved.
+ *
+ * This code is derived from software contributed to Berkeley by
+ * Henry Spencer of the University of Toronto.
+ *
+ * Redistribution and use in source and binary forms, with or without
+ * modification, are permitted provided that the following conditions
+ * are met:
+ * 1. Redistributions of source code must retain the above copyright
+ *    notice, this list of conditions and the following disclaimer.
+ * 2. Redistributions in binary form must reproduce the above copyright
+ *    notice, this list of conditions and the following disclaimer in the
+ *    documentation and/or other materials provided with the distribution.
+ * 3. Neither the name of the University nor the names of its contributors
+ *    may be used to endorse or promote products derived from this software
+ *    without specific prior written permission.
+ *
+ * THIS SOFTWARE IS PROVIDED BY THE REGENTS AND CONTRIBUTORS ``AS IS'' AND
+ * ANY EXPRESS OR IMPLIED WARRANTIES, INCLUDING, BUT NOT LIMITED TO, THE
+ * IMPLIED WARRANTIES OF MERCHANTABILITY AND FITNESS FOR A PARTICULAR PURPOSE
+ * ARE DISCLAIMED.  IN NO EVENT SHALL THE REGENTS OR CONTRIBUTORS BE LIABLE
+ * FOR ANY DIRECT, INDIRECT, INCIDENTAL, SPECIAL, EXEMPLARY, OR CONSEQUENTIAL
+ * DAMAGES (INCLUDING, BUT NOT LIMITED TO, PROCUREMENT OF SUBSTITUTE GOODS
+ * OR SERVICES; LOSS OF USE, DATA, OR PROFITS; OR BUSINESS INTERRUPTION)
+ * HOWEVER CAUSED AND ON ANY THEORY OF LIABILITY, WHETHER IN CONTRACT, STRICT
+ * LIABILITY, OR TORT (INCLUDING NEGLIGENCE OR OTHERWISE) ARISING IN ANY WAY
+ * OUT OF THE USE OF THIS SOFTWARE, EVEN IF ADVISED OF THE POSSIBILITY OF
+ * SUCH DAMAGE.
+ *
+ *	@(#)regex.h	8.2 (Berkeley) 1/3/94
+ * $FreeBSD$
+ */
 
-/*
-  tre.h - TRE public API definitions
+#ifndef _REGEX_H_
+#define	_REGEX_H_
 
-  This software is released under a BSD-style license.
-  See the file LICENSE for details and copyright.
+#include <sys/cdefs.h>
+#include <sys/_types.h>
 
-*/
+/* types */
+typedef	__off_t		regoff_t;
 
-#ifndef REGEX_H
-#define REGEX_H 1
-
-#define TRE_WCHAR 1
-#define TRE_APPROX 1
-
-#include <sys/types.h>
-
-#ifdef TRE_WCHAR
-#include <wchar.h>
+#ifndef _SIZE_T_DECLARED
+typedef	__size_t	size_t;
+#define	_SIZE_T_DECLARED
 #endif
 
-#ifdef __cplusplus
-extern "C" {
-#endif
-
-#ifndef TRE_LIBC_BUILD
-#define tre_regcomp     regcomp
-#define tre_regerror    regerror
-#define tre_regexec     regexec
-#define tre_regfree     regfree
-
-#define tre_regacomp    regacomp
-#define tre_regaexec    regaexec
-#define tre_regancomp   regancomp
-#define tre_reganexec   reganexec
-#define tre_regawncomp  regawncomp
-#define tre_regawnexec  regawnexec
-#define tre_regncomp    regncomp
-#define tre_regnexec    regnexec
-#define tre_regwcomp    regwcomp
-#define tre_regwexec    regwexec
-#define tre_regwncomp   regwncomp
-#define tre_regwnexec   regwnexec
-
-#define FUNC_DECL(f)	f
-#else
-#define regcomp		tre_regcomp
-#define regerror	tre_regerror
-#define regexec		tre_regexec
-#define regfree		tre_regfree
-
-#define regacomp	tre_regacomp
-#define regaexec	tre_regaexec
-#define regancomp	tre_regancomp
-#define reganexec	tre_reganexec
-#define regawncomp	tre_regawncomp
-#define regawnexec	tre_regawnexec
-#define regncomp	tre_regncomp
-#define regnexec	tre_regnexec
-#define regwcomp	tre_regwcomp
-#define regwexec	tre_regwexec
-#define regwncomp	tre_regwncomp
-#define regwnexec	tre_regwnexec
-
-#define FUNC_DECL(f)	tre_##f
-#endif
-
-typedef int regoff_t;
 typedef struct {
-<<<<<<< HEAD
-  size_t re_nsub;  /* Number of parenthesized subexpressions. */
-  void *value;	   /* For internal use only. */
-  void *shortcut;  /* For internal use only. */
-  void *heur;	   /* For internal use only. */
-  const char *re_endp;
-#if TRE_WCHAR
-  const wchar_t *re_wendp;
-#endif
-=======
 	int re_magic;
 	size_t re_nsub;		/* number of parenthesized subexpressions */
 	const char *re_endp;	/* end pointer for REG_PEND */
 	struct re_guts *re_g;	/* none of your business :-) */
->>>>>>> 80ae8fe8
 } regex_t;
 
 typedef struct {
-  size_t p;
-  regoff_t rm_so;
-  regoff_t rm_eo;
+	regoff_t rm_so;		/* start of match */
+	regoff_t rm_eo;		/* end of match */
 } regmatch_t;
 
+/* regcomp() flags */
+#define	REG_BASIC	0000
+#define	REG_EXTENDED	0001
+#define	REG_ICASE	0002
+#define	REG_NOSUB	0004
+#define	REG_NEWLINE	0010
+#define	REG_NOSPEC	0020
+#define	REG_PEND	0040
+#define	REG_DUMP	0200
 
-typedef enum {
-  REG_OK = 0,		/* No error. */
-  /* POSIX tre_regcomp() return error codes.  (In the order listed in the
-     standard.)	 */
-  REG_NOMATCH,		/* No match. */
-  REG_BADPAT,		/* Invalid regexp. */
-  REG_ECOLLATE,		/* Unknown collating element. */
-  REG_ECTYPE,		/* Unknown character class name. */
-  REG_EESCAPE,		/* Trailing backslash. */
-  REG_ESUBREG,		/* Invalid back reference. */
-  REG_EBRACK,		/* "[]" imbalance */
-  REG_EPAREN,		/* "\(\)" or "()" imbalance */
-  REG_EBRACE,		/* "\{\}" or "{}" imbalance */
-  REG_BADBR,		/* Invalid content of {} */
-  REG_ERANGE,		/* Invalid use of range operator */
-  REG_ESPACE,		/* Out of memory.  */
-  REG_BADRPT            /* Invalid use of repetition operators. */
-} reg_errcode_t;
+/* regerror() flags */
+#define	REG_ENOSYS	(-1)
+#define	REG_NOMATCH	 1
+#define	REG_BADPAT	 2
+#define	REG_ECOLLATE	 3
+#define	REG_ECTYPE	 4
+#define	REG_EESCAPE	 5
+#define	REG_ESUBREG	 6
+#define	REG_EBRACK	 7
+#define	REG_EPAREN	 8
+#define	REG_EBRACE	 9
+#define	REG_BADBR	10
+#define	REG_ERANGE	11
+#define	REG_ESPACE	12
+#define	REG_BADRPT	13
+#define	REG_EMPTY	14
+#define	REG_ASSERT	15
+#define	REG_INVARG	16
+#define	REG_ILLSEQ	17
+#define	REG_ATOI	255	/* convert name to number (!) */
+#define	REG_ITOA	0400	/* convert number to name (!) */
 
-/* POSIX tre_regcomp() flags. */
-#define REG_EXTENDED	1
-#define REG_ICASE	(REG_EXTENDED << 1)
-#define REG_NEWLINE	(REG_ICASE << 1)
-#define REG_NOSUB	(REG_NEWLINE << 1)
+/* regexec() flags */
+#define	REG_NOTBOL	00001
+#define	REG_NOTEOL	00002
+#define	REG_STARTEND	00004
+#define	REG_TRACE	00400	/* tracing of execution */
+#define	REG_LARGE	01000	/* force large representation */
+#define	REG_BACKR	02000	/* force use of backref code */
 
-/* Extra tre_regcomp() flags. */
-#define REG_BASIC	0
-#define REG_LITERAL	(REG_NOSUB << 1)
-#define REG_RIGHT_ASSOC (REG_LITERAL << 1)
-#define REG_UNGREEDY    (REG_RIGHT_ASSOC << 1)
-#define REG_PEND	(REG_UNGREEDY << 1)
-#define REG_GNU         (REG_PEND << 1)
-#define REG_WORD	(REG_GNU << 1)
+__BEGIN_DECLS
+int	regcomp(regex_t * __restrict, const char * __restrict, int);
+size_t	regerror(int, const regex_t * __restrict, char * __restrict, size_t);
+/*
+ * XXX forth parameter should be `regmatch_t [__restrict]', but isn't because
+ * of a bug in GCC 3.2 (when -std=c99 is specified) which perceives this as a
+ * syntax error.
+ */
+int	regexec(const regex_t * __restrict, const char * __restrict, size_t,
+	    regmatch_t * __restrict, int);
+void	regfree(regex_t *);
+__END_DECLS
 
-/* POSIX tre_regexec() flags. */
-#define REG_NOTBOL 1
-#define REG_NOTEOL (REG_NOTBOL << 1)
-
-/* Extra tre_regexec() flags. */
-#define REG_APPROX_MATCHER	 (REG_NOTEOL << 1)
-#define REG_BACKTRACKING_MATCHER (REG_APPROX_MATCHER << 1)
-#define REG_STARTEND		 (REG_BACKTRACKING_MATCHER << 1)
-
-/* REG_NOSPEC and REG_LITERAL mean the same thing. */
-#if defined(REG_LITERAL) && !defined(REG_NOSPEC)
-#define REG_NOSPEC	REG_LITERAL
-#elif defined(REG_NOSPEC) && !defined(REG_LITERAL)
-#define REG_LITERAL	REG_NOSPEC
-#endif /* defined(REG_NOSPEC) */
-
-/* The maximum number of iterations in a bound expression. */
-#undef RE_DUP_MAX
-#define RE_DUP_MAX 255
-
-/* The POSIX.2 regexp functions */
-extern int
-FUNC_DECL(regcomp)(regex_t *preg, const char *regex, int cflags);
-
-extern int
-FUNC_DECL(regexec)(const regex_t *preg, const char *string, size_t nmatch,
-	regmatch_t pmatch[], int eflags);
-
-extern size_t
-FUNC_DECL(regerror)(int errcode, const regex_t *preg, char *errbuf,
-	 size_t errbuf_size);
-
-extern void
-FUNC_DECL(regfree)(regex_t *preg);
-
-#ifdef TRE_WCHAR
-#include <wchar.h>
-
-/* Wide character versions (not in POSIX.2). */
-extern int
-FUNC_DECL(regwcomp)(regex_t *preg, const wchar_t *regex, int cflags);
-
-extern int
-FUNC_DECL(regwexec)(const regex_t *preg, const wchar_t *string,
-	 size_t nmatch, regmatch_t pmatch[], int eflags);
-#endif /* TRE_WCHAR */
-
-/* Versions with a maximum length argument and therefore the capability to
-   handle null characters in the middle of the strings (not in POSIX.2). */
-extern int
-FUNC_DECL(regncomp)(regex_t *preg, const char *regex, size_t len, int cflags);
-
-extern int
-FUNC_DECL(regnexec)(const regex_t *preg, const char *string, size_t len,
-	 size_t nmatch, regmatch_t pmatch[], int eflags);
-
-#ifdef TRE_WCHAR
-extern int
-FUNC_DECL(regwncomp)(regex_t *preg, const wchar_t *regex, size_t len, int cflags);
-
-extern int
-FUNC_DECL(regwnexec)(const regex_t *preg, const wchar_t *string, size_t len,
-	  size_t nmatch, regmatch_t pmatch[], int eflags);
-#endif /* TRE_WCHAR */
-
-#ifdef TRE_APPROX
-
-/* Approximate matching parameter struct. */
-typedef struct {
-  int cost_ins;	       /* Default cost of an inserted character. */
-  int cost_del;	       /* Default cost of a deleted character. */
-  int cost_subst;      /* Default cost of a substituted character. */
-  int max_cost;	       /* Maximum allowed cost of a match. */
-
-  int max_ins;	       /* Maximum allowed number of inserts. */
-  int max_del;	       /* Maximum allowed number of deletes. */
-  int max_subst;       /* Maximum allowed number of substitutes. */
-  int max_err;	       /* Maximum allowed number of errors total. */
-} regaparams_t;
-
-/* Approximate matching result struct. */
-typedef struct {
-  size_t nmatch;       /* Length of pmatch[] array. */
-  regmatch_t *pmatch;  /* Submatch data. */
-  int cost;	       /* Cost of the match. */
-  int num_ins;	       /* Number of inserts in the match. */
-  int num_del;	       /* Number of deletes in the match. */
-  int num_subst;       /* Number of substitutes in the match. */
-} regamatch_t;
-
-
-/* Approximate matching functions. */
-extern int
-FUNC_DECL(regaexec)(const regex_t *preg, const char *string,
-	 regamatch_t *match, regaparams_t params, int eflags);
-
-extern int
-FUNC_DECL(reganexec)(const regex_t *preg, const char *string, size_t len,
-	  regamatch_t *match, regaparams_t params, int eflags);
-#ifdef TRE_WCHAR
-/* Wide character approximate matching. */
-extern int
-FUNC_DECL(regawexec)(const regex_t *preg, const wchar_t *string,
-	  regamatch_t *match, regaparams_t params, int eflags);
-
-extern int
-FUNC_DECL(regawnexec)(const regex_t *preg, const wchar_t *string, size_t len,
-	   regamatch_t *match, regaparams_t params, int eflags);
-#endif /* TRE_WCHAR */
-
-/* Sets the parameters to default values. */
-extern void
-tre_regaparams_default(regaparams_t *params);
-#endif /* TRE_APPROX */
-
-#ifdef TRE_WCHAR
-typedef wchar_t tre_char_t;
-#else /* !TRE_WCHAR */
-typedef unsigned char tre_char_t;
-#endif /* !TRE_WCHAR */
-
-typedef struct {
-  int (*get_next_char)(tre_char_t *c, unsigned int *pos_add, void *context);
-  void (*rewind)(size_t pos, void *context);
-  int (*compare)(size_t pos1, size_t pos2, size_t len, void *context);
-  void *context;
-} tre_str_source;
-
-extern int
-FUNC_DECL(reguexec)(const regex_t *preg, const tre_str_source *string,
-	 size_t nmatch, regmatch_t pmatch[], int eflags);
-
-/* Returns the version string.	The returned string is static. */
-extern char *
-tre_version(void);
-
-/* Returns the value for a config parameter.  The type to which `result'
-   must point to depends of the value of `query', see documentation for
-   more details. */
-extern int
-tre_config(int query, void *result);
-
-enum {
-  TRE_CONFIG_APPROX,
-  TRE_CONFIG_WCHAR,
-  TRE_CONFIG_MULTIBYTE,
-  TRE_CONFIG_SYSTEM_ABI,
-  TRE_CONFIG_VERSION
-};
-
-/* Returns 1 if the compiled pattern has back references, 0 if not. */
-extern int
-tre_have_backrefs(const regex_t *preg);
-
-/* Returns 1 if the compiled pattern uses approximate matching features,
-   0 if not. */
-extern int
-tre_have_approx(const regex_t *preg);
-
-#ifdef __cplusplus
-}
-#endif
-#endif				/* REGEX_H */
-
-/* EOF */+#endif /* !_REGEX_H_ */