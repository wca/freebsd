<<<<<<< HEAD
$FreeBSD: projects/amd64_xen_pv/lib/libz/FREEBSD-upgrade 146082 2005-05-11 03:50:50Z kientzle $
=======
$FreeBSD$
>>>>>>> f6c0af93

ZLib 1.2.2

Original distribution from http://www.gzip.org/zlib/

Vendor files removed from distribution before import:
	 INDEX		 configure	 qnx/
	 Makefile	 contrib/	 win32/
	 Makefile.in	 msdos/		 zconf.in.h
	 amiga/		 old/
	 as400/		 projects/

Vendor files imported:
	 ChangeLog	 example.c	 minigzip.c
	 FAQ		 gzio.c		 trees.c
	 README		 infback.c	 trees.h
	 adler32.c	 inffast.c	 uncompr.c
	 algorithm.txt	 inffast.h	 zconf.h
	 compress.c	 inffixed.h	 zlib.3
	 crc32.c	 inflate.c	 zlib.h
	 crc32.h	 inflate.h	 zutil.c
	 deflate.c	 inftrees.c	 zutil.h
	 deflate.h	 inftrees.h

As of April, 2005, only the following three vendor files
had non-trivial local changes:
	 gzio.c   minigzip.c  zconf.h

Added files (not from vendor):
	 Makefile	 zopen.c	 FREEBSD-upgrade

To Update:
  1) Unpack vendor sources into a clean directory.
  2) Delete unnecessary files.
  3) Import onto the vendor branch.  The 1.2.2 import was done like this:
   cvs -d <CVSROOT> import -ko -m "ZLib 1.2.2" src/lib/libz ZLIB v1_2_2
  4) In a clean directory, check out a fresh copy of HEAD,
	 merging in vendor changes since the last import.
   cvs -d <CVSROOT> co -jZLIB:yesterday -jZLIB src/lib/libz
  5) Resolve any conflicts and commit them.
  6) Update this file with any changes to the file list or update procedure.

kientzle@FreeBSD.org<|MERGE_RESOLUTION|>--- conflicted
+++ resolved
@@ -1,8 +1,4 @@
-<<<<<<< HEAD
-$FreeBSD: projects/amd64_xen_pv/lib/libz/FREEBSD-upgrade 146082 2005-05-11 03:50:50Z kientzle $
-=======
 $FreeBSD$
->>>>>>> f6c0af93
 
 ZLib 1.2.2
 
