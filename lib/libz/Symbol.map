--- conflicted
+++ resolved
@@ -1,9 +1,5 @@
 /*
-<<<<<<< HEAD
- * $FreeBSD: projects/altix2/lib/libz/Symbol.map 206709 2010-04-16 20:07:24Z delphij $
-=======
  * $FreeBSD$
->>>>>>> 1615b77f
  */
 
 ZLIB_1.2.7.1 {
