.\" Copyright (c) 2010 The FreeBSD Foundation
.\" All rights reserved.
.\"
.\" This software was developed by Pawel Jakub Dawidek under sponsorship from
.\" the FreeBSD Foundation.
.\"
.\" Redistribution and use in source and binary forms, with or without
.\" modification, are permitted provided that the following conditions
.\" are met:
.\" 1. Redistributions of source code must retain the above copyright
.\"    notice, this list of conditions and the following disclaimer.
.\" 2. Redistributions in binary form must reproduce the above copyright
.\"    notice, this list of conditions and the following disclaimer in the
.\"    documentation and/or other materials provided with the distribution.
.\"
.\" THIS SOFTWARE IS PROVIDED BY THE AUTHORS AND CONTRIBUTORS ``AS IS'' AND
.\" ANY EXPRESS OR IMPLIED WARRANTIES, INCLUDING, BUT NOT LIMITED TO, THE
.\" IMPLIED WARRANTIES OF MERCHANTABILITY AND FITNESS FOR A PARTICULAR PURPOSE
.\" ARE DISCLAIMED.  IN NO EVENT SHALL THE AUTHORS OR CONTRIBUTORS BE LIABLE
.\" FOR ANY DIRECT, INDIRECT, INCIDENTAL, SPECIAL, EXEMPLARY, OR CONSEQUENTIAL
.\" DAMAGES (INCLUDING, BUT NOT LIMITED TO, PROCUREMENT OF SUBSTITUTE GOODS
.\" OR SERVICES; LOSS OF USE, DATA, OR PROFITS; OR BUSINESS INTERRUPTION)
.\" HOWEVER CAUSED AND ON ANY THEORY OF LIABILITY, WHETHER IN CONTRACT, STRICT
.\" LIABILITY, OR TORT (INCLUDING NEGLIGENCE OR OTHERWISE) ARISING IN ANY WAY
.\" OUT OF THE USE OF THIS SOFTWARE, EVEN IF ADVISED OF THE POSSIBILITY OF
.\" SUCH DAMAGE.
.\"
.\" $FreeBSD$
.\"
.Dd February 1, 2010
.Dt HASTD 8
.Os
.Sh NAME
.Nm hastd
.Nd "Highly Available Storage daemon"
.Sh SYNOPSIS
.Nm
.Op Fl dFh
.Op Fl c Ar config
.Op Fl P Ar pidfile
.Sh DESCRIPTION
The
.Nm
daemon is responsible for managing highly available GEOM providers.
.Pp
.Nm
allows to transparently store data on two physically separated machines
connected over the TCP/IP network.
Only one machine (cluster node) can actively use storage provided by
.Nm .
This machine is called primary.
The
.Nm
daemon operates on block level, which makes it transparent for file
systems and applications.
.Pp
There is one main
.Nm
daemon which starts new worker process as soon as a role for the given
resource is changed to primary or as soon as a role for the given
resource is changed to secondary and remote (primary) node will
successfully connect to it.
Every worker process gets a new process title (see
.Xr setproctitle 3 ) ,
which describes its role and resource it controls.
The exact format is:
.Bd -literal -offset indent
hastd: <resource name> (<role>)
.Ed
.Pp
When (and only when)
.Nm
operates in primary role for the given resource, a corresponding
.Pa /dev/hast/<name>
disk-like device (GEOM provider) is created.
File systems and applications can use this provider to send I/O
requests to.
Every write, delete and flush operation
.Dv ( BIO_WRITE , BIO_DELETE , BIO_FLUSH )
<<<<<<< HEAD
is send to local component and synchronously replicated
to the remote (secondary) node if it is available.
=======
is sent to the local component and replicated on the remote (secondary) node
if it is available.
>>>>>>> e2af9768
Read operations
.Dv ( BIO_READ )
are handled locally unless an I/O error occurs or the local version of the data
is not up-to-date yet (synchronization is in progress).
.Pp
The
.Nm
daemon uses the GEOM Gate class to receive I/O requests from the
in-kernel GEOM infrastructure.
The
.Nm geom_gate.ko
module is loaded automatically if the kernel was not compiled with the
following option:
.Bd -ragged -offset indent
.Cd "options GEOM_GATE"
.Ed
.Pp
The connection between two
.Nm
daemons is always initiated from the one running as primary to the one
running as secondary.
When the primary
.Nm
is unable to connect or the connection fails, it will try to re-establish
the connection every few seconds.
Once the connection is established, the primary
.Nm
will synchronize every extent that was modified during connection outage
to the secondary
.Nm .
.Pp
It is possible that in the case of a connection outage between the nodes the
.Nm
primary role for the given resource will be configured on both nodes.
This in turn leads to incompatible data modifications.
Such a condition is called a split-brain and cannot be automatically
resolved by the
.Nm
daemon as this will lead most likely to data corruption or loss of
important changes.
Even though it cannot be fixed by
.Nm
itself, it will be detected and a further connection between independently
modified nodes will not be possible.
Once this situation is manually resolved by an administrator, the resource
on one of the nodes can be initialized (erasing local data), which makes
a connection to the remote node possible again.
Connection of the freshly initialized component will trigger full resource
synchronization.
.Pp
A
.Nm
daemon never picks its role automatically.
The role has to be configured with the
.Xr hastctl 8
control utility by additional software like
.Nm ucarp
or
.Nm heartbeat
that can reliably manage role separation and switch secondary node to
primary role in case of the primary's failure.
.Pp
The
.Nm
daemon can be started with the following command line arguments:
.Bl -tag -width ".Fl P Ar pidfile"
.It Fl c Ar config
Specify alternative location of the configuration file.
The default location is
.Pa /etc/hast.conf .
.It Fl d
Print or log debugging information.
This option can be specified multiple times to raise the verbosity
level.
.It Fl F
Start the
.Nm
daemon in the foreground.
By default
.Nm
starts in the background.
.It Fl h
Print the
.Nm
usage message.
.It Fl P Ar pidfile
Specify alternative location of a file where main process PID will be
stored.
The default location is
.Pa /var/run/hastd.pid .
.El
.Sh FILES
.Bl -tag -width ".Pa /var/run/hastctl" -compact
.It Pa /etc/hast.conf
The configuration file for
.Nm
and
.Xr hastctl 8 .
.It Pa /var/run/hastctl
Control socket used by the
.Xr hastctl 8
control utility to communicate with
.Nm .
.It Pa /var/run/hastd.pid
The default location of the
.Nm
PID file.
.El
.Sh EXIT STATUS
Exit status is 0 on success, or one of the values described in
.Xr sysexits 3
on failure.
.Sh EXAMPLES
Launch
.Nm
on both nodes.
Set role for resource
.Nm shared
to primary on
.Nm nodeA
and to secondary on
.Nm nodeB .
Create file system on
.Pa /dev/hast/shared
provider and mount it.
.Bd -literal -offset indent
nodeB# hastd
nodeB# hastctl role secondary shared

nodeA# hastd
nodeA# hastctl role primary shared
nodeA# newfs -U /dev/hast/shared
nodeA# mount -o noatime /dev/hast/shared /shared
.Ed
.Sh SEE ALSO
.Xr sysexits 3 ,
.Xr geom 4 ,
.Xr hast.conf 5 ,
.Xr ggatec 8 ,
.Xr ggated 8 ,
.Xr ggatel 8 ,
.Xr hastctl 8 ,
.Xr mount 8 ,
.Xr newfs 8 ,
.Xr g_bio 9
.Sh AUTHORS
The
.Nm
was developed by
.An Pawel Jakub Dawidek Aq pjd@FreeBSD.org
under sponsorship of the FreeBSD Foundation.<|MERGE_RESOLUTION|>--- conflicted
+++ resolved
@@ -51,7 +51,7 @@
 This machine is called primary.
 The
 .Nm
-daemon operates on block level, which makes it transparent for file
+daemon operates on block level, which makes it transparent to file
 systems and applications.
 .Pp
 There is one main
@@ -68,7 +68,7 @@
 hastd: <resource name> (<role>)
 .Ed
 .Pp
-When (and only when)
+If (and only if)
 .Nm
 operates in primary role for the given resource, a corresponding
 .Pa /dev/hast/<name>
@@ -77,13 +77,8 @@
 requests to.
 Every write, delete and flush operation
 .Dv ( BIO_WRITE , BIO_DELETE , BIO_FLUSH )
-<<<<<<< HEAD
-is send to local component and synchronously replicated
-to the remote (secondary) node if it is available.
-=======
 is sent to the local component and replicated on the remote (secondary) node
 if it is available.
->>>>>>> e2af9768
 Read operations
 .Dv ( BIO_READ )
 are handled locally unless an I/O error occurs or the local version of the data
