.\" Copyright (c) 1995
.\"	Jordan K. Hubbard
.\"
.\" Redistribution and use in source and binary forms, with or without
.\" modification, are permitted provided that the following conditions
.\" are met:
.\" 1. Redistributions of source code must retain the above copyright
.\"    notice, this list of conditions and the following disclaimer.
.\" 2. Redistributions in binary form must reproduce the above copyright
.\"    notice, this list of conditions and the following disclaimer in the
.\"    documentation and/or other materials provided with the distribution.
.\"
.\" THIS SOFTWARE IS PROVIDED BY THE AUTHOR ``AS IS'' AND
.\" ANY EXPRESS OR IMPLIED WARRANTIES, INCLUDING, BUT NOT LIMITED TO, THE
.\" IMPLIED WARRANTIES OF MERCHANTABILITY AND FITNESS FOR A PARTICULAR PURPOSE
.\" ARE DISCLAIMED.  IN NO EVENT SHALL THE AUTHOR BE LIABLE
.\" FOR ANY DIRECT, INDIRECT, INCIDENTAL, SPECIAL, EXEMPLARY, OR CONSEQUENTIAL
.\" DAMAGES (INCLUDING, BUT NOT LIMITED TO, PROCUREMENT OF SUBSTITUTE GOODS
.\" OR SERVICES; LOSS OF USE, DATA, OR PROFITS; OR BUSINESS INTERRUPTION)
.\" HOWEVER CAUSED AND ON ANY THEORY OF LIABILITY, WHETHER IN CONTRACT, STRICT
.\" LIABILITY, OR TORT (INCLUDING NEGLIGENCE OR OTHERWISE) ARISING IN ANY WAY
.\" OUT OF THE USE OF THIS SOFTWARE, EVEN IF ADVISED OF THE POSSIBILITY OF
.\" SUCH DAMAGE.
.\"
.\" $FreeBSD$
.\"
<<<<<<< HEAD
.Dd July 9, 2012
=======
.Dd July 22, 2012
>>>>>>> 9a1f5102
.Dt RC.CONF 5
.Os
.Sh NAME
.Nm rc.conf
.Nd system configuration information
.Sh DESCRIPTION
The file
.Nm
contains descriptive information about the local host name, configuration
details for any potential network interfaces and which services should be
started up at system initial boot time.
In new installations, the
.Nm
file is generally initialized by the system installation utility,
.Xr sysinstall 8 .
.Pp
The purpose of
.Nm
is not to run commands or perform system startup actions
directly.
Instead, it is included by the
various generic startup scripts in
.Pa /etc
which conditionalize their
internal actions according to the settings found there.
.Pp
The
.Pa /etc/rc.conf
file is included from the file
.Pa /etc/defaults/rc.conf ,
which specifies the default settings for all the available options.
Options need only be specified in
.Pa /etc/rc.conf
when the system administrator wishes to override these defaults.
The file
.Pa /etc/rc.conf.local
is used to override settings in
.Pa /etc/rc.conf
for historical reasons.
In addition to
.Pa /etc/rc.conf.local
you can also place smaller configuration files for each
.Xr rc 8
script in the
.Pa /etc/rc.conf.d
directory, which will be included by the
.Va load_rc_config
function.
For jail configurations you could use the file
.Pa /etc/rc.conf.d/jail
to store jail specific configuration options.
Also see the
.Va rc_conf_files
variable below.
.Pp
Options are set with
.Dq Ar name Ns Li = Ns Ar value
assignments that use
.Xr sh 1
syntax.
The following list provides a name and short description for each
variable that can be set in the
.Nm
file:
.Bl -tag -width indent-two
.It Va rc_debug
.Pq Vt bool
If set to
.Dq Li YES ,
enable output of debug messages from rc scripts.
This variable can be helpful in diagnosing mistakes when
editing or integrating new scripts.
Beware that this produces copious output to the terminal and
.Xr syslog 3 .
.It Va rc_info
.Pq Vt bool
If set to
.Dq Li NO ,
disable informational messages from the rc scripts.
Informational messages are displayed when
a condition that is not serious enough to warrant a warning or
an error occurs.
.It Va rc_startmsgs
.Pq Vt bool
If set to
.Dq Li YES ,
show
.Dq Starting foo:
when faststart is used (e.g., at boot time).
.It Va early_late_divider
.Pq Vt str
The name of the script that should be used as the
delimiter between the
.Dq early
and
.Dq late
stages of the boot process.
The early stage should contain all the services needed to
get the disks (local or remote) mounted so that the late
stage can include scripts contained in the directories
listed in the
.Va local_startup
variable (see below).
Thus, the two likely candidates for this value are
.Pa mountcritlocal
for the typical system, and
.Pa mountcritremote
if the system needs remote file
systems mounted to get access to the
.Va local_startup
directories; for example when
.Pa /usr/local
is NFS mounted.
For
.Pa rc.conf
within a
.Xr jail 8
.Pa NETWORKING
is likely to be an appropriate value.
Extreme care should be taken when changing this value,
and before changing it one should ensure that there are
adequate provisions to recover from a failed boot
(such as physical contact with the machine,
or reliable remote console access).
.It Va always_force_depends
.Pq Vt bool
Various
.Pa rc.d
scripts use the force_depend function to check whether required
services are already running, and to start them if necessary.
By default during boot time this check is bypassed if the
required service is enabled in
.Pa /etc/rc.conf[.local] .
Setting this option will bypass that check at boot time and
always test whether or not the service is actually running.
Enabling this option is likely to increase your boot time if
services are enabled that utilize the force_depend check.
.It Va swapfile
.Pq Vt str
If set to
.Dq Li NO ,
no swapfile is installed, otherwise the value is used as the full
pathname to a file to use for additional swap space.
.It Va apm_enable
.Pq Vt bool
If set to
.Dq Li YES ,
enable support for Automatic Power Management with
the
.Xr apm 8
command.
.It Va apmd_enable
.Pq Vt bool
Run
.Xr apmd 8
to handle APM event from userland.
This also enables support for APM.
.It Va apmd_flags
.Pq Vt str
If
.Va apmd_enable
is set to
.Dq Li YES ,
these are the flags to pass to the
.Xr apmd 8
daemon.
.It Va devd_enable
.Pq Vt bool
Run
.Xr devd 8
to handle device added, removed or unknown events from the kernel.
.It Va ddb_enable
.Pq Vt bool
Run
.Xr ddb 8
to install
.Xr ddb 4
scripts at boot time.
.It Va ddb_config
.Pq Vt str
Configuration file for
.Xr ddb 8 .
Default
.Pa /etc/ddb.conf .
.It Va kld_list
.Pq Vt str
A list of kernel modules to load right after the local
disks are mounted.
Loading modules at this point in the boot process is
much faster than doing it via
.Pa /boot/loader.conf
for those modules not necessary for mounting local disk.
.It Va kldxref_enable
.Pq Vt bool
Set to
.Dq Li NO
by default.
Set to
.Dq Li YES
to automatically rebuild
.Pa linker.hints
files with
.Xr kldxref 8
at boot time.
.It Va kldxref_clobber
.Pq Vt bool
Set to
.Dq Li NO
by default.
If
.Va kldxref_enable
is true,
setting to
.Dq Li YES
will overwrite existing
.Pa linker.hints
files at boot time.
Otherwise,
only missing
.Pa linker.hints
files are generated.
.It Va kldxref_module_path
.Pq Vt str
Empty by default.
A semi-colon
.Pq Ql \&;
delimited list of paths containing
.Xr kld 4
modules.
If empty,
the contents of the
.Va kern.module_path
.Xr sysctl 8
are used.
.It Va powerd_enable
.Pq Vt bool
If set to
.Dq Li YES ,
enable the system power control facility with the
.Xr powerd 8
daemon.
.It Va powerd_flags
.Pq Vt str
If
.Va powerd_enable
is set to
.Dq Li YES ,
these are the flags to pass to the
.Xr powerd 8
daemon.
.It Va tmpmfs
Controls the creation of a
.Pa /tmp
memory file system.
Always happens if set to
.Dq Li YES
and never happens if set to
.Dq Li NO .
If set to anything else, a memory file system is created if
.Pa /tmp
is not writable.
.It Va tmpsize
Controls the size of a created
.Pa /tmp
memory file system.
.It Va tmpmfs_flags
Extra options passed to the
.Xr mdmfs 8
utility when the memory file system for
.Pa /tmp
is created.
The default is
.Dq Li "-S" ,
which inhibits the use of softupdates on
.Pa /tmp
so that file system space is freed without delay
after file truncation or deletion.
See
.Xr mdmfs 8
for other options you can use in
.Va tmpmfs_flags .
.It Va varmfs
Controls the creation of a
.Pa /var
memory file system.
Always happens if set to
.Dq Li YES
and never happens if set to
.Dq Li NO .
If set to anything else, a memory file system is created if
.Pa /var
is not writable.
.It Va varsize
Controls the size of a created
.Pa /var
memory file system.
.It Va varmfs_flags
Extra options passed to the
.Xr mdmfs 8
utility when the memory file system for
.Pa /var
is created.
The default is
.Dq Li "-S" ,
which inhibits the use of softupdates on
.Pa /var
so that file system space is freed without delay
after file truncation or deletion.
See
.Xr mdmfs 8
for other options you can use in
.Va varmfs_flags .
.It Va populate_var
Controls the automatic population of the
.Pa /var
file system.
Always happens if set to
.Dq Li YES
and never happens if set to
.Dq Li NO .
If set to anything else, a memory file system is created if
.Pa /var
is not writable.
Note that this process requires access to certain commands in
.Pa /usr
before
.Pa /usr
is mounted on normal systems.
.It Va cleanvar_enable
.Pq Vt bool
Clean the
.Pa /var
directory.
.It Va local_startup
.Pq Vt str
List of directories to search for startup script files.
.It Va script_name_sep
.Pq Vt str
The field separator to use for breaking down the list of startup script files
into individual filenames.
The default is a space.
It is not necessary to change this unless there are startup scripts with names
containing spaces.
.It Va hostapd_enable
.Pq Vt bool
Set to
.Dq Li YES
to start
.Xr hostapd 8
at system boot time.
.It Va hostname
.Pq Vt str
The fully qualified domain name (FQDN) of this host on the network.
This should almost certainly be set to something meaningful, even if
there is no network connection.
If
.Xr dhclient 8
is used to set the hostname via DHCP,
this variable should be set to an empty string.
If this value remains unset when the system is done booting
your console login will display the default hostname of
.Dq Amnesiac .
.It Va nisdomainname
.Pq Vt str
The NIS domain name of this host, or
.Dq Li NO
if NIS is not used.
.It Va dhclient_program
.Pq Vt str
Path to the DHCP client program
.Pa ( /sbin/dhclient ,
the
.Ox
DHCP client,
is the default).
.It Va dhclient_flags
.Pq Vt str
Additional flags to pass to the DHCP client program.
For the
.Ox
DHCP client, see the
.Xr dhclient 8
manpage for a description of the command line options available.
.It Va dhclient_flags_ Ns Aq Ar iface
Additional flags to pass to the DHCP client program running on
.Ar iface
only.
When specified, this variable overrides
.Va dhclient_flags .
.It Va background_dhclient
.Pq Vt bool
Set to
.Dq Li YES
to start the DHCP client in background.
This can cause trouble with applications depending on
a working network, but it will provide a faster startup
in many cases.
.It Va background_dhclient_ Ns Aq Ar iface
When specified, this variable overrides the
.Va background_dhclient
variable for interface
.Ar iface
only.
.It Va synchronous_dhclient
.Pq Vt bool
Set to
.Dq Li YES
to start
.Xr dhclient 8
synchronously at startup.
This behavior can be overridden on a per-interface basis by replacing
the
.Dq Li DHCP
keyword in the
.Va ifconfig_ Ns Aq Ar interface
variable with
.Dq Li SYNCDHCP
or
.Dq Li NOSYNCDHCP .
.It Va defaultroute_delay
.Pq Vt int
When set to a positive value, wait up to this long after configuring
DHCP interfaces at startup to give the interfaces time to receive a lease.
.It Va firewall_enable
.Pq Vt bool
Set to
.Dq Li YES
to load firewall rules at startup.
If the kernel was not built with
.Cd "options IPFIREWALL" ,
the
.Pa ipfw.ko
kernel module will be loaded.
See also
.Va ipfilter_enable .
.It Va firewall_script
.Pq Vt str
This variable specifies the full path to the firewall script to run.
The default is
.Pa /etc/rc.firewall .
.It Va firewall_type
.Pq Vt str
Names the firewall type from the selection in
.Pa /etc/rc.firewall ,
or the file which contains the local firewall ruleset.
Valid selections from
.Pa /etc/rc.firewall
are:
.Pp
.Bl -tag -width ".Li simple" -compact
.It Li open
unrestricted IP access
.It Li closed
all IP services disabled, except via
.Dq Li lo0
.It Li client
basic protection for a workstation
.It Li simple
basic protection for a LAN.
.El
.Pp
If a filename is specified, the full path
must be given.
.It Va firewall_quiet
.Pq Vt bool
Set to
.Dq Li YES
to disable the display of firewall rules on the console during boot.
.It Va firewall_logging
.Pq Vt bool
Set to
.Dq Li YES
to enable firewall event logging.
This is equivalent to the
.Dv IPFIREWALL_VERBOSE
kernel option.
.It Va firewall_logif
.Pq Vt bool
Set to
.Dq Li YES
to create pseudo interface
.Li ipfw0
for logging.
For more details, see
.Xr ipfw 8
manual page.
.It Va firewall_flags
.Pq Vt str
Flags passed to
.Xr ipfw 8
if
.Va firewall_type
specifies a filename.
.It Va firewall_coscripts
.Pq Vt str
List of executables and/or rc scripts to run after firewall starts/stops.
Default is empty.
.\" ----- firewall_nat_enable setting --------------------------------
.It Va firewall_nat_enable
.Pq Vt bool
The
.Xr ipfw 8
equivalent of
.Va natd_enable .
Setting this to
.Dq Li YES
enables kernel NAT.
.Va firewall_enable
must also be set to
.Dq Li YES .
.It Va firewall_nat_interface
.Pq Vt str
The
.Xr ipfw 8
equivalent of
.Va natd_interface .
This is the name of the public interface or IP address on which
kernel NAT should run.
.It Va firewall_nat_flags
.Pq Vt str
Additional configuration parameters for kernel NAT should be placed here.
.It Va dummynet_enable
.Pq Vt bool
Setting this to
.Dq Li YES
will automatically load the
.Xr dummynet 4
module if
.Va firewall_enable
is also set to
.Dq Li YES .
.\" -------------------------------------------------------------------
.It Va natd_program
.Pq Vt str
Path to
.Xr natd 8 .
.It Va natd_enable
.Pq Vt bool
Set to
.Dq Li YES
to enable
.Xr natd 8 .
.Va firewall_enable
must also be set to
.Dq Li YES ,
and
.Xr divert 4
sockets must be enabled in the kernel.
If the kernel was not built with
.Cd "options IPDIVERT" ,
the
.Pa ipdivert.ko
kernel module will be loaded.
.It Va natd_interface
.Pq Vt str
This is the name of the public interface on which
.Xr natd 8
should run.
The interface may be given as an interface name or as an IP address.
.It Va natd_flags
.Pq Vt str
Additional
.Xr natd 8
flags should be placed here.
The
.Fl n
or
.Fl a
flag is automatically added with the above
.Va natd_interface
as an argument.
.\" ----- ipfilter_enable setting --------------------------------
.It Va ipfilter_enable
.Pq Vt bool
Set to
.Dq Li NO
by default.
Setting this to
.Dq Li YES
enables
.Xr ipf 8
packet filtering.
.Pp
Typical usage will require putting
.Bd -literal
ipfilter_enable="YES"
ipnat_enable="YES"
ipmon_enable="YES"
ipfs_enable="YES"
.Ed
.Pp
into
.Pa /etc/rc.conf
and editing
.Pa /etc/ipf.rules
and
.Pa /etc/ipnat.rules
appropriately.
.Pp
Note that
.Va ipfilter_enable
and
.Va ipnat_enable
can be enabled independently.
.Va ipmon_enable
and
.Va ipfs_enable
both require at least one of
.Va ipfilter_enable
and
.Va ipnat_enable
to be enabled.
.Pp
Having
.Bd -literal
options IPFILTER
options IPFILTER_LOG
options IPFILTER_DEFAULT_BLOCK
.Ed
.Pp
in the kernel configuration file is a good idea, too.
.\" ----- ipfilter_program setting ------------------------------
.It Va ipfilter_program
.Pq Vt str
Path to
.Xr ipf 8
(default
.Pa /sbin/ipf ) .
.\" ----- ipfilter_rules setting --------------------------------
.It Va ipfilter_rules
.Pq Vt str
Set to
.Pa /etc/ipf.rules
by default.
This variable contains the name of the filter rule definition file.
The file is expected to be readable for the
.Xr ipf 8
command to execute.
.\" ----- ipv6_ipfilter_rules setting ---------------------------
.It Va ipv6_ipfilter_rules
.Pq Vt str
Set to
.Pa /etc/ipf6.rules
by default.
This variable contains the IPv6 filter rule definition file.
The file is expected to be readable for the
.Xr ipf 8
command to execute.
.\" ----- ipfilter_flags setting --------------------------------
.It Va ipfilter_flags
.Pq Vt str
Empty by default.
This variable contains flags passed to the
.Xr ipf 8
program.
.\" ----- ipnat_enable setting ----------------------------------
.It Va ipnat_enable
.Pq Vt bool
Set to
.Dq Li NO
by default.
Set it to
.Dq Li YES
to enable
.Xr ipnat 8
network address translation.
See
.Va ipfilter_enable
for a detailed discussion.
.\" ----- ipnat_program setting ---------------------------------
.It Va ipnat_program
.Pq Vt str
Path to
.Xr ipnat 8
(default
.Pa /sbin/ipnat ) .
.\" ----- ipnat_rules setting -----------------------------------
.It Va ipnat_rules
.Pq Vt str
Set to
.Pa /etc/ipnat.rules
by default.
This variable contains the name of the file
holding the network address translation definition.
This file is expected to be readable for the
.Xr ipnat 8
command to execute.
.\" ----- ipnat_flags setting -----------------------------------
.It Va ipnat_flags
.Pq Vt str
Empty by default.
This variable contains flags passed to the
.Xr ipnat 8
program.
.\" ----- ipmon_enable setting ----------------------------------
.It Va ipmon_enable
.Pq Vt bool
Set to
.Dq Li NO
by default.
Set it to
.Dq Li YES
to enable
.Xr ipmon 8
monitoring (logging
.Xr ipf 8
and
.Xr ipnat 8
events).
Setting this variable needs setting
.Va ipfilter_enable
or
.Va ipnat_enable
too.
See
.Va ipfilter_enable
for a detailed discussion.
.\" ----- ipmon_program setting ---------------------------------
.It Va ipmon_program
.Pq Vt str
Path to
.Xr ipmon 8
(default
.Pa /sbin/ipmon ) .
.\" ----- ipmon_flags setting -----------------------------------
.It Va ipmon_flags
.Pq Vt str
Set to
.Dq Li -Ds
by default.
This variable contains flags passed to the
.Xr ipmon 8
program.
Another typical example would be
.Dq Fl D Pa /var/log/ipflog
to have
.Xr ipmon 8
log directly to a file bypassing
.Xr syslogd 8 .
Make sure to adjust
.Pa /etc/newsyslog.conf
in such case like this:
.Bd -literal
/var/log/ipflog  640  10  100  *  Z  /var/run/ipmon.pid
.Ed
.\" ----- ipfs_enable setting -----------------------------------
.It Va ipfs_enable
.Pq Vt bool
Set to
.Dq Li NO
by default.
Set it to
.Dq Li YES
to enable
.Xr ipfs 8
saving the filter and NAT state tables during shutdown
and reloading them during startup again.
Setting this variable needs setting
.Va ipfilter_enable
or
.Va ipnat_enable
to
.Dq Li YES
too.
See
.Va ipfilter_enable
for a detailed discussion.
Note that if
.Va kern_securelevel
is set to 3,
.Va ipfs_enable
cannot be used
because the raised securelevel will prevent
.Xr ipfs 8
from saving the state tables at shutdown time.
.\" ----- ipfs_program setting ----------------------------------
.It Va ipfs_program
.Pq Vt str
Path to
.Xr ipfs 8
(default
.Pa /sbin/ipfs ) .
.\" ----- ipfs_flags setting ------------------------------------
.It Va ipfs_flags
.Pq Vt str
Empty by default.
This variable contains flags passed to the
.Xr ipfs 8
program.
.\" ----- end of added ipf hook ---------------------------------
.It Va pf_enable
.Pq Vt bool
Set to
.Dq Li NO
by default.
Setting this to
.Dq Li YES
enables
.Xr pf 4
packet filtering.
.Pp
Typical usage will require putting
.Pp
.Dl pf_enable="YES"
.Pp
into
.Pa /etc/rc.conf
and editing
.Pa /etc/pf.conf
appropriately.
Adding
.Pp
.Dl "device pf"
.Pp
builds support for
.Xr pf 4
into the kernel, otherwise the
kernel module will be loaded.
.It Va pf_rules
.Pq Vt str
Path to
.Xr pf 4
ruleset configuration file
(default
.Pa /etc/pf.conf ) .
.It Va pf_program
.Pq Vt str
Path to
.Xr pfctl 8
(default
.Pa /sbin/pfctl ) .
.It Va pf_flags
.Pq Vt str
If
.Va pf_enable
is set to
.Dq Li YES ,
these flags are passed to the
.Xr pfctl 8
program when loading the ruleset.
.It Va pflog_enable
.Pq Vt bool
Set to
.Dq Li NO
by default.
Setting this to
.Dq Li YES
enables
.Xr pflogd 8
which logs packets from the
.Xr pf 4
packet filter.
.It Va pflog_logfile
.Pq Vt str
If
.Va pflog_enable
is set to
.Dq Li YES
this controls where
.Xr pflogd 8
stores the logfile
(default
.Pa /var/log/pflog ) .
Check
.Pa /etc/newsyslog.conf
to adjust logfile rotation for this.
.It Va pflog_program
.Pq Vt str
Path to
.Xr pflogd 8
(default
.Pa /sbin/pflogd ) .
.It Va pflog_flags
.Pq Vt str
Empty by default.
This variable contains additional flags passed to the
.Xr pflogd 8
program.
.It Va ftpproxy_enable
.Pq Vt bool
Set to
.Dq Li NO
by default.
Setting this to
.Dq Li YES
enables
.Xr ftp-proxy 8
which supports the
.Xr pf 4
packet filter in translating ftp connections.
.It Va ftpproxy_flags
.Pq Vt str
Empty by default.
This variable contains additional flags passed to the
.Xr ftp-proxy 8
program.
.It Va pfsync_enable
.Pq Vt bool
Set to
.Dq Li NO
by default.
Setting this to
.Dq Li YES
enables exposing
.Xr pf 4
state changes to other hosts over the network by means of
.Xr pfsync 4 .
The
.Va pfsync_syncdev
variable
must also be set then.
.It Va pfsync_syncdev
.Pq Vt str
Empty by default.
This variable specifies the name of the network interface
.Xr pfsync 4
should operate through.
It must be set accordingly if
.Va pfsync_enable
is set to
.Dq Li YES .
.It Va pfsync_syncpeer
.Pq Vt str
Empty by default.
This variable is optional.
By default, state change messages are sent out on the synchronisation
interface using IP multicast packets.
The protocol is IP protocol 240, PFSYNC, and the multicast group used is
224.0.0.240.
When a peer address is specified using the
.Va pfsync_syncpeer
option, the peer address is used as a destination for the pfsync
traffic, and the traffic can then be protected using
.Xr ipsec 4 .
See the
.Xr pfsync 4
manpage for more details about using
.Xr ipsec 4
with
.Xr pfsync 4
interfaces.
.It Va pfsync_ifconfig
.Pq Vt str
Empty by default.
This variable can contain additional options to be passed to the
.Xr ifconfig 8
command used to set up
.Xr pfsync 4 .
.It Va tcp_extensions
.Pq Vt bool
Set to
.Dq Li YES
by default.
Setting this to
.Dq Li NO
disables certain TCP options as described by
.Rs
.%T "RFC 1323"
.Re
Setting this to
.Dq Li NO
might help remedy such problems with connections as randomly hanging
or other weird behavior.
Some network devices are known
to be broken with respect to these options.
.It Va log_in_vain
.Pq Vt int
Set to 0 by default.
The
.Xr sysctl 8
variables,
.Va net.inet.tcp.log_in_vain
and
.Va net.inet.udp.log_in_vain ,
as described in
.Xr tcp 4
and
.Xr udp 4 ,
are set to the given value.
.It Va tcp_keepalive
.Pq Vt bool
Set to
.Dq Li YES
by default.
Setting to
.Dq Li NO
will disable probing idle TCP connections to verify that the
peer is still up and reachable.
.It Va tcp_drop_synfin
.Pq Vt bool
Set to
.Dq Li NO
by default.
Setting to
.Dq Li YES
will cause the kernel to ignore TCP frames that have both
the SYN and FIN flags set.
This prevents OS fingerprinting, but may
break some legitimate applications.
.It Va icmp_drop_redirect
.Pq Vt bool
Set to
.Dq Li NO
by default.
Setting to
.Dq Li YES
will cause the kernel to ignore ICMP REDIRECT packets.
Refer to
.Xr icmp 4
for more information.
.It Va icmp_log_redirect
.Pq Vt bool
Set to
.Dq Li NO
by default.
Setting to
.Dq Li YES
will cause the kernel to log ICMP REDIRECT packets.
Note that
the log messages are not rate-limited, so this option should only be used
for troubleshooting networks.
Refer to
.Xr icmp 4
for more information.
.It Va icmp_bmcastecho
.Pq Vt bool
Set to
.Dq Li YES
to respond to broadcast or multicast ICMP ping packets.
Refer to
.Xr icmp 4
for more information.
.It Va ip_portrange_first
.Pq Vt int
If not set to
.Dq Li NO ,
this is the first port in the default portrange.
Refer to
.Xr ip 4
for more information.
.It Va ip_portrange_last
.Pq Vt int
If not set to
.Dq Li NO ,
this is the last port in the default portrange.
Refer to
.Xr ip 4
for more information.
.It Va network_interfaces
.Pq Vt str
Set to the list of network interfaces to configure on this host or
.Dq Li AUTO
(the default) for all current interfaces.
Setting the
.Va network_interfaces
variable to anything other than the default is deprecated.
Interfaces that the administrator wishes to store configuration for,
but not start at boot should be configured with the
.Dq Li NOAUTO
keyword in their
.Va ifconfig_ Ns Aq Ar interface
variables as described below.
.Pp
An
.Va ifconfig_ Ns Aq Ar interface
variable is also assumed to exist for each value of
.Ar interface .
When an interface name contains any of the characters
.Dq Li .-/+
they are translated to
.Dq Li _
before lookup.
The variable can contain arguments to
.Xr ifconfig 8 ,
as well as special case-insensitive keywords described below.
Such keywords are removed before passing the value to
.Xr ifconfig 8
while the order of the other arguments is preserved.
.Pp
One can configure more than one IPv4 address with the
.Va ipv4_addrs_ Ns Aq Ar interface
variable.
One or more IP addresses must be provided in Classless Inter-Domain
Routing (CIDR) address notation, whose last byte can be a range like
192.0.2.5-23/24.
In this case the address 192.0.2.5 will be configured with the
netmask /24 and the addresses 192.0.2.6 to 192.0.2.23 with
the non-conflicting netmask /32 as explained in the
.Xr ifconfig 8
alias section.
With the interface in question being
.Li ed0 ,
an example could look like:
.Bd -literal
ipv4_addrs_ed0="192.0.2.129/27 192.0.2.1-5/28"
.Ed
.Pp
It is also possible to add IP alias entries using
.Xr ifconfig 8
syntax with the
.Dq Li inet
keyword.
Assuming that the interface in question was
.Li ed0 ,
it might look
something like this:
.Bd -literal
ifconfig_ed0_alias0="inet 127.0.0.253 netmask 0xffffffff"
ifconfig_ed0_alias1="inet 127.0.0.254 netmask 0xffffffff"
.Ed
.Pp
And so on.
For each
.Va ifconfig_ Ns Ao Ar interface Ac Ns Va _alias Ns Aq Ar n
entry with the
.Dq Li inet
keyword that is found,
its contents are passed to
.Xr ifconfig 8 .
Execution stops at the first unsuccessful access, so if
something like this is present:
.Bd -literal
ifconfig_ed0_alias0="inet 127.0.0.251 netmask 0xffffffff"
ifconfig_ed0_alias1="inet 127.0.0.252 netmask 0xffffffff"
ifconfig_ed0_alias2="inet 127.0.0.253 netmask 0xffffffff"
ifconfig_ed0_alias4="inet 127.0.0.254 netmask 0xffffffff"
.Ed
.Pp
Then note that alias4 would
.Em not
be added since the search would
stop with the missing
.Dq Li alias3
entry.
Due to this difficult to manage behavior, the
.Va ifconfig_ Ns Ao Ar interface Ac Ns Va _alias Ns Aq Ar n
form is deprecated.
.Pp
If the
.Pa /etc/start_if. Ns Aq Ar interface
file is present, it is read and executed by the
.Xr sh 1
interpreter
before configuring the interface as specified in the
.Va ifconfig_ Ns Aq Ar interface
and
.Va ifconfig_ Ns Ao Ar interface Ac Ns Va _alias Ns Aq Ar n
variables.
.Pp
If a
.Va vlans_ Ns Aq Ar interface
variable is set,
a
.Xr vlan 4
interface will be created for each item in the list with the
.Ar vlandev
argument set to
.Ar interface .
If a vlan interface's name is a number,
then that number is used as the vlan tag and the new vlan interface is
named
.Ar interface . Ns Ar tag .
Otherwise,
the vlan tag must be specified via a
.Va vlan
parameter in the
.Va create_args_ Ns Aq Ar interface
variable.
.Pp
To create a vlan device named
.Li em0.101
on
.Li em0
with the vlan tag 101 and the optional the IPv4 address 192.0.2.1/24:
.Bd -literal
vlans_em0="101"
ipv4_addrs_em0_101="192.0.2.1/24"
.Ed
.Pp
To create a vlan device named
.Li myvlan
on
.Li em0
with the vlan tag 102:
.Bd -literal
vlans_em0="myvlan"
create_args_myvlan="vlan 102"
.Ed
.Pp
If a
.Va wlans_ Ns Aq Ar interface
variable is set,
an
.Xr wlan 4
interface will be created for each item in the list with the
.Ar wlandev
argument set to
.Ar interface .
Further wlan cloning arguments may be passed to the
.Xr ifconfig 8
.Cm create
command by setting the
.Va create_args_ Ns Aq Ar interface
variable.
One or more
.Xr wlan 4
devices must be created for each wireless devices as of
.Fx 8.0 .
Debugging flags for
.Xr wlan 4
devices as set by
.Xr wlandebug 8
may be specified with an
.Va wlandebug_ Ns Aq Ar interface
variable.
The contents of this variable will be passed directly to
.Xr wlandebug 8 .
.Pp
If the
.Va ifconfig_ Ns Aq Ar interface
contains the keyword
.Dq Li NOAUTO
then the interface will not be configured
at boot or by
.Pa /etc/pccard_ether
when
.Va network_interfaces
is set to
.Dq Li AUTO .
.Pp
It is possible to bring up an interface with DHCP by adding
.Dq Li DHCP
to the
.Va ifconfig_ Ns Aq Ar interface
variable.
For instance, to initialize the
.Li ed0
device via DHCP,
it is possible to use something like:
.Bd -literal
ifconfig_ed0="DHCP"
.Ed
.Pp
Also, if you want to configure your wireless interface with
.Xr wpa_supplicant 8
for use with WPA, EAP/LEAP or WEP, you need to add
.Dq Li WPA
to the
.Va ifconfig_ Ns Aq Ar interface
variable.
.Pp
Finally, you can add
.Xr ifconfig 8
options in this variable, in addition to the
.Pa /etc/start_if. Ns Aq Ar interface
file.
For instance, to configure an
.Xr ath 4
wireless device in station mode with an address obtained
via DHCP, using WPA authentication and 802.11b mode, it is
possible to use something like:
.Bd -literal
wlans_ath0="wlan0"
ifconfig_wlan0="DHCP WPA mode 11b"
.Ed
.Pp
In addition to the
.Va ifconfig_ Ns Aq Ar interface
form, a fallback variable
.Va ifconfig_DEFAULT
may be configured.
It will be used for all interfaces with no
.Va ifconfig_ Ns Aq Ar interface
variable.
This is intended to replace the no longer supported
.Va pccard_ifconfig
variable.
.Pp
It is also possible to rename an interface by doing:
.Bd -literal
ifconfig_ed0_name="net0"
ifconfig_net0="inet 192.0.2.1 netmask 0xffffff00"
.Ed
.It Va ipv6_enable
.Pq Vt bool
This variable is deprecated.
Use
.Va ifconfig_ Ns Ao Ar interface Ac Ns _ipv6
and
.Va ipv6_activate_all_interfaces
if necessary.
.Pp
If the variable is
.Dq Li YES ,
.Dq Li inet6 accept_rtadv
is added to all of
.Va ifconfig_ Ns Ao Ar interface Ac Ns _ipv6
and the
.Va ipv6_activate_all_interfaces
is defined as
.Dq Li YES .
.It Va ipv6_prefer
.Pq Vt bool
This variable is deprecated.
Use
.Va ip6addrctl_policy
instead.
.Pp
If the variable is
.Dq Li YES ,
the default address selection policy table set by
.Xr ip6addrctl 8
will be IPv6-preferred.
.Pp
If the variable is
.Dq Li NO ,
the default address selection policy table set by
.Xr ip6addrctl 8
will be IPv4-preferred.
.It Va ipv6_activate_all_interfaces
.Pq Vt bool
This controls initial configuration on IPv6-capable
interfaces with no corresponding
.Va ifconfig_ Ns Ao Ar interface Ac Ns _ipv6
variable.
Note that it is not always necessary to set this variable to
.Dq YES
to use IPv6 functionality on
.Fx .
In most cases, just configuring
.Va ifconfig_ Ns Ao Ar interface Ac Ns _ipv6
variables works.
.Pp
If the variable is
.Dq Li NO ,
all interfaces which do not have a corresponding
.Va ifconfig_ Ns Ao Ar interface Ac Ns _ipv6
variable will be marked as
.Dq Li IFDISABLED
at creation.
This means that all of IPv6 functionality on that interface
is completely disabled to enforce a security policy.
If the variable is set to
.Dq YES ,
the flag will be cleared on all of the interfaces.
.Pp
In most cases, just defining an
.Va ifconfig_ Ns Ao Ar interface Ac Ns _ipv6
for an IPv6-capable interface should be sufficient.
However, if an interface is added dynamically
.Pq by some tunneling protocols such as PPP, for example ,
it is often difficult to define the variable in advance.
In such a case, configuring the
.Dq Li IFDISABLED
flag can be disabled by setting this variable to
.Dq YES .
.Pp
For more details of the
.Dq Li IFDISABLED
flag and keywords
.Dq Li inet6 ifdisabled ,
see
.Xr ifconfig 8 .
.Pp
Default is
.Dq Li NO .
.It Va ipv6_privacy
.Pq Vt bool
If the variable is
.Dq Li YES
privacy addresses will be generated for each IPv6
interface as described in RFC 4941.
.It Va ipv6_network_interfaces
.Pq Vt str
This is the IPv6 equivalent of
.Va network_interfaces .
Normally manual configuration of this variable is not needed.
.Pp
.It Va ipv6_cpe_wanif
.Pq Vt str
If the variable is set to an interface name,
the
.Xr ifconfig 8
options
.Dq inet6 -no_radr accept_rtadv
will be added to the specified interface automatically before evaluating
.Va ifconfig_ Ns Ao Ar interface Ac Ns _ipv6 ,
and two
.Xr sysctl 8
variables
.Va net.inet6.ip6.rfc6204w3
and
.Va net.inet6.ip6.no_radr
will be set to 1.
.Pp
This means the specified interface will accept ICMPv6 Router
Advertisement messages on that link and add the discovered
routers into the Default Router List.
While the other interfaces can still accept RA messages if the
.Dq inet6 accept_rtadv
option is specified, adding
routes into the Default Router List will be disabled by
.Dq inet6 no_radr
option by default.
See
.Xr ifconfig 8
for more details.
.Pp
Note that ICMPv6 Router Advertisement messages will be
accepted even when
.Va net.inet6.ip6.forwarding
is 1
.Pq packet forwarding is enabled
when
.Va net.inet6.ip6.rfc6204w3
is set to 1.
.Pp
Default is
.Dq Li NO .
.It Va ifconfig_ Ns Ao Ar interface Ac Ns _ipv6
.Pq Vt str
IPv6 functionality on an interface should be configured by
.Va ifconfig_ Ns Ao Ar interface Ac Ns _ipv6 ,
instead of setting ifconfig parameters in
.Va ifconfig_ Ns Aq Ar interface .
If this variable is empty, all of IPv6 configurations on the
specified interface by other variables such as
.Va ipv6_prefix_ Ns Ao Ar interface Ac
will be ignored.
.Pp
Aliases should be set by
.Va ifconfig_ Ns Ao Ar interface Ac Ns Va _alias Ns Aq Ar n
with
.Dq Li inet6
keyword.
For example:
.Bd -literal
ifconfig_ed0_ipv6="inet6 2001:db8:1::1 prefixlen 64"
ifconfig_ed0_alias0="inet6 2001:db8:2::1 prefixlen 64"
.Ed
.Pp
Interfaces that have an
.Dq Li inet6 accept_rtadv
keyword in
.Va ifconfig_ Ns Ao Ar interface Ac Ns _ipv6
setting will be automatically configured by SLAAC
.Pq StateLess Address AutoConfiguration
described in
.Rs
.%T "RFC 4862"
.Re
.Pp
Note that a link-local address will be automatically configured in
addition to the configured global-scope addresses because the IPv6
specifications require it on each link.
The address is calculated from the MAC address by using an algorithm
defined in
.Rs
.%T "RFC 4862"
.%O "Section 5.3"
.Re
.Pp
If only a link-local address is needed on the interface,
the following configuration can be used:
.Bd -literal
ifconfig_ed0_ipv6="inet6 auto_linklocal"
.Ed
.Pp
A link-local address can also be configured manually.
This is useful for the default router address of an IPv6 router
so that it does not change when the network interface
card is replaced.
For example:
.Bd -literal
ifconfig_ed0_ipv6="inet6 fe80::1 prefixlen 64"
.Ed
.It Va ipv6_prefix_ Ns Aq Ar interface
.Pq Vt str
If one or more prefixes are defined in
.Va ipv6_prefix_ Ns Aq Ar interface
addresses based on each prefix and the EUI-64 interface index will be
configured on that interface.
Note that this variable will be ignored when
.Va ifconfig_ Ns Ao Ar interface Ac Ns _ipv6
is empty.
.Pp
For example, the following configuration
.Bd -literal
ipv6_prefix_ed0="2001:db8:1:0 2001:db8:2:0"
.Ed
.Pp
is equivalent to the following:
.Bd -literal
ifconfig_ed0_alias0="inet6 2001:db8:1:: eui64 prefixlen 64"
ifconfig_ed0_alias1="inet6 2001:db8:1:: prefixlen 64 anycast"
ifconfig_ed0_alias2="inet6 2001:db8:2:: eui64 prefixlen 64"
ifconfig_ed0_alias3="inet6 2001:db8:2:: prefixlen 64 anycast"
.Ed
.Pp
These Subnet-Router anycast addresses will be added only when
.Va ipv6_gateway_enable
is YES.
.It Va ipv6_default_interface
.Pq Vt str
If not set to
.Dq Li NO ,
this is the default output interface for scoped addresses.
This works only with ipv6_gateway_enable="NO".
.It Va ip6addrctl_enable
.Pq Vt bool
This variable is to enable configuring default address selection policy table
.Pq RFC 3484 .
The table can be specified in another variable
.Va ip6addrctl_policy .
For
.Va ip6addrctl_policy
the following keywords can be specified:
.Dq Li ipv4_prefer ,
.Dq Li ipv6_prefer ,
or
.Dq Li AUTO .
.Pp
If
.Dq Li ipv4_prefer
or
.Dq Li ipv6_prefer
is specified,
.Xr ip6addrctl 8
installs a pre-defined policy table described in Section 2.1
.Pq IPv6-preferred
or 10.3
.Pq IPv4-preferred
of RFC 3484.
.Pp
If
.Dq Li AUTO
is specified, it attempts to read a file
.Pa /etc/ip6addrctl.conf
first.
If this file is found,
.Xr ip6addrctl 8
reads and installs it.
If not found, a policy is automatically set
according to
.Va ipv6_activate_all_interfaces
variable; if the variable is set to
.Dq Li YES
the IPv6-preferred one is used.
Otherwise IPv4-preferred.
.Pp
The default value of
.Va ip6addrctl_enable
and
.Va ip6addrctl_policy
are
.Dq Li YES
and
.Dq Li AUTO ,
respectively.
.It Va cloned_interfaces
.Pq Vt str
Set to the list of clonable network interfaces to create on this host.
Further cloning arguments may be passed to the
.Xr ifconfig 8
.Cm create
command for each interface by setting the
.Va create_args_ Ns Aq Ar interface
variable.
Entries in
.Va cloned_interfaces
are automatically appended to
.Va network_interfaces
for configuration.
.It Va fec_interfaces
.Pq Vt str
Set to the list of
.Xr ng_fec 4
Fast EtherChannel interfaces to configure on this host.
A
.Va fecconfig_ Ns Aq Ar interface
variable is assumed to exist for each value of
.Ar interface .
The value of this variable is used to configure link aggregated interfaces
according to the syntax of the
.Cm NGM_FEC_ADD_IFACE
to
.Xr ngctl 8
msg.
Additionally, this option ensures that each listed interface is created
via the
.Cm mkpeer
command to
.Xr ngctl 8
before attempting to configure it.
For example:
.Bd -literal
fec_interfaces="fec0"
fecconfig_fec0="em0 em1"
ifconfig_fec0="DHCP"
.Ed
.It Va gif_interfaces
.Pq Vt str
Set to the list of
.Xr gif 4
tunnel interfaces to configure on this host.
A
.Va gifconfig_ Ns Aq Ar interface
variable is assumed to exist for each value of
.Ar interface .
The value of this variable is used to configure the link layer of the
tunnel according to the syntax of the
.Cm tunnel
option to
.Xr ifconfig 8 .
Additionally, this option ensures that each listed interface is created
via the
.Cm create
option to
.Xr ifconfig 8
before attempting to configure it.
.It Va sppp_interfaces
.Pq Vt str
Set to the list of
.Xr sppp 4
interfaces to configure on this host.
A
.Va spppconfig_ Ns Aq Ar interface
variable is assumed to exist for each value of
.Ar interface .
Each interface should also be configured by a general
.Va ifconfig_ Ns Aq Ar interface
setting.
Refer to
.Xr spppcontrol 8
for more information about available options.
.It Va ppp_enable
.Pq Vt bool
If set to
.Dq Li YES ,
run the
.Xr ppp 8
daemon.
.It Va ppp_profile
.Pq Vt str
The name of the profile to use from
.Pa /etc/ppp/ppp.conf .
Also used for per-profile overrides of
.Va ppp_mode
and
.Va ppp_nat ,
and
.Va ppp_ Ns Ao Ar profile Ac Ns _unit .
When the profile name contains any of the characters
.Dq Li .-/+
they are translated to
.Dq Li _
for the proposes of the override variable names.
.It Va ppp_mode
.Pq Vt str
Mode in which to run the
.Xr ppp 8
daemon.
.It Va ppp_ Ns Ao Ar profile Ac Ns _mode
.Pq Vt str
Overrides the global
.Va ppp_mode
for
.Ar profile .
Accepted modes are
.Dq Li auto ,
.Dq Li ddial ,
.Dq Li direct
and
.Dq Li dedicated .
See the manual for a full description.
.It Va ppp_nat
.Pq Vt bool
If set to
.Dq Li YES ,
enables network address translation.
Used in conjunction with
.Va gateway_enable
allows hosts on private network addresses access to the Internet using
this host as a network address translating router.
.It Va ppp_ Ns Ao Ar profile Ac Ns _nat
.Pq Vt str
Overrides the global
.Va ppp_nat
for
.Ar profile .
.It Va ppp_ Ns Ao Ar profile Ac Ns _unit
.Pq Vt int
Set the unit number to be used for this profile.
See the manual description of
.Fl unit Ns Ar N
for details.
.It Va ppp_user
.Pq Vt str
The name of the user under which
.Xr ppp 8
should be started.
By
default,
.Xr ppp 8
is started as
.Dq Li root .
.It Va rc_conf_files
.Pq Vt str
This option is used to specify a list of files that will override
the settings in
.Pa /etc/defaults/rc.conf .
The files will be read in the order in which they are specified and should
include the full path to the file.
By default, the files specified are
.Pa /etc/rc.conf
and
.Pa /etc/rc.conf.local
.It Va zfs_enable
.Pq Vt bool
If set to
.Dq Li YES ,
.Pa /etc/rc.d/zfs
will attempt to automatically mount ZFS file systems and initialize ZFS volumes
(ZVOLs).
.It Va gptboot_enable
.Pq Vt bool
If set to
.Dq Li YES ,
.Pa /etc/rc.d/gptboot
will log if the system successfully (or not) booted from a GPT partition,
which had the
.Ar bootonce
attribute set using
.Xr gpart 8
utility.
.It Va gbde_autoattach_all
.Pq Vt bool
If set to
.Dq Li YES ,
.Pa /etc/rc.d/gbde
will attempt to automatically initialize your .bde devices in
.Pa /etc/fstab .
.It Va gbde_devices
.Pq Vt str
List the devices that the script should try to attach,
or
.Dq Li AUTO .
.It Va gbde_lockdir
.Pq Vt str
The directory where the
.Xr gbde 4
lockfiles are located.
The default lockfile directory is
.Pa /etc .
.Pp
The lockfile for each individual
.Xr gbde 4
device can be overridden by setting the variable
.Va gbde_lock_ Ns Aq Ar device ,
where
.Ar device
is the encrypted device without the
.Dq Pa /dev/
and
.Dq Pa .bde
parts.
.It Va gbde_attach_attempts
.Pq Vt int
Number of times to attempt attaching to a
.Xr gbde 4
device, i.e., how many times the user is asked for the pass-phrase.
Default is 3.
.It Va geli_devices
.Pq Vt str
List of devices to automatically attach on boot.
Note that .eli devices from
.Pa /etc/fstab
are automatically appended to this list.
.It Va geli_tries
.Pq Vt int
Number of times user is asked for the pass-phrase.
If empty, it will be taken from
.Va kern.geom.eli.tries
sysctl variable.
.It Va geli_default_flags
.Pq Vt str
Default flags to use by
.Xr geli 8
when configuring disk encryption.
Flags can be configured for every device separately by defining
.Va geli_ Ns Ao Ar device Ac Ns Va _flags
variable.
.It Va geli_autodetach
.Pq Vt str
Specifies if GELI devices should be marked for detach on last close after
file systems are mounted.
Default is
.Dq Li YES .
This can be changed for every device separately by defining
.Va geli_ Ns Ao Ar device Ac Ns Va _autodetach
variable.
.It Va geli_swap_flags
Options passed to the
.Xr geli 8
utility when encrypted GEOM providers for swap partitions are created.
The default is
.Dq Li "-e aes -l 256 -s 4096 -d" .
.It Va root_rw_mount
.Pq Vt bool
Set to
.Dq Li YES
by default.
After the file systems are checked at boot time, the root file system
is remounted as read-write if this is set to
.Dq Li YES .
Diskless systems that mount their root file system from a read-only remote
NFS share should set this to
.Dq Li NO
in their
.Pa rc.conf .
.It Va fsck_y_enable
.Pq Vt bool
If set to
.Dq Li YES ,
.Xr fsck 8
will be run with the
.Fl y
flag if the initial preen
of the file systems fails.
.It Va background_fsck
.Pq Vt bool
If set to
.Dq Li YES ,
the system will attempt to run
.Xr fsck 8
in the background where possible.
.It Va background_fsck_delay
.Pq Vt int
The amount of time in seconds to sleep before starting a background
.Xr fsck 8 .
It defaults to sixty seconds to allow large applications such as
the X server to start before disk I/O bandwidth is monopolized by
.Xr fsck 8 .
If set to a negative number, the background file system check will be
delayed indefinitely to allow the administrator to run it at a more
convenient time.
For example it may be run from
.Xr cron 8
by adding a line like
.Pp
.Dl "0 4 * * * root /etc/rc.d/bgfsck forcestart"
.Pp
to
.Pa /etc/crontab .
.It Va netfs_types
.Pq Vt str
List of file system types that are network-based.
This list should generally not be modified by end users.
Use
.Va extra_netfs_types
instead.
.It Va extra_netfs_types
.Pq Vt str
If set to something other than
.Dq Li NO
(the default),
this variable extends the list of file system types
for which automatic mounting at startup by
.Xr rc 8
should be delayed until the network is initialized.
It should contain
a whitespace-separated list of network file system descriptor pairs,
each consisting of a file system type as passed to
.Xr mount 8
and a human-readable, one-word description,
joined with a colon
.Pq Ql \&: .
Extending the default list in this way is only necessary
when third party file system types are used.
.It Va syslogd_enable
.Pq Vt bool
If set to
.Dq Li YES ,
run the
.Xr syslogd 8
daemon.
.It Va syslogd_program
.Pq Vt str
Path to
.Xr syslogd 8
(default
.Pa /usr/sbin/syslogd ) .
.It Va syslogd_flags
.Pq Vt str
If
.Va syslogd_enable
is set to
.Dq Li YES ,
these are the flags to pass to
.Xr syslogd 8 .
.It Va inetd_enable
.Pq Vt bool
If set to
.Dq Li YES ,
run the
.Xr inetd 8
daemon.
.It Va inetd_program
.Pq Vt str
Path to
.Xr inetd 8
(default
.Pa /usr/sbin/inetd ) .
.It Va inetd_flags
.Pq Vt str
If
.Va inetd_enable
is set to
.Dq Li YES ,
these are the flags to pass to
.Xr inetd 8 .
.It Va hastd_enable
.Pq Vt bool
If set to
.Dq Li YES ,
run the
.Xr hastd 8
daemon.
.It Va hastd_program
.Pq Vt str
Path to
.Xr hastd 8
(default
.Pa /sbin/hastd ) .
.It Va hastd_flags
.Pq Vt str
If
.Va hastd_enable
is set to
.Dq Li YES ,
these are the flags to pass to
.Xr hastd 8 .
.It Va named_enable
.Pq Vt bool
If set to
.Dq Li YES ,
run the
.Xr named 8
daemon.
.It Va named_program
.Pq Vt str
Path to
.Xr named 8
(default
.Pa /usr/sbin/named ) .
.It Va named_conf
.Pq Vt str
Path to
.Xr named 8
configuration file, (default
.Pa /etc/namedb/named.conf ) .
.It Va named_flags
.Pq Vt str
If
.Va named_enable
is set to
.Dq Li YES ,
these are the flags to pass to
.Xr named 8 .
.It Va named_uid
.Pq Vt str
The user that the
.Xr named 8
process should be run as.
.It Va named_chrootdir
.Pq Vt str
The root directory for a name server run in a
.Xr chroot 8
environment (default
.Pa /var/named ) .
If left empty
.Xr named 8
will not be run in a
.Xr chroot 8
environment.
.It Va named_chroot_autoupdate
.Pq Vt bool
Set to
.Dq Li NO
to disable automatic update of the
.Xr chroot 8
environment.
.It Va named_symlink_enable
.Pq Vt bool
Set to
.Dq Li NO
to disable symlinking of
daemon's PID file
into the
.Xr chroot 8
environment.
.It Va named_wait
.Pq Vt bool
Set to have
.Pa /etc/rc.d/named
loop until working name service is established.
.It Va named_wait_host
.Pq Vt str
Name of host to lookup for the named_wait option.
(Default localhost)
.It Va named_auto_forward
.Pq Vt bool
Set to enable automatic creation of a forwarder
configuration file derived from
.Pa /etc/resolv.conf .
.It Va named_auto_forward_only
.Pq Vt bool
Set to change the default forwarder configuration from
.Dq forward first
to
.Dq forward only .
.It Va kerberos5_server_enable
.Pq Vt bool
Set to
.Dq Li YES
to start a Kerberos 5 authentication server
at boot time.
.It Va kerberos5_server
.Pq Vt str
If
.Va kerberos5_server_enable
is set to
.Dq Li YES
this is the path to Kerberos 5 Authentication Server.
.It Va kerberos5_server_flags
.Pq Vt str
Empty by default.
This variable contains additional flags to be passed to the Kerberos 5
authentication server.
.It Va kadmind5_server_enable
.Pq Vt bool
Set to
.Dq Li YES
to start
.Xr kadmind 8 ,
the Kerberos 5 Administration Daemon; set to
.Dq Li NO
on a slave server.
.It Va kadmind5_server
.Pq Vt str
If
.Va kadmind5_server_enable
is set to
.Dq Li YES
this is the path to Kerberos 5 Administration Daemon.
.It Va kpasswdd_server_enable
.Pq Vt bool
Set to
.Dq Li YES
to start
.Xr kpasswdd 8 ,
the Kerberos 5 Password-Changing Daemon; set to
.Dq Li NO
on a slave server.
.It Va kpasswdd_server
.Pq Vt str
If
.Va kpasswdd_server_enable
is set to
.Dq Li YES
this is the path to Kerberos 5 Password-Changing Daemon.
.It Va kfd_enable
.Pq Vt bool
Set to
.Dq Li YES
to start
.Xr kfd 8 ,
the Kerberos 5 ticket forwarding daemon, at the boot time.
.It Va kfd_program
.Pq Vt str
Path to
.Xr kfd 8
(default
.Pa /usr/libexec/kfd ) .
.It Va rwhod_enable
.Pq Vt bool
If set to
.Dq Li YES ,
run the
.Xr rwhod 8
daemon at boot time.
.It Va rwhod_flags
.Pq Vt str
If
.Va rwhod_enable
is set to
.Dq Li YES ,
these are the flags to pass to it.
.It Va amd_enable
.Pq Vt bool
If set to
.Dq Li YES ,
run the
.Xr amd 8
daemon at boot time.
.It Va amd_flags
.Pq Vt str
If
.Va amd_enable
is set to
.Dq Li YES ,
these are the flags to pass to it.
See the
.Xr amd 8
manpage for more information.
.It Va amd_map_program
.Pq Vt str
If set,
the specified program is run to get the list of
.Xr amd 8
maps.
For example, if the
.Xr amd 8
maps are stored in NIS, one can set this to
run
.Xr ypcat 1
to get a list of
.Xr amd 8
maps from the
.Pa amd.master
NIS map.
.It Va update_motd
.Pq Vt bool
If set to
.Dq Li YES ,
.Pa /etc/motd
will be updated at boot time to reflect the kernel release
being run.
If set to
.Dq Li NO ,
.Pa /etc/motd
will not be updated.
.It Va nfs_client_enable
.Pq Vt bool
If set to
.Dq Li YES ,
run the NFS client daemons at boot time.
.It Va nfs_access_cache
.Pq Vt int
If
.Va nfs_client_enable
is set to
.Dq Li YES ,
this can be set to
.Dq Li 0
to disable NFS ACCESS RPC caching, or to the number of seconds for which
NFS ACCESS
results should be cached.
A value of 2-10 seconds will substantially reduce network
traffic for many NFS operations.
.It Va nfs_server_enable
.Pq Vt bool
If set to
.Dq Li YES ,
run the NFS server daemons at boot time.
.It Va nfs_server_flags
.Pq Vt str
If
.Va nfs_server_enable
is set to
.Dq Li YES ,
these are the flags to pass to the
.Xr nfsd 8
daemon.
.It Va nfsv4_server_enable
.Pq Vt bool
If
.Va nfs_server_enable
is set to
.Dq Li YES
and
.Va nfsv4_server_enable
are set to
.Dq Li YES ,
enable the server for NFSv4 as well as NFSv2 and NFSv3.
.It Va nfsuserd_enable
.Pq Vt bool
If
.Va nfsuserd_enable
is set to
.Dq Li YES ,
run the nfsuserd daemon, which is needed for NFSv4 in order
to map between user/group names vs uid/gid numbers.
If
.Va nfsv4_server_enable
is set to
.Dq Li YES ,
this will be forced enabled.
.It Va nfsuserd_flags
.Pq Vt str
If
.Va nfsuserd_enable
is set to
.Dq Li YES ,
these are the flags to pass to the
.Xr nfsuserd 8
daemon.
.It Va nfscbd_enable
.Pq Vt bool
If
.Va nfscbd_enable
is set to
.Dq Li YES ,
run the nfscbd daemon, which enables callbacks/delegations for the NFSv4 client.
.It Va nfscbd_flags
.Pq Vt str
If
.Va nfscbd_enable
is set to
.Dq Li YES ,
these are the flags to pass to the
.Xr nfscbd 8
daemon.
.It Va oldnfs_server_enable
.Pq Vt bool
If
.Va oldnfs_server_enable
is set to
.Dq Li YES ,
force the NFS server daemons to run the old NFS server code
that does not support NFSv4.
.It Va mountd_enable
.Pq Vt bool
If set to
.Dq Li YES ,
and no
.Va nfs_server_enable
is set, start
.Xr mountd 8 ,
but not
.Xr nfsd 8
daemon.
It is commonly needed to run CFS without real NFS used.
.It Va mountd_flags
.Pq Vt str
If
.Va mountd_enable
is set to
.Dq Li YES ,
these are the flags to pass to the
.Xr mountd 8
daemon.
.It Va weak_mountd_authentication
.Pq Vt bool
If set to
.Dq Li YES ,
allow services like PCNFSD to make non-privileged mount
requests.
.It Va nfs_reserved_port_only
.Pq Vt bool
If set to
.Dq Li YES ,
provide NFS services only on a secure port.
.It Va nfs_bufpackets
.Pq Vt int
If set to a number, indicates the number of packets worth of
socket buffer space to reserve on an NFS client.
The kernel default is typically 4.
Using a higher number may be
useful on gigabit networks to improve performance.
The minimum value is
2 and the maximum is 64.
.It Va rpc_lockd_enable
.Pq Vt bool
If set to
.Dq Li YES
and also an NFS server or client, run
.Xr rpc.lockd 8
at boot time.
.It Va rpc_lockd_flags
.Pq Vt str
If
.Va rpc_lockd_enable
is set to
.Dq Li YES ,
these are the flags to pass to the
.Xr rpc.lockd 8
daemon.
.It Va rpc_statd_enable
.Pq Vt bool
If set to
.Dq Li YES
and also an NFS server or client, run
.Xr rpc.statd 8
at boot time.
.It Va rpc_statd_flags
.Pq Vt str
If
.Va rpc_statd_enable
is set to
.Dq Li YES ,
these are the flags to pass to the
.Xr rpc.statd 8
daemon.
.It Va rpcbind_program
.Pq Vt str
Path to
.Xr rpcbind 8
(default
.Pa /usr/sbin/rpcbind ) .
.It Va rpcbind_enable
.Pq Vt bool
If set to
.Dq Li YES ,
run the
.Xr rpcbind 8
service at boot time.
.It Va rpcbind_flags
.Pq Vt str
If
.Va rpcbind_enable
is set to
.Dq Li YES ,
these are the flags to pass to the
.Xr rpcbind 8
daemon.
.It Va keyserv_enable
.Pq Vt bool
If set to
.Dq Li YES ,
run the
.Xr keyserv 8
daemon on boot for running Secure RPC.
.It Va keyserv_flags
.Pq Vt str
If
.Va keyserv_enable
is set to
.Dq Li YES ,
these are the flags to pass to
.Xr keyserv 8
daemon.
.It Va pppoed_enable
.Pq Vt bool
If set to
.Dq Li YES ,
run the
.Xr pppoed 8
daemon at boot time to provide PPP over Ethernet services.
.It Va pppoed_ Ns Aq Ar provider
.Pq Vt str
.Xr pppoed 8
listens to requests to this
.Ar provider
and ultimately runs
.Xr ppp 8
with a
.Ar system
argument of the same name.
.It Va pppoed_flags
.Pq Vt str
Additional flags to pass to
.Xr pppoed 8 .
.It Va pppoed_interface
.Pq Vt str
The network interface to run
.Xr pppoed 8
on.
This is mandatory when
.Va pppoed_enable
is set to
.Dq Li YES .
.It Va timed_enable
.Pq Vt bool
If set to
.Dq Li YES ,
run the
.Xr timed 8
service at boot time.
This command is intended for networks of
machines where a consistent
.Dq "network time"
for all hosts must be established.
This is often useful in large NFS
environments where time stamps on files are expected to be consistent
network-wide.
.It Va timed_flags
.Pq Vt str
If
.Va timed_enable
is set to
.Dq Li YES ,
these are the flags to pass to the
.Xr timed 8
service.
.It Va ntpdate_enable
.Pq Vt bool
If set to
.Dq Li YES ,
run
.Xr ntpdate 8
at system startup.
This command is intended to
synchronize the system clock only
.Em once
from some standard reference.
An option to set this up initially
(from a list of known servers) is also provided by the
.Xr sysinstall 8
program when the system is first installed.
.It Va ntpdate_config
.Pq Vt str
Configuration file for
.Xr ntpdate 8 .
Default
.Pa /etc/ntp.conf .
.It Va ntpdate_hosts
.Pq Vt str
A whitespace-separated list of NTP servers to synchronize with at startup.
The default is to use the servers listed in
.Va ntpdate_config ,
if that file exists.
.It Va ntpdate_program
.Pq Vt str
Path to
.Xr ntpdate 8
(default
.Pa /usr/sbin/ntpdate ) .
.It Va ntpdate_flags
.Pq Vt str
If
.Va ntpdate_enable
is set to
.Dq Li YES ,
these are the flags to pass to the
.Xr ntpdate 8
command (typically a hostname).
.It Va ntpd_enable
.Pq Vt bool
If set to
.Dq Li YES ,
run the
.Xr ntpd 8
command at boot time.
.It Va ntpd_program
.Pq Vt str
Path to
.Xr ntpd 8
(default
.Pa /usr/sbin/ntpd ) .
.It Va ntpd_config
.Pq Vt str
Path to
.Xr ntpd 8
configuration file.
Default
.Pa /etc/ntp.conf .
.It Va ntpd_flags
.Pq Vt str
If
.Va ntpd_enable
is set to
.Dq Li YES ,
these are the flags to pass to the
.Xr ntpd 8
daemon.
.It Va ntpd_sync_on_start
.Pq Vt bool
If set to
.Dq Li YES ,
.Xr ntpd 8
is run with the
.Fl g
flag, which syncs the system's clock on startup.
See
.Xr ntpd 8
for more information regarding the
.Fl g
option.
This is a preferred alternative to using
.Xr ntpdate 8
or specifying the
.Va ntpdate_enable
variable.
.It Va nis_client_enable
.Pq Vt bool
If set to
.Dq Li YES ,
run the
.Xr ypbind 8
service at system boot time.
.It Va nis_client_flags
.Pq Vt str
If
.Va nis_client_enable
is set to
.Dq Li YES ,
these are the flags to pass to the
.Xr ypbind 8
service.
.It Va nis_ypset_enable
.Pq Vt bool
If set to
.Dq Li YES ,
run the
.Xr ypset 8
daemon at system boot time.
.It Va nis_ypset_flags
.Pq Vt str
If
.Va nis_ypset_enable
is set to
.Dq Li YES ,
these are the flags to pass to the
.Xr ypset 8
daemon.
.It Va nis_server_enable
.Pq Vt bool
If set to
.Dq Li YES ,
run the
.Xr ypserv 8
daemon at system boot time.
.It Va nis_server_flags
.Pq Vt str
If
.Va nis_server_enable
is set to
.Dq Li YES ,
these are the flags to pass to the
.Xr ypserv 8
daemon.
.It Va nis_ypxfrd_enable
.Pq Vt bool
If set to
.Dq Li YES ,
run the
.Xr rpc.ypxfrd 8
daemon at system boot time.
.It Va nis_ypxfrd_flags
.Pq Vt str
If
.Va nis_ypxfrd_enable
is set to
.Dq Li YES ,
these are the flags to pass to the
.Xr rpc.ypxfrd 8
daemon.
.It Va nis_yppasswdd_enable
.Pq Vt bool
If set to
.Dq Li YES ,
run the
.Xr rpc.yppasswdd 8
daemon at system boot time.
.It Va nis_yppasswdd_flags
.Pq Vt str
If
.Va nis_yppasswdd_enable
is set to
.Dq Li YES ,
these are the flags to pass to the
.Xr rpc.yppasswdd 8
daemon.
.It Va rpc_ypupdated_enable
.Pq Vt bool
If set to
.Dq Li YES ,
run the
.Nm rpc.ypupdated
daemon at system boot time.
.It Va bsnmpd_enable
.Pq Vt bool
If set to
.Dq Li YES ,
run the
.Xr bsnmpd 1
daemon at system boot time.
Be sure to understand the security implications of running SNMP daemon
on your host.
.It Va bsnmpd_flags
.Pq Vt str
If
.Va bsnmpd_enable
is set to
.Dq Li YES ,
these are the flags to pass to the
.Xr bsnmpd 1
daemon.
.It Va defaultrouter
.Pq Vt str
If not set to
.Dq Li NO ,
create a default route to this host name or IP address
(use an IP address if this router is also required to get to the
name server!).
.It Va ipv6_defaultrouter
.Pq Vt str
The IPv6 equivalent of
.Va defaultrouter .
.It Va static_arp_pairs
.Pq Vt str
Set to the list of static ARP pairs that are to be added at system
boot time.
For each whitespace separated
.Ar element
in the value, a
.Va static_arp_ Ns Aq Ar element
variable is assumed to exist whose contents will later be passed to a
.Dq Nm arp Cm -S
operation.
For example
.Bd -literal
static_arp_pairs="gw"
static_arp_gw="192.168.1.1 00:01:02:03:04:05"
.Ed
.It Va static_ndp_pairs
.Pq Vt str
Set to the list of static NDP pairs that are to be added at system
boot time.
For each whitespace separated
.Ar element
in the value, a
.Va static_ndp_ Ns Aq Ar element
variable is assumed to exist whose contents will later be passed to a
.Dq Nm ndp Cm -s
operation.
For example
.Bd -literal
static_ndp_pairs="gw"
static_ndp_gw="2001:db8:3::1 00:01:02:03:04:05"
.Ed
.It Va static_routes
.Pq Vt str
Set to the list of static routes that are to be added at system
boot time.
If not set to
.Dq Li NO
then for each whitespace separated
.Ar element
in the value, a
.Va route_ Ns Aq Ar element
variable is assumed to exist
whose contents will later be passed to a
.Dq Nm route Cm add
operation.
For example:
.Bd -literal
static_routes="mcast gif0local"
route_mcast="-net 224.0.0.0/4 -iface gif0"
route_gif0local="-host 169.254.1.1 -iface lo0"
.Ed
.It Va ipv6_static_routes
.Pq Vt str
The IPv6 equivalent of
.Va static_routes .
If not set to
.Dq Li NO
then for each whitespace separated
.Ar element
in the value, a
.Va ipv6_route_ Ns Aq Ar element
variable is assumed to exist
whose contents will later be passed to a
.Dq Nm route Cm add Fl inet6
operation.
.It Va natm_static_routes
.Pq Vt str
The
.Xr natmip 4
equivalent of
.Va static_routes .
If not empty then for each whitespace separated
.Ar element
in the value, a
.Va route_ Ns Aq Ar element
variable is assumed to exist whose contents will later be passed to a
.Dq Nm atmconfig Cm natm Cm add
operation.
.It Va gateway_enable
.Pq Vt bool
If set to
.Dq Li YES ,
configure host to act as an IP router, e.g.\& to forward packets
between interfaces.
.It Va ipv6_gateway_enable
.Pq Vt bool
The IPv6 equivalent of
.Va gateway_enable .
.It Va routed_enable
.Pq Vt bool
If set to
.Dq Li YES ,
run a routing daemon of some sort, based on the
settings of
.Va routed_program
and
.Va routed_flags .
.It Va route6d_enable
.Pq Vt bool
The IPv6 equivalent of
.Va routed_enable .
If set to
.Dq Li YES ,
run a routing daemon of some sort, based on the
settings of
.Va route6d_program
and
.Va route6d_flags .
.It Va routed_program
.Pq Vt str
If
.Va routed_enable
is set to
.Dq Li YES ,
this is the name of the routing daemon to use.
.It Va route6d_program
.Pq Vt str
The IPv6 equivalent of
.Va routed_program .
.It Va routed_flags
.Pq Vt str
If
.Va routed_enable
is set to
.Dq Li YES ,
these are the flags to pass to the routing daemon.
.It Va route6d_flags
.Pq Vt str
The IPv6 equivalent of
.Va routed_flags .
.It Va mrouted_enable
.Pq Vt bool
If set to
.Dq Li YES ,
run the multicast routing daemon,
.Xr mrouted 8 .
.It Va mroute6d_enable
.Pq Vt bool
The IPv6 equivalent of
.Va mrouted_enable .
If set to
.Dq Li YES ,
run the IPv6 multicast routing daemon.
.Pp
Note that multicast routing daemons are no longer included in the
.Fx
base system, however, both
.Xr mrouted 8
and
.Xr pim6dd 8
may be installed from the
.Fx
Ports Collection.
.It Va mrouted_flags
.Pq Vt str
If
.Va mrouted_enable
is set to
.Dq Li YES ,
these are the flags to pass to the
.Xr mrouted 8
daemon.
.It Va mroute6d_flags
.Pq Vt str
The IPv6 equivalent of
.Va mrouted_flags .
If
.Va mroute6d_enable
is set to
.Dq Li YES ,
these are the flags passed to the IPv6 multicast routing daemon.
.It Va mroute6d_program
.Pq Vt str
If
.Va mroute6d_enable
is set to
.Dq Li YES ,
this is the path to the IPv6 multicast routing daemon.
.It Va rtadvd_enable
.Pq Vt bool
If set to
.Dq Li YES ,
run the
.Xr rtadvd 8
daemon at boot time.
The
.Xr rtadvd 8
utility sends ICMPv6 Router Advertisement messages to
the interfaces specified in
.Va rtadvd_interfaces .
This should only be enabled with great care.
You may want to fine-tune
.Xr rtadvd.conf 5 .
.It Va rtadvd_interfaces
.Pq Vt str
If
.Va rtadvd_enable
is set to
.Dq Li YES
this is the list of interfaces to use.
.It Va ipxgateway_enable
.Pq Vt bool
If set to
.Dq Li YES ,
enable the routing of IPX traffic.
.It Va ipxrouted_enable
.Pq Vt bool
If set to
.Dq Li YES ,
run the
.Xr IPXrouted 8
daemon at system boot time.
.It Va ipxrouted_flags
.Pq Vt str
If
.Va ipxrouted_enable
is set to
.Dq Li YES ,
these are the flags to pass to the
.Xr IPXrouted 8
daemon.
.It Va arpproxy_all
.Pq Vt bool
If set to
.Dq Li YES ,
enable global proxy ARP.
.It Va forward_sourceroute
.Pq Vt bool
If set to
.Dq Li YES
and
.Va gateway_enable
is also set to
.Dq Li YES ,
source-routed packets are forwarded.
.It Va accept_sourceroute
.Pq Vt bool
If set to
.Dq Li YES ,
the system will accept source-routed packets directed at it.
.It Va rarpd_enable
.Pq Vt bool
If set to
.Dq Li YES ,
run the
.Xr rarpd 8
daemon at system boot time.
.It Va rarpd_flags
.Pq Vt str
If
.Va rarpd_enable
is set to
.Dq Li YES ,
these are the flags to pass to the
.Xr rarpd 8
daemon.
.It Va bootparamd_enable
.Pq Vt bool
If set to
.Dq Li YES ,
run the
.Xr bootparamd 8
daemon at system boot time.
.It Va bootparamd_flags
.Pq Vt str
If
.Va bootparamd_enable
is set to
.Dq Li YES ,
these are the flags to pass to the
.Xr bootparamd 8
daemon.
.It Va stf_interface_ipv4addr
.Pq Vt str
If not set to
.Dq Li NO ,
this is the local IPv4 address for 6to4 (IPv6 over IPv4 tunneling
interface).
Specify this entry to enable the 6to4 interface.
.It Va stf_interface_ipv4plen
.Pq Vt int
Prefix length for 6to4 IPv4 addresses, to limit peer address range.
An effective value is 0-31.
.It Va stf_interface_ipv6_ifid
.Pq Vt str
IPv6 interface ID for
.Xr stf 4 .
This can be set to
.Dq Li AUTO .
.It Va stf_interface_ipv6_slaid
.Pq Vt str
IPv6 Site Level Aggregator for
.Xr stf 4 .
.It Va ipv6_faith_prefix
.Pq Vt str
If not set to
.Dq Li NO ,
this is the faith prefix to enable a FAITH IPv6-to-IPv4 TCP
translator.
You also need
.Xr faithd 8
setup.
.It Va ipv6_ipv4mapping
.Pq Vt bool
If set to
.Dq Li YES
this enables IPv4 mapped IPv6 address communication (like
.Li ::ffff:a.b.c.d ) .
.It Va rtsold_enable
.Pq Vt bool
Set to
.Dq Li YES
to enable the
.Xr rtsold 8
daemon to send ICMPv6 Router Solicitation messages.
.It Va rtsold_flags
.Pq Vt str
If
.Va rtsold_enable
is set to
.Dq Li YES ,
these are the flags to pass to
.Xr rtsold 8 .
.It Va rtsol_flags
.Pq Vt str
For interfaces configured with the
.Dq Li inet6 accept_rtadv
keyword, these are the flags to pass to
.Xr rtsol 8 .
.Pp
Note that
.Va rtsold_enable
is mutually exclusive to
.Va rtsol_flags ;
.Va rtsold_enable
takes precedence.
.It Va atm_enable
.Pq Vt bool
Set to
.Dq Li YES
to enable the configuration of ATM interfaces at system boot time.
For all of the ATM variables described below, please refer to the
.Xr atm 8
manual page for further details on the available command parameters.
Also refer to the files in
.Pa /usr/share/examples/atm
for more detailed configuration information.
.It Va atm_load
.Pq Vt str
This is a list of physical ATM interface drivers to load.
Typical values are
.Dq Li hfa_pci
and/or
.Dq Li hea_pci .
.It Va atm_netif_ Ns Aq Ar intf
.Pq Vt str
For the ATM physical interface
.Ar intf ,
this variable defines the name prefix and count for the ATM network
interfaces to be created.
The value will be passed as the parameters of an
.Dq Nm atm Cm "set netif" Ar intf
command.
.It Va atm_sigmgr_ Ns Aq Ar intf
.Pq Vt str
For the ATM physical interface
.Ar intf ,
this variable defines the ATM signalling manager to be used.
The value will be passed as the parameters of an
.Dq Nm atm Cm attach Ar intf
command.
.It Va atm_prefix_ Ns Aq Ar intf
.Pq Vt str
For the ATM physical interface
.Ar intf ,
this variable defines the NSAP prefix for interfaces using a UNI signalling
manager.
If set to
.Dq Li ILMI ,
the prefix will automatically be set via the
.Xr ilmid 8
daemon.
Otherwise, the value will be passed as the parameters of an
.Dq Nm atm Cm "set prefix" Ar intf
command.
.It Va atm_macaddr_ Ns Aq Ar intf
.Pq Vt str
For the ATM physical interface
.Ar intf ,
this variable defines the MAC address for interfaces using a UNI signalling
manager.
If set to
.Dq Li NO ,
the hardware MAC address contained in the ATM interface card will be used.
Otherwise, the value will be passed as the parameters of an
.Dq Nm atm Cm "set mac" Ar intf
command.
.It Va atm_arpserver_ Ns Aq Ar netif
.Pq Vt str
For the ATM network interface
.Ar netif ,
this variable defines the ATM address for a host which is to provide ATMARP
service.
This variable is only applicable to interfaces using a UNI signalling
manager.
If set to
.Dq Li local ,
this host will become an ATMARP server.
The value will be passed as the parameters of an
.Dq Nm atm Cm "set arpserver" Ar netif
command.
.It Va atm_scsparp_ Ns Aq Ar netif
.Pq Vt bool
If set to
.Dq Li YES ,
SCSP/ATMARP service for the network interface
.Ar netif
will be initiated using the
.Xr scspd 8
and
.Xr atmarpd 8
daemons.
This variable is only applicable if
.Va atm_arpserver_ Ns Aq Ar netif
is set to
.Dq Li local .
.It Va atm_pvcs
.Pq Vt str
Set to the list of ATM PVCs to be added at system
boot time.
For each whitespace separated
.Ar element
in the value, an
.Va atm_pvc_ Ns Aq Ar element
variable is assumed to exist.
The value of each of these variables
will be passed as the parameters of an
.Dq Nm atm Cm "add pvc"
command.
.It Va atm_arps
.Pq Vt str
Set to the list of permanent ATM ARP entries to be added
at system boot time.
For each whitespace separated
.Ar element
in the value, an
.Va atm_arp_ Ns Aq Ar element
variable is assumed to exist.
The value of each of these variables
will be passed as the parameters of an
.Dq Nm atm Cm "add arp"
command.
.It Va natm_interfaces
.Pq Vt str
Set to the list of
.Xr natm 4
interfaces that will also be used for HARP through
.Xr harp 4 .
If this list is not empty all interfaces in the list will be brought up
with
.Xr ifconfig 8
and
.Xr harp 4
will be loaded.
For this to work the interface drivers must be either compiled into the
kernel or must reside on the root partition.
.It Va keybell
.Pq Vt str
The keyboard bell sound.
Set to
.Dq Li normal ,
.Dq Li visual ,
.Dq Li off ,
or
.Dq Li NO
if the default behavior is desired.
For details, refer to the
.Xr kbdcontrol 1
manpage.
.It Va keyboard
.Pq Vt str
If set to a non-null string, the virtual console's keyboard input is
set to this device.
.It Va keymap
.Pq Vt str
If set to
.Dq Li NO ,
no keymap is installed, otherwise the value is used to install
the keymap file in
.Pa /usr/share/syscons/keymaps/ Ns Ao Ar value Ac Ns Pa .kbd .
.It Va keyrate
.Pq Vt str
The keyboard repeat speed.
Set to
.Dq Li slow ,
.Dq Li normal ,
.Dq Li fast ,
or
.Dq Li NO
if the default behavior is desired.
.It Va keychange
.Pq Vt str
If not set to
.Dq Li NO ,
attempt to program the function keys with the value.
The value should
be a single string of the form:
.Dq Ar funkey_number new_value Op Ar funkey_number new_value ... .
.It Va cursor
.Pq Vt str
Can be set to the value of
.Dq Li normal ,
.Dq Li blink ,
.Dq Li destructive ,
or
.Dq Li NO
to set the cursor behavior explicitly or choose the default behavior.
.It Va scrnmap
.Pq Vt str
If set to
.Dq Li NO ,
no screen map is installed, otherwise the value is used to install
the screen map file in
.Pa /usr/share/syscons/scrnmaps/ Ns Aq Ar value .
.It Va font8x16
.Pq Vt str
If set to
.Dq Li NO ,
the default 8x16 font value is used for screen size requests, otherwise
the value in
.Pa /usr/share/syscons/fonts/ Ns Aq Ar value
is used.
.It Va font8x14
.Pq Vt str
If set to
.Dq Li NO ,
the default 8x14 font value is used for screen size requests, otherwise
the value in
.Pa /usr/share/syscons/fonts/ Ns Aq Ar value
is used.
.It Va font8x8
.Pq Vt str
If set to
.Dq Li NO ,
the default 8x8 font value is used for screen size requests, otherwise
the value in
.Pa /usr/share/syscons/fonts/ Ns Aq Ar value
is used.
.It Va blanktime
.Pq Vt int
If set to
.Dq Li NO ,
the default screen blanking interval is used, otherwise it is set
to
.Ar value
seconds.
.It Va saver
.Pq Vt str
If not set to
.Dq Li NO ,
this is the actual screen saver to use
.Li ( blank , snake , daemon ,
etc).
.It Va moused_nondefault_enable
.Pq Vt str
If set to
.Dq Li NO ,
the mouse device specified on
the command line is not automatically treated as enabled by the
.Pa /etc/rc.d/moused
script.
Having this variable set to
.Dq Li YES
allows a
.Xr usb 4
mouse,
for example,
to be enabled as soon as it is plugged in.
.It Va moused_enable
.Pq Vt str
If set to
.Dq Li YES ,
the
.Xr moused 8
daemon is started for doing cut/paste selection on the console.
.It Va moused_type
.Pq Vt str
This is the protocol type of the mouse connected to this host.
This variable must be set if
.Va moused_enable
is set to
.Dq Li YES .
The
.Xr moused 8
daemon
is able to detect the appropriate mouse type automatically in many cases.
Set this variable to
.Dq Li auto
to let the daemon detect it, or
select one from the following list if the automatic detection fails.
.Pp
If the mouse is attached to the PS/2 mouse port, choose
.Dq Li auto
or
.Dq Li ps/2 ,
regardless of the brand and model of the mouse.
Likewise, if the
mouse is attached to the bus mouse port, choose
.Dq Li auto
or
.Dq Li busmouse .
All other protocols are for serial mice and will not work with
the PS/2 and bus mice.
If this is a USB mouse,
.Dq Li auto
is the only protocol type which will work.
.Pp
.Bl -tag -width ".Li x10mouseremote" -compact
.It Li microsoft
Microsoft mouse (serial)
.It Li intellimouse
Microsoft IntelliMouse (serial)
.It Li mousesystems
Mouse systems Corp.\& mouse (serial)
.It Li mmseries
MM Series mouse (serial)
.It Li logitech
Logitech mouse (serial)
.It Li busmouse
A bus mouse
.It Li mouseman
Logitech MouseMan and TrackMan (serial)
.It Li glidepoint
ALPS GlidePoint (serial)
.It Li thinkingmouse
Kensington ThinkingMouse (serial)
.It Li ps/2
PS/2 mouse
.It Li mmhittab
MM HitTablet (serial)
.It Li x10mouseremote
X10 MouseRemote (serial)
.It Li versapad
Interlink VersaPad (serial)
.El
.Pp
Even if the mouse is not in the above list, it may be compatible
with one in the list.
Refer to the manual page for
.Xr moused 8
for compatibility information.
.Pp
It should also be noted that while this is enabled, any
other client of the mouse (such as an X server) should access
the mouse through the virtual mouse device,
.Pa /dev/sysmouse ,
and configure it as a
.Dq Li sysmouse
type mouse, since all
mouse data is converted to this single canonical format when
using
.Xr moused 8 .
If the client program does not support the
.Dq Li sysmouse
type,
specify the
.Dq Li mousesystems
type.
It is the second preferred type.
.It Va moused_port
.Pq Vt str
If
.Va moused_enable
is set to
.Dq Li YES ,
this is the actual port the mouse is on.
It might be
.Pa /dev/cuad0
for a COM1 serial mouse,
.Pa /dev/psm0
for a PS/2 mouse or
.Pa /dev/mse0
for a bus mouse, for example.
.It Va moused_flags
.Pq Vt str
If
.Va moused_flags
is set, its value is used as an additional set of flags to pass to the
.Xr moused 8
daemon.
.It Va "moused_" Ns Ar XXX Ns Va "_flags"
When
.Va moused_nondefault_enable
is enabled, and a
.Xr moused 8
daemon is started for a non-default port, the
.Va "moused_" Ns Ar XXX Ns Va "_flags"
set of options has precedence over and replaces the default
.Va moused_flags
(where
.Ar XXX
is the name of the non-default port, i.e.,\&
.Ar ums0 ) .
By setting
.Va "moused_" Ns Ar XXX Ns Va "_flags"
it is possible to set up a different set of default flags for each
.Xr moused 8
instance.
For example, you can use
.Dq Li "-3"
for the default
.Va moused_flags
to make your laptop's touchpad more comfortable to use,
but an empty set of options for
.Va moused_ums0_flags
when your
.Xr usb 4
mouse has three or more buttons.
.It Va mousechar_start
.Pq Vt int
If set to
.Dq Li NO ,
the default mouse cursor character range
.Li 0xd0 Ns - Ns Li 0xd3
is used,
otherwise the range start is set
to
.Ar value
character, see
.Xr vidcontrol 1 .
Use if the default range is occupied in the language code table.
.It Va allscreens_flags
.Pq Vt str
If set,
.Xr vidcontrol 1
is run with these options for each of the virtual terminals
.Pq Pa /dev/ttyv* .
For example,
.Dq Fl m Cm on
will enable the mouse pointer on all virtual terminals
if
.Va moused_enable
is set to
.Dq Li YES .
.It Va allscreens_kbdflags
.Pq Vt str
If set,
.Xr kbdcontrol 1
is run with these options for each of the virtual terminals
.Pq Pa /dev/ttyv* .
For example,
.Dq Fl h Li 200
will set the
.Xr syscons 4
scrollback (history) buffer to 200 lines.
.It Va cron_enable
.Pq Vt bool
If set to
.Dq Li YES ,
run the
.Xr cron 8
daemon at system boot time.
.It Va cron_program
.Pq Vt str
Path to
.Xr cron 8
(default
.Pa /usr/sbin/cron ) .
.It Va cron_flags
.Pq Vt str
If
.Va cron_enable
is set to
.Dq Li YES ,
these are the flags to pass to
.Xr cron 8 .
.It Va cron_dst
.Pq Vt bool
If set to
.Dq Li YES ,
enable the special handling of transitions to and from the
Daylight Saving Time in
.Xr cron 8
(equivalent to using the flag
.Fl s ) .
.It Va lpd_program
.Pq Vt str
Path to
.Xr lpd 8
(default
.Pa /usr/sbin/lpd ) .
.It Va lpd_enable
.Pq Vt bool
If set to
.Dq Li YES ,
run the
.Xr lpd 8
daemon at system boot time.
.It Va lpd_flags
.Pq Vt str
If
.Va lpd_enable
is set to
.Dq Li YES ,
these are the flags to pass to the
.Xr lpd 8
daemon.
.It Va chkprintcap_enable
.Pq Vt bool
If set to
.Dq Li YES ,
run the
.Xr chkprintcap 8
command before starting the
.Xr lpd 8
daemon.
.It Va chkprintcap_flags
.Pq Vt str
If
.Va lpd_enable
and
.Va chkprintcap_enable
are set to
.Dq Li YES ,
these are the flags to pass to the
.Xr chkprintcap 8
program.
The default is
.Dq Li -d ,
which causes missing directories to be created.
.It Va mta_start_script
.Pq Vt str
This variable specifies the full path to the script to run to start
a mail transfer agent.
The default is
.Pa /etc/rc.sendmail .
The
.Va sendmail_*
variables which
.Pa /etc/rc.sendmail
uses are documented in the
.Xr rc.sendmail 8
manual page.
.It Va dumpdev
.Pq Vt str
Indicates the device (usually a swap partition) to which a crash dump
should be written in the event of a system crash.
If the value of this variable is
.Dq Li AUTO ,
the first suitable swap device listed in
.Pa /etc/fstab
will be used as dump device.
Otherwise, the value of this variable is passed as the argument to
.Xr dumpon 8 .
To disable crash dumps, set this variable to
.Dq Li NO .
.It Va dumpdir
.Pq Vt str
When the system reboots after a crash and a crash dump is found on the
device specified by the
.Va dumpdev
variable,
.Xr savecore 8
will save that crash dump and a copy of the kernel to the directory
specified by the
.Va dumpdir
variable.
The default value is
.Pa /var/crash .
Set to
.Dq Li NO
to not run
.Xr savecore 8
at boot time when
.Va dumpdir
is set.
.It Va savecore_flags
.Pq Vt str
If crash dumps are enabled, these are the flags to pass to the
.Xr savecore 8
utility.
.It Va quota_enable
.Pq Vt bool
Set to
.Dq Li YES
to turn on user and group disk quotas on system startup via the
.Xr quotaon 8
command for all file systems marked as having quotas enabled in
.Pa /etc/fstab .
The kernel must be built with
.Cd "options QUOTA"
for disk quotas to function.
.It Va check_quotas
.Pq Vt bool
Set to
.Dq Li YES
to enable user and group disk quota checking via the
.Xr quotacheck 8
command.
.It Va quotacheck_flags
.Pq Vt str
If
.Va quota_enable
is set to
.Dq Li YES ,
and
.Va check_quotas
is set to
.Dq Li YES ,
these are the flags to pass to the
.Xr quotacheck 8
utility.
The default is
.Dq Li "-a" ,
which checks quotas for all file systems with quotas enabled in
.Pa /etc/fstab .
.It Va quotaon_flags
.Pq Vt str
If
.Va quota_enable
is set to
.Dq Li YES ,
these are the flags to pass to the
.Xr quotaon 8
utility.
The default is
.Dq Li "-a" ,
which enables quotas for all file systems with quotas enabled in
.Pa /etc/fstab .
.It Va quotaoff_flags
.Pq Vt str
If
.Va quota_enable
is set to
.Dq Li YES ,
these are the flags to pass to the
.Xr quotaoff 8
utility when shutting down the quota system.
The default is
.Dq Li "-a" ,
which disables quotas for all file systems with quotas enabled in
.Pa /etc/fstab .
.It Va accounting_enable
.Pq Vt bool
Set to
.Dq Li YES
to enable system accounting through the
.Xr accton 8
facility.
.It Va ibcs2_enable
.Pq Vt bool
Set to
.Dq Li YES
to enable iBCS2 (SCO) binary emulation at system initial boot
time.
.It Va ibcs2_loaders
.Pq Vt str
If not set to
.Dq Li NO
and if
.Va ibcs2_enable
is set to
.Dq Li YES ,
this specifies a list of additional iBCS2 loaders to enable.
.It Va linux_enable
.Pq Vt bool
Set to
.Dq Li YES
to enable Linux/ELF binary emulation at system initial
boot time.
.It Va svr4_enable
.Pq Vt bool
If set to
.Dq Li YES ,
enable SysVR4 emulation at boot time.
.It Va sysvipc_enable
.Pq Vt bool
If set to
.Dq Li YES ,
load System V IPC primitives at boot time.
.It Va clear_tmp_enable
.Pq Vt bool
Set to
.Dq Li YES
to have
.Pa /tmp
cleaned at startup.
.It Va clear_tmp_X
.Pq Vt bool
Set to
.Dq Li NO
to disable removing of X11 lock files,
and the removal and (secure) recreation
of the various socket directories for X11
related programs.
.It Va ldconfig_paths
.Pq Vt str
Set to the list of shared library paths to use with
.Xr ldconfig 8 .
NOTE:
.Pa /usr/lib
will always be added first, so it need not appear in this list.
.It Va ldconfig32_paths
.Pq Vt str
Set to the list of 32-bit compatibility shared library paths to
use with
.Xr ldconfig 8 .
.It Va ldconfig_paths_aout
.Pq Vt str
Set to the list of shared library paths to use with
.Xr ldconfig 8
legacy
.Xr a.out 5
support.
.It Va ldconfig_insecure
.Pq Vt bool
The
.Xr ldconfig 8
utility normally refuses to use directories
which are writable by anyone except root.
Set this variable to
.Dq Li YES
to disable that security check during system startup.
.It Va ldconfig_local_dirs
.Pq Vt str
Set to the list of local
.Xr ldconfig 8
directories.
The names of all files in the directories listed will be
passed as arguments to
.Xr ldconfig 8 .
.It Va ldconfig_local32_dirs
.Pq Vt str
Set to the list of local 32-bit compatibility
.Xr ldconfig 8
directories.
The names of all files in the directories listed will be
passed as arguments to
.Dq Nm ldconfig Fl 32 .
.It Va kern_securelevel_enable
.Pq Vt bool
Set to
.Dq Li YES
to set the kernel security level at system startup.
.It Va kern_securelevel
.Pq Vt int
The kernel security level to set at startup.
The allowed range of
.Ar value
ranges from \-1 (the compile time default) to 3 (the
most secure).
See
.Xr security 7
for the list of possible security levels and their effect
on system operation.
.It Va sshd_program
.Pq Vt str
Path to the SSH server program
.Pa ( /usr/sbin/sshd
is the default).
.It Va sshd_enable
.Pq Vt bool
Set to
.Dq Li YES
to start
.Xr sshd 8
at system boot time.
.It Va sshd_flags
.Pq Vt str
If
.Va sshd_enable
is set to
.Dq Li YES ,
these are the flags to pass to the
.Xr sshd 8
daemon.
.It Va ftpd_program
.Pq Vt str
Path to the FTP server program
.Pa ( /usr/libexec/ftpd
is the default).
.It Va ftpd_enable
.Pq Vt bool
Set to
.Dq Li YES
to start
.Xr ftpd 8
as a stand-alone daemon at system boot time.
.It Va ftpd_flags
.Pq Vt str
If
.Va ftpd_enable
is set to
.Dq Li YES ,
these are the additional flags to pass to the
.Xr ftpd 8
daemon.
.It Va watchdogd_enable
.Pq Vt bool
If set to
.Dq Li YES ,
start the
.Xr watchdogd 8
daemon at boot time.
This requires that the kernel have been compiled with a
.Xr watchdog 4
compatible device.
.It Va watchdogd_flags
.Pq Vt str
If
.Va watchdogd_enable
is set to
.Dq Li YES ,
these are the flags passed to the
.Xr watchdogd 8
daemon.
.It Va devfs_rulesets
.Pq Vt str
List of files containing sets of rules for
.Xr devfs 8 .
.It Va devfs_system_ruleset
.Pq Vt str
Rule name(s) to apply to the system
.Pa /dev
itself.
.It Va devfs_set_rulesets
.Pq Vt str
Pairs of already-mounted
.Pa dev
directories and rulesets that should be applied to them.
For example: /mount/dev=ruleset_name
.It Va devfs_load_rulesets
.Pq Vt bool
If set, always load the default rulesets listed in
.Va devfs_rulesets .
.It Va performance_cx_lowest
.Pq Vt str
CPU idle state to use while on AC power.
The string
.Dq Li LOW
indicates that
.Xr acpi 4
should use the lowest power state available while
.Dq Li HIGH
indicates that the lowest latency state (less power savings) should be used.
.It Va performance_cpu_freq
.Pq Vt str
CPU clock frequency to use while on AC power.
The string
.Dq Li LOW
indicates that
.Xr cpufreq 4
should use the lowest frequency available while
.Dq Li HIGH
indicates that the highest frequency (less power savings) should be used.
.It Va economy_cx_lowest
.Pq Vt str
CPU idle state to use when off AC power.
The string
.Dq Li LOW
indicates that
.Xr acpi 4
should use the lowest power state available while
.Dq Li HIGH
indicates that the lowest latency state (less power savings) should be used.
.It Va economy_cpu_freq
.Pq Vt str
CPU clock frequency to use when off AC power.
The string
.Dq Li LOW
indicates that
.Xr cpufreq 4
should use the lowest frequency available while
.Dq Li HIGH
indicates that the highest frequency (less power savings) should be used.
.It Va jail_enable
.Pq Vt bool
If set to
.Dq Li NO ,
any configured jails will not be started.
.It Va jail_parallel_start
.Pq Vt bool
If set to
.Dq Li YES ,
all configured jails will be started in the background (in parallel).
.It Va jail_list
.Pq Vt str
A space separated list of names for jails.
This is purely a configuration aid to help identify and
configure multiple jails.
The names specified in this list will be used to
identify settings common to an instance of a jail,
and should contain alphanumeric characters only.
Assuming that the jail in question was named
.Li vjail ,
you would have the following dependent variables:
.Bd -literal
jail_vjail_hostname="jail.example.com"
jail_vjail_ip="192.0.2.100"
jail_vjail_rootdir="/var/jails/vjail/root"
.Ed
.Pp
.It Va jail_flags
.Pq Vt str
Unset by default.
When set, use as default value for
.Va jail_ Ns Ao Ar jname Ac Ns Va _flags
for every jail in
.Va jail_list .
.It Va jail_interface
.Pq Vt str
Unset by default.
When set, use as default value for
.Va jail_ Ns Ao Ar jname Ac Ns Va _interface
for every jail in
.Va jail_list .
.It Va jail_fstab
.Pq Vt str
Unset by default.
When set, use as default value for
.Va jail_ Ns Ao Ar jname Ac Ns Va _fstab
for every jail in
.Va jail_list .
.It Va jail_mount_enable
.Pq Vt bool
Set to
.Dq Li NO
by default.
When set to
.Dq Li YES ,
sets
.Va jail_ Ns Ao Ar jname Ac Ns Va _mount_enable
to
.Dq Li YES
by default for every jail in
.Va jail_list .
.It Va jail_devfs_ruleset
.Pq Vt str
Unset by default.
When set, sets
.Va jail_ Ns Ao Ar jname Ac Ns Va _devfs_ruleset
to given value for every jail in
.Va jail_list .
.It Va jail_devfs_enable
.Pq Vt bool
Set to
.Dq Li NO
by default.
When set to
.Dq Li YES ,
sets
.Va jail_ Ns Ao Ar jname Ac Ns Va _devfs_enable
to
.Dq Li YES
by default for every jail in
.Va jail_list .
.It Va jail_fdescfs_enable
.Pq Vt bool
Set to
.Dq Li NO
by default.
When set to
.Dq Li YES ,
sets
.Va jail_ Ns Ao Ar jname Ac Ns Va _fdescfs_enable
to
.Dq Li YES
by default for every jail in
.Va jail_list .
.It Va jail_procfs_enable
.Pq Vt bool
Set to
.Dq Li NO
by default.
When set to
.Dq Li YES ,
sets
.Va jail_ Ns Ao Ar jname Ac Ns Va _fdescfs_enable
to
.Dq Li YES
by default for every jail in
.Va jail_list .
.It Va jail_exec_prestart Ns Aq Ar N
.Pq Vt str
Unset by default.
When set, use as default value for
.Va jail_ Ns Ao Ar jname Ac Ns Va _exec_prestart Ns Aq Ar N
for every jail in
.Va jail_list .
.It Va jail_exec_start
.Pq Vt str
Unset by default.
When set, use as default value for
.Va jail_ Ns Ao Ar jname Ac Ns Va _exec_start
for every jail in
.Va jail_list .
.It Va jail_exec_afterstart Ns Aq Ar N
.Pq Vt str
Unset by default.
When set, use as default value for
.Va jail_ Ns Ao Ar jname Ac Ns Va _exec_afterstart Ns Aq Ar N
for every jail in
.Va jail_list .
.It Va jail_exec_poststart Ns Aq Ar N
.Pq Vt str
Unset by default.
When set, use as default value for
.Va jail_ Ns Ao Ar jname Ac Ns Va _exec_poststart Ns Aq Ar N
for every jail in
.Va jail_list .
.It Va jail_exec_prestop Ns Aq Ar N
.Pq Vt str
Unset by default.
When set, use as default value for
.Va jail_ Ns Ao Ar jname Ac Ns Va _exec_prestop Ns Aq Ar N
for every jail in
.Va jail_list .
.It Va jail_exec_stop
Unset by default.
When set, use as default value for
.Va jail_ Ns Ao Ar jname Ac Ns Va _exec_stop
for every jail in
.Va jail_list .
.It Va jail_exec_poststop Ns Aq Ar N
.Pq Vt str
Unset by default.
When set, use as default value for
.Va jail_ Ns Ao Ar jname Ac Ns Va _exec_poststop Ns Aq Ar N
for every jail in
.Va jail_list .
.It Va jail_ Ns Ao Ar jname Ac Ns Va _rootdir
.Pq Vt str
Unset by default.
Set to the root directory used by jail
.Va jname .
.It Va jail_ Ns Ao Ar jname Ac Ns Va _hostname
.Pq Vt str
Unset by default.
Set to the fully qualified domain name (FQDN) assigned to jail
.Va jname .
.It Va jail_ Ns Ao Ar jname Ac Ns Va _ip
.Pq Vt str
Unset by default.
Set to the (primary) IPv4 and/or IPv6 address(es) assigned to the jail.
The argument can be a sole address or a comma separated list of addresses.
Additionally each address can be prefixed by the name of an interface
followed by a pipe to overwrite
.Va jail_ Ns Ao Ar jname Ac Ns Va _interface
or
.Va jail_interface
and/or suffixed by a netmask, prefixlen or prefix.
In case no netmask, prefixlen or prefix is given,
.Sq /32
will be used for IPv4 and
.Sq /128
will be used for an IPv6 address.
If no address is given for the jail then the jail will be started with
no networking support.
.It Va jail_ Ns Ao Ar jname Ac Ns Va _ip_multi Ns Aq Ar n
.Pq Vt str
Unset by default.
Set additional IPv4 and/or IPv6 address(es) assigned to the jail.
The sequence starts with
.Dq Li _multi0
and the numbers have to be strictly ascending.
These entries follow the same syntax as their primary
.Va jail_ Ns Ao Ar jname Ac Ns Va _ip
entry.
The order of the entries can be important as the first address for
each address family found will be the primary address of the jail.
See
.Va ip-addresses
option in
.Xr jail 8
for more details.
.It Va jail_ Ns Ao Ar jname Ac Ns Va _flags
.Pq Vt str
Set to
.Dq Li -l -U root
by default.
These are flags to pass to
.Xr jail 8 .
.It Va jail_ Ns Ao Ar jname Ac Ns Va _interface
.Pq Vt str
Unset by default.
When set, sets the interface to use when setting IP address alias.
Note that the alias is created at jail startup and removed at jail shutdown.
.It Va jail_ Ns Ao Ar jname Ac Ns Va _fib
.Pq Vt str
Unset by default.
When set, the jail is started with the specified forwarding table (sometimes
referred to as a routing table) via
.Xr setfib 1 .
.It Va jail_ Ns Ao Ar jname Ac Ns Va _fstab
.Pq Vt str
Set to
.Pa /etc/fstab. Ns Aq Ar jname
by default.
This is the file system information file to use for jail
.Va jname .
.It Va jail_ Ns Ao Ar jname Ac Ns Va _mount_enable
.Pq Vt bool
Set to
.Dq Li NO
by default.
When set to
.Dq Li YES ,
mount all file systems from
.Va jail_ Ns Ao Ar jname Ac Ns Va _fstab
at jail startup.
.It Va jail_ Ns Ao Ar jname Ac Ns Va _devfs_ruleset
.Pq Vt str
Unset by default.
When set, defines the device file system ruleset file to use for jail
.Va jname .
.It Va jail_ Ns Ao Ar jname Ac Ns Va _devfs_enable
.Pq Vt bool
Set to
.Dq Li NO
by default.
When set to
.Dq Li YES ,
mount the device file system inside jail
.Ar jname
at jail startup.
.It Va jail_ Ns Ao Ar jname Ac Ns Va _fdescfs_enable
.Pq Vt bool
Set to
.Dq Li NO
by default.
When set to
.Dq Li YES ,
mount the file-descriptor file system inside jail
.Ar jname
at jail startup.
.It Va jail_ Ns Ao Ar jname Ac Ns Va _procfs_enable
.Pq Vt bool
Set to
.Dq Li NO
by default.
When set to
.Dq Li YES ,
mount the process file system inside jail
.Ar jname
at jail startup.
.It Va jail_ Ns Ao Ar jname Ac Ns Va _exec_prestart Ns Aq Ar N
.Pq Vt str
Unset by default.
This is the command run as
.Ar N Ns
th command
before jail startup, where
.Ar N
is 0, 1, and so on.
It is run outside the jail.
.It Va jail_ Ns Ao Ar jname Ac Ns Va _exec_start
.Pq Vt str
Set to
.Dq Li /bin/sh /etc/rc
by default.
This is the command executed in a jail at jail startup.
.It Va jail_ Ns Ao Ar jname Ac Ns Va _exec_afterstart Ns Aq Ar N
.Pq Vt str
Unset by default.
This is the command run as
.Ar N Ns
th command
in a jail
after jail startup, where
.Ar N
is 1, 2, and so on.
.It Va jail_ Ns Ao Ar jname Ac Ns Va _exec_poststart Ns Aq Ar N
.Pq Vt str
Unset by default.
This is the command run as
.Ar N Ns
th command
after jail startup, where
.Ar N
is 0, 1, and so on.
It is run outside the jail.
.It Va jail_ Ns Ao Ar jname Ac Ns Va _exec_prestop Ns Aq Ar N
.Pq Vt str
Unset by default.
This is the command run as
.Ar N Ns
th command
before jail shutdown, where
.Ar N
is 0, 1, and so on.
It is run outside the jail.
.It Va jail_ Ns Ao Ar jname Ac Ns Va _exec_stop
.Pq Vt str
Set to
.Dq Li /bin/sh /etc/rc.shutdown
by default.
This is the command executed in a jail at jail shutdown.
.It Va jail_ Ns Ao Ar jname Ac Ns Va _exec_poststop Ns Aq Ar N
.Pq Vt str
Unset by default.
This is the command run as
.Ar N Ns
th command
after jail shutdown, where
.Ar N
is 0, 1, and so on.
It is run outside the jail.
.It Va jail_set_hostname_allow
.Pq Vt bool
If set to
.Dq Li NO ,
do not allow the root user in a jail to set its hostname.
.It Va jail_socket_unixiproute_only
.Pq Vt bool
If set to
.Dq Li YES ,
do not allow any sockets,
besides UNIX/IP/route sockets,
to be used within a jail.
.It Va jail_sysvipc_allow
.Pq Vt bool
If set to
.Dq Li YES ,
allow applications within a jail to use System V IPC.
.\" -----------------------------------------------------
.It Va harvest_interrupt
.Pq Vt bool
Set to
.Dq Li YES
to use hardware interrupts as an entropy source.
Refer to
.Xr random 4
for more information.
.It Va harvest_ethernet
.Pq Vt bool
Set to
.Dq Li YES
to use LAN traffic as an entropy source.
Refer to
.Xr random 4
for more information.
.It Va harvest_p_to_p
.Pq Vt bool
Set to
.Dq Li YES
to use serial line traffic as an entropy source.
Refer to
.Xr random 4
for more information.
.It Va entropy_dir
.Pq Vt str
Set to
.Dq Li NO
to disable caching entropy via
.Xr cron 8 .
Otherwise set to the directory used to store entropy files in.
.It Va entropy_file
.Pq Vt str
Set to
.Dq Li NO
to disable caching entropy through reboots.
Otherwise set to the filename used to store cached entropy through
reboots.
This file should be located on the root file system to seed the
.Xr random 4
device as early as possible in the boot process.
.It Va entropy_save_sz
.Pq Vt int
Size of the entropy cache files saved by
.Nm save-entropy
periodically.
.It Va entropy_save_num
.Pq Vt int
Number of entropy cache files to save by
.Nm save-entropy
periodically.
.It Va ipsec_enable
.Pq Vt bool
Set to
.Dq Li YES
to run
.Xr setkey 8
on
.Va ipsec_file
at boot time.
.It Va ipsec_file
.Pq Vt str
Configuration file for
.Xr setkey 8 .
.It Va dmesg_enable
.Pq Vt bool
Set to
.Dq Li YES
to save
.Xr dmesg 8
to
.Pa /var/run/dmesg.boot
on boot.
.It Va rcshutdown_timeout
.Pq Vt int
If set, start a watchdog timer in the background which will terminate
.Pa rc.shutdown
if
.Xr shutdown 8
has not completed within the specified time (in seconds).
Notice that in addition to this soft timeout,
.Xr init 8
also applies a hard timeout for the execution of
.Pa rc.shutdown .
This is configured via
.Xr sysctl 8
variable
.Va kern.init_shutdown_timeout
and defaults to 120 seconds.
Setting the value of
.Va rcshutdown_timeout
to more than 120 seconds will have no effect until the
.Xr sysctl 8
variable
.Va kern.init_shutdown_timeout
is also increased.
.It Va virecover_enable
.Pq Vt bool
Set to
.Dq Li NO
to prevent the system from trying to
recover pre-maturely terminated
.Xr vi 1
sessions.
.It Va ugidfw_enable
.Pq Vt bool
Set to
.Dq Li YES
to load the
.Xr mac_bsdextended 4
module upon system initialization and load a default
ruleset file.
.It Va bsdextended_script
.Pq Vt str
The default
.Xr mac_bsdextended 4
ruleset file to load.
The default value of this variable is
.Pa /etc/rc.bsdextended .
.It Va newsyslog_enable
.Pq Vt bool
If set to
.Dq Li YES ,
run
.Xr newsyslog 8
command at startup.
.It Va newsyslog_flags
.Pq Vt str
If
.Va newsyslog_enable
is set to
.Dq Li YES ,
these are the flags to pass to the
.Xr newsyslog 8
program.
The default is
.Dq Li -CN ,
which causes log files flagged with a
.Cm C
to be created.
.It Va mdconfig_md Ns Aq Ar X
.Pq Vt str
Arguments to
.Xr mdconfig 8
for
.Xr md 4
device
.Ar X .
At minimum a
.Fl t Ar type
must be specified and either a
.Fl s Ar size
for malloc or swap backed
.Xr md 4
devices or a
.Fl f Ar file
for vnode backed
.Xr md 4
devices.
Note that
.Va mdconfig_md Ns Aq Ar X
variables are evaluated until one variable is unset or null.
.It Va mdconfig_md Ns Ao Ar X Ac Ns Va _newfs
.Pq Vt str
Optional arguments passed to
.Xr newfs 8
to initialize
.Xr md 4
device
.Ar X .
.It Va mdconfig_md Ns Ao Ar X Ac Ns Va _owner
.Pq Vt str
An ownership specification passed to
.Xr chown 8
after the specified
.Xr md 4
device
.Ar X
has been mounted.
Both the
.Xr md 4
device and the mount point will be changed.
.It Va mdconfig_md Ns Ao Ar X Ac Ns Va _perms
.Pq Vt str
A mode string passed to
.Xr chmod 1
after the specified
.Xr md 4
device
.Ar X
has been mounted.
Both the
.Xr md 4
device and the mount point will be changed.
.It Va mdconfig_md Ns Ao Ar X Ac Ns Va _files
.Pq Vt str
Files to be copied to the mount point of the
.Xr md 4
device
.Ar X
after it has been mounted.
.It Va mdconfig_md Ns Ao Ar X Ac Ns Va _cmd
.Pq Vt str
Command to execute after the specified
.Xr md 4
device
.Ar X
has been mounted.
Note that the command is passed to
.Ic eval
and that both
.Va _dev
and
.Va _mp
variables can be used to reference respectively the
.Xr md 4
device and the mount point.
Assuming that the
.Xr md 4
device is
.Li md0 ,
one could set the following:
.Bd -literal
mdconfig_md0_cmd="tar xfzC /var/file.tgz \e${_mp}"
.Ed
.It Va autobridge_interfaces
.Pq Vt str
Set to the list of bridge interfaces that will have newly arriving interfaces
checked against to be automatically added.
If not set to
.Dq Li NO
then for each whitespace separated
.Ar element
in the value, a
.Va autobridge_ Ns Aq Ar element
variable is assumed to exist which has a whitespace separated list of interface
names to match, these names can use wildcards.
For example:
.Bd -literal
autobridge_interfaces="bridge0"
autobridge_bridge0="tap* dc0 vlan[345]"
.Ed
.It Va mixer_enable
.Pq Vt bool
If set to
.Dq Li YES ,
enable support for sound mixer.
.It Va hcsecd_enable
.Pq Vt bool
If set to
.Dq Li YES ,
enable Bluetooth security daemon.
.It Va hcsecd_config
.Pq Vt str
Configuration file for
.Xr hcsecd 8 .
Default
.Pa /etc/bluetooth/hcsecd.conf .
.It Va sdpd_enable
.Pq Vt bool
If set to
.Dq Li YES ,
enable Bluetooth Service Discovery Protocol daemon.
.It Va sdpd_control
.Pq Vt str
Path to
.Xr sdpd 8
control socket.
Default
.Pa /var/run/sdp .
.It Va sdpd_groupname
.Pq Vt str
Sets
.Xr sdpd 8
group to run as after it initializes.
Default
.Dq Li nobody .
.It Va sdpd_username
.Pq Vt str
Sets
.Xr sdpd 8
user to run as after it initializes.
Default
.Dq Li nobody .
.It Va bthidd_enable
.Pq Vt bool
If set to
.Dq Li YES ,
enable Bluetooth Human Interface Device daemon.
.It Va bthidd_config
.Pq Vt str
Configuration file for
.Xr bthidd 8 .
Default
.Pa /etc/bluetooth/bthidd.conf .
.It Va bthidd_hids
.Pq Vt str
Path to a file, where
.Xr bthidd 8
will store information about known HID devices.
Default
.Pa /var/db/bthidd.hids .
.It Va rfcomm_pppd_server_enable
.Pq Vt bool
If set to
.Dq Li YES ,
enable Bluetooth RFCOMM PPP wrapper daemon.
.It Va rfcomm_pppd_server_profile
.Pq Vt str
The name of the profile to use from
.Pa /etc/ppp/ppp.conf .
Multiple profiles can be specified here.
Also used to specify per-profile overrides.
When the profile name contains any of the characters
.Dq Li .-/+
they are translated to
.Dq Li _
for the proposes of the override variable names.
.It Va rfcomm_pppd_server_ Ns Ao Ar profile Ac Ns _bdaddr
.Pq Vt str
Overrides local address to listen on.
By default
.Xr rfcomm_pppd 8
will listen on
.Dq Li ANY
address.
The address can be specified as BD_ADDR or name.
.It Va rfcomm_pppd_server_ Ns Ao Ar profile Ac Ns _channel
.Pq Vt str
Overrides local RFCOMM channel to listen on.
By default
.Xr rfcomm_pppd 8
will listen on RFCOMM channel 1.
Must set properly if multiple profiles used in the same time.
.It Va rfcomm_pppd_server_ Ns Ao Ar profile Ac Ns _register_sp
.Pq Vt bool
Tells
.Xr rfcomm_pppd 8
if it should register Serial Port service on the specified RFCOMM channel.
Default
.Dq Li NO .
.It Va rfcomm_pppd_server_ Ns Ao Ar profile Ac Ns _register_dun
.Pq Vt bool
Tells
.Xr rfcomm_pppd 8
if it should register Dial-Up Networking service on the specified
RFCOMM channel.
Default
.Dq Li NO .
.It Va ubthidhci_enable
.Pq Vt bool
If set to
.Dq Li YES ,
change the USB Bluetooth controller from HID mode to HCI mode.
You also need to specify the location of USB Bluetooth controller with the
.Va ubthidhci_busnum
and
.Va ubthidhci_addr
variables.
.It Va ubthidhci_busnum
Bus number where the USB Bluetooth controller is located.
Check the output of
.Xr usbconfig 8
on your system to find this information.
.It Va ubthidhci_addr
Bus address of the USB Bluetooth controller.
Check the output of
.Xr usbconfig 8
on your system to find this information.
.It Va netwait_enable
.Pq Vt bool
If set to
.Dq Li YES ,
delays the start of network-reliant services until
.Va netwait_if
is up and ICMP packets to a destination defined in
.Va netwait_ip
are flowing.
Link state is examined first, followed by
.Dq Li pinging
an IP address to verify network usability.
If no destination can be reached or timeouts are exceeded,
network services are started anyway with no guarantee that
the network is usable.
Use of this variable requires both
.Va netwait_ip
and
.Va netwait_if
to be set.
.It Va netwait_ip
.Pq Vt str
Empty by default.
This variable contains a space-delimited list of IP addresses to
.Xr ping 8 .
DNS hostnames should not be used as resolution is not guaranteed
to be functional at this point.
If multiple IP addresses are specified,
each will be tried until one is successful or the list is exhausted.
.It Va netwait_timeout
.Pq Vt int
Indicates the total number of seconds to perform a
.Dq Li ping
against each IP address in
.Va netwait_ip ,
at a rate of one ping per second.
If any of the pings are successful,
full network connectivity is considered reliable.
The default is 60.
.It Va netwait_if
.Pq Vt str
Empty by default.
Defines the name of the network interface on which watch for link.
.Xr ifconfig 8
is used to monitor the interface, looking for
.Dq Li status: no carrier .
Once gone, the link is considered up.
This can be a
.Xr vlan 4
interface if desired.
.It Va netwait_if_timeout
.Pq Vt int
Defines the total number of seconds to wait for link to become usable,
polled at a 1-second interval.
The default is 30.
.El
.Sh FILES
.Bl -tag -width ".Pa /etc/defaults/rc.conf" -compact
.It Pa /etc/defaults/rc.conf
.It Pa /etc/rc.conf
.It Pa /etc/rc.conf.local
.El
.Sh SEE ALSO
.Xr catman 1 ,
.Xr chmod 1 ,
.Xr gdb 1 ,
.Xr info 1 ,
.Xr kbdcontrol 1 ,
.Xr makewhatis 1 ,
.Xr sh 1 ,
.Xr vi 1 ,
.Xr vidcontrol 1 ,
.Xr bridge 4 ,
.Xr dummynet 4 ,
.Xr ip 4 ,
.Xr ipf 4 ,
.Xr ipfw 4 ,
.Xr ipnat 4 ,
.Xr kld 4 ,
.Xr pf 4 ,
.Xr pflog 4 ,
.Xr pfsync 4 ,
.Xr tcp 4 ,
.Xr udp 4 ,
.Xr exports 5 ,
.Xr fstab 5 ,
.Xr ipf 5 ,
.Xr ipnat 5 ,
.Xr motd 5 ,
.Xr newsyslog.conf 5 ,
.Xr pf.conf 5 ,
.Xr security 7 ,
.Xr accton 8 ,
.Xr amd 8 ,
.Xr apm 8 ,
.Xr atm 8 ,
.Xr bthidd 8 ,
.Xr chkprintcap 8 ,
.Xr chown 8 ,
.Xr cron 8 ,
.Xr devfs 8 ,
.Xr dhclient 8 ,
.Xr ftpd 8 ,
.Xr geli 8 ,
.Xr hcsecd 8 ,
.Xr ifconfig 8 ,
.Xr inetd 8 ,
.Xr ipf 8 ,
.Xr ipfw 8 ,
.Xr ipnat 8 ,
.Xr jail 8 ,
.Xr kldxref 8 ,
.Xr lpd 8 ,
.Xr mdconfig 8 ,
.Xr mdmfs 8 ,
.Xr mixer 8 ,
.Xr mountd 8 ,
.Xr moused 8 ,
.Xr mrouted 8 ,
.Xr named 8 ,
.Xr newfs 8 ,
.Xr newsyslog 8 ,
.Xr nfsd 8 ,
.Xr ntpd 8 ,
.Xr ntpdate 8 ,
.Xr pfctl 8 ,
.Xr pflogd 8 ,
.Xr ping 8 ,
.Xr powerd 8 ,
.Xr quotacheck 8 ,
.Xr quotaon 8 ,
.Xr rc 8 ,
.Xr rc.sendmail 8 ,
.Xr rfcomm_pppd 8 ,
.Xr route 8 ,
.Xr routed 8 ,
.Xr rpcbind 8 ,
.Xr rpc.lockd 8 ,
.Xr rpc.statd 8 ,
.Xr rwhod 8 ,
.Xr savecore 8 ,
.Xr sdpd 8 ,
.Xr sshd 8 ,
.Xr swapon 8 ,
.Xr sysctl 8 ,
.Xr syslogd 8 ,
.Xr timed 8 ,
.Xr usbconfig 8 ,
.Xr wlandebug 8 ,
.Xr yp 8 ,
.Xr ypbind 8 ,
.Xr ypserv 8 ,
.Xr ypset 8
.Sh HISTORY
The
.Nm
file appeared in
.Fx 2.2.2 .
.Sh AUTHORS
.An Jordan K. Hubbard .<|MERGE_RESOLUTION|>--- conflicted
+++ resolved
@@ -24,11 +24,7 @@
 .\"
 .\" $FreeBSD$
 .\"
-<<<<<<< HEAD
-.Dd July 9, 2012
-=======
 .Dd July 22, 2012
->>>>>>> 9a1f5102
 .Dt RC.CONF 5
 .Os
 .Sh NAME
