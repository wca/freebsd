/*-
 * Copyright (c) 1991 Regents of the University of California.
 * All rights reserved.
 * Copyright (c) 1994 John S. Dyson
 * All rights reserved.
 * Copyright (c) 1994 David Greenman
 * All rights reserved.
 * Copyright (c) 2003 Peter Wemm
 * All rights reserved.
 * Copyright (c) 2005-2010 Alan L. Cox <alc@cs.rice.edu>
 * All rights reserved.
 *
 * This code is derived from software contributed to Berkeley by
 * the Systems Programming Group of the University of Utah Computer
 * Science Department and William Jolitz of UUNET Technologies Inc.
 *
 * Redistribution and use in source and binary forms, with or without
 * modification, are permitted provided that the following conditions
 * are met:
 * 1. Redistributions of source code must retain the above copyright
 *    notice, this list of conditions and the following disclaimer.
 * 2. Redistributions in binary form must reproduce the above copyright
 *    notice, this list of conditions and the following disclaimer in the
 *    documentation and/or other materials provided with the distribution.
 * 3. All advertising materials mentioning features or use of this software
 *    must display the following acknowledgement:
 *	This product includes software developed by the University of
 *	California, Berkeley and its contributors.
 * 4. Neither the name of the University nor the names of its contributors
 *    may be used to endorse or promote products derived from this software
 *    without specific prior written permission.
 *
 * THIS SOFTWARE IS PROVIDED BY THE REGENTS AND CONTRIBUTORS ``AS IS'' AND
 * ANY EXPRESS OR IMPLIED WARRANTIES, INCLUDING, BUT NOT LIMITED TO, THE
 * IMPLIED WARRANTIES OF MERCHANTABILITY AND FITNESS FOR A PARTICULAR PURPOSE
 * ARE DISCLAIMED.  IN NO EVENT SHALL THE REGENTS OR CONTRIBUTORS BE LIABLE
 * FOR ANY DIRECT, INDIRECT, INCIDENTAL, SPECIAL, EXEMPLARY, OR CONSEQUENTIAL
 * DAMAGES (INCLUDING, BUT NOT LIMITED TO, PROCUREMENT OF SUBSTITUTE GOODS
 * OR SERVICES; LOSS OF USE, DATA, OR PROFITS; OR BUSINESS INTERRUPTION)
 * HOWEVER CAUSED AND ON ANY THEORY OF LIABILITY, WHETHER IN CONTRACT, STRICT
 * LIABILITY, OR TORT (INCLUDING NEGLIGENCE OR OTHERWISE) ARISING IN ANY WAY
 * OUT OF THE USE OF THIS SOFTWARE, EVEN IF ADVISED OF THE POSSIBILITY OF
 * SUCH DAMAGE.
 *
 *	from:	@(#)pmap.c	7.7 (Berkeley)	5/12/91
 */
/*-
 * Copyright (c) 2003 Networks Associates Technology, Inc.
 * All rights reserved.
 *
 * This software was developed for the FreeBSD Project by Jake Burkholder,
 * Safeport Network Services, and Network Associates Laboratories, the
 * Security Research Division of Network Associates, Inc. under
 * DARPA/SPAWAR contract N66001-01-C-8035 ("CBOSS"), as part of the DARPA
 * CHATS research program.
 *
 * Redistribution and use in source and binary forms, with or without
 * modification, are permitted provided that the following conditions
 * are met:
 * 1. Redistributions of source code must retain the above copyright
 *    notice, this list of conditions and the following disclaimer.
 * 2. Redistributions in binary form must reproduce the above copyright
 *    notice, this list of conditions and the following disclaimer in the
 *    documentation and/or other materials provided with the distribution.
 *
 * THIS SOFTWARE IS PROVIDED BY THE AUTHOR AND CONTRIBUTORS ``AS IS'' AND
 * ANY EXPRESS OR IMPLIED WARRANTIES, INCLUDING, BUT NOT LIMITED TO, THE
 * IMPLIED WARRANTIES OF MERCHANTABILITY AND FITNESS FOR A PARTICULAR PURPOSE
 * ARE DISCLAIMED.  IN NO EVENT SHALL THE AUTHOR OR CONTRIBUTORS BE LIABLE
 * FOR ANY DIRECT, INDIRECT, INCIDENTAL, SPECIAL, EXEMPLARY, OR CONSEQUENTIAL
 * DAMAGES (INCLUDING, BUT NOT LIMITED TO, PROCUREMENT OF SUBSTITUTE GOODS
 * OR SERVICES; LOSS OF USE, DATA, OR PROFITS; OR BUSINESS INTERRUPTION)
 * HOWEVER CAUSED AND ON ANY THEORY OF LIABILITY, WHETHER IN CONTRACT, STRICT
 * LIABILITY, OR TORT (INCLUDING NEGLIGENCE OR OTHERWISE) ARISING IN ANY WAY
 * OUT OF THE USE OF THIS SOFTWARE, EVEN IF ADVISED OF THE POSSIBILITY OF
 * SUCH DAMAGE.
 */

#include <sys/cdefs.h>
__FBSDID("$FreeBSD$");

/*
 *	Manages physical address maps.
 *
 *	In addition to hardware address maps, this
 *	module is called upon to provide software-use-only
 *	maps which may or may not be stored in the same
 *	form as hardware maps.  These pseudo-maps are
 *	used to store intermediate results from copy
 *	operations to and from address spaces.
 *
 *	Since the information managed by this module is
 *	also stored by the logical address mapping module,
 *	this module may throw away valid virtual-to-physical
 *	mappings at almost any time.  However, invalidations
 *	of virtual-to-physical mappings must be done as
 *	requested.
 *
 *	In order to cope with hardware architectures which
 *	make virtual-to-physical map invalidates expensive,
 *	this module may delay invalidate or reduced protection
 *	operations until such time as they are actually
 *	necessary.  This module is given full information as
 *	to which processors are currently using which maps,
 *	and to when physical maps must be made correct.
 */

#include "opt_pmap.h"
#include "opt_vm.h"

#include <sys/param.h>
#include <sys/systm.h>
#include <sys/kernel.h>
#include <sys/ktr.h>
#include <sys/lock.h>
#include <sys/malloc.h>
#include <sys/mman.h>
#include <sys/mutex.h>
#include <sys/proc.h>
#include <sys/sx.h>
#include <sys/vmmeter.h>
#include <sys/sched.h>
#include <sys/sysctl.h>
#ifdef SMP
#include <sys/smp.h>
#else
#include <sys/cpuset.h>
#endif

#include <vm/vm.h>
#include <vm/vm_param.h>
#include <vm/vm_kern.h>
#include <vm/vm_page.h>
#include <vm/vm_map.h>
#include <vm/vm_object.h>
#include <vm/vm_extern.h>
#include <vm/vm_pageout.h>
#include <vm/vm_pager.h>
#include <vm/vm_reserv.h>
#include <vm/uma.h>

#include <machine/cpu.h>
#include <machine/cputypes.h>
#include <machine/md_var.h>
#include <machine/pcb.h>
#include <machine/specialreg.h>
#ifdef SMP
#include <machine/smp.h>
#endif

#ifndef PMAP_SHPGPERPROC
#define PMAP_SHPGPERPROC 200
#endif

#if !defined(DIAGNOSTIC)
#ifdef __GNUC_GNU_INLINE__
#define PMAP_INLINE	__attribute__((__gnu_inline__)) inline
#else
#define PMAP_INLINE	extern inline
#endif
#else
#define PMAP_INLINE
#endif

#define PV_STATS
#ifdef PV_STATS
#define PV_STAT(x)	do { x ; } while (0)
#else
#define PV_STAT(x)	do { } while (0)
#endif

#define	pa_index(pa)	((pa) >> PDRSHIFT)
#define	pa_to_pvh(pa)	(&pv_table[pa_index(pa)])

struct pmap kernel_pmap_store;

vm_offset_t virtual_avail;	/* VA of first avail page (after kernel bss) */
vm_offset_t virtual_end;	/* VA of last avail page (end of kernel AS) */

static int ndmpdp;
static vm_paddr_t dmaplimit;
vm_offset_t kernel_vm_end = VM_MIN_KERNEL_ADDRESS;
pt_entry_t pg_nx;

static SYSCTL_NODE(_vm, OID_AUTO, pmap, CTLFLAG_RD, 0, "VM/pmap parameters");

static int pat_works = 1;
SYSCTL_INT(_vm_pmap, OID_AUTO, pat_works, CTLFLAG_RD, &pat_works, 1,
    "Is page attribute table fully functional?");

static int pg_ps_enabled = 1;
SYSCTL_INT(_vm_pmap, OID_AUTO, pg_ps_enabled, CTLFLAG_RDTUN, &pg_ps_enabled, 0,
    "Are large page mappings enabled?");

#define	PAT_INDEX_SIZE	8
static int pat_index[PAT_INDEX_SIZE];	/* cache mode to PAT index conversion */

static u_int64_t	KPTphys;	/* phys addr of kernel level 1 */
static u_int64_t	KPDphys;	/* phys addr of kernel level 2 */
u_int64_t		KPDPphys;	/* phys addr of kernel level 3 */
u_int64_t		KPML4phys;	/* phys addr of kernel level 4 */

static u_int64_t	DMPDphys;	/* phys addr of direct mapped level 2 */
static u_int64_t	DMPDPphys;	/* phys addr of direct mapped level 3 */

/*
 * Data for the pv entry allocation mechanism
 */
static int pv_entry_count = 0, pv_entry_max = 0, pv_entry_high_water = 0;
static struct md_page *pv_table;
static int shpgperproc = PMAP_SHPGPERPROC;

/*
 * All those kernel PT submaps that BSD is so fond of
 */
pt_entry_t *CMAP1 = 0;
caddr_t CADDR1 = 0;

/*
 * Crashdump maps.
 */
static caddr_t crashdumpmap;

static void	free_pv_entry(pmap_t pmap, pv_entry_t pv);
static pv_entry_t get_pv_entry(pmap_t locked_pmap, int try);
static void	pmap_pv_demote_pde(pmap_t pmap, vm_offset_t va, vm_paddr_t pa);
static boolean_t pmap_pv_insert_pde(pmap_t pmap, vm_offset_t va, vm_paddr_t pa);
static void	pmap_pv_promote_pde(pmap_t pmap, vm_offset_t va, vm_paddr_t pa);
static void	pmap_pvh_free(struct md_page *pvh, pmap_t pmap, vm_offset_t va);
static pv_entry_t pmap_pvh_remove(struct md_page *pvh, pmap_t pmap,
		    vm_offset_t va);
static int	pmap_pvh_wired_mappings(struct md_page *pvh, int count);

static int pmap_change_attr_locked(vm_offset_t va, vm_size_t size, int mode);
static boolean_t pmap_demote_pde(pmap_t pmap, pd_entry_t *pde, vm_offset_t va);
static boolean_t pmap_demote_pdpe(pmap_t pmap, pdp_entry_t *pdpe,
    vm_offset_t va);
static boolean_t pmap_enter_pde(pmap_t pmap, vm_offset_t va, vm_page_t m,
    vm_prot_t prot);
static vm_page_t pmap_enter_quick_locked(pmap_t pmap, vm_offset_t va,
    vm_page_t m, vm_prot_t prot, vm_page_t mpte);
static void pmap_fill_ptp(pt_entry_t *firstpte, pt_entry_t newpte);
static void pmap_insert_pt_page(pmap_t pmap, vm_page_t mpte);
static boolean_t pmap_is_modified_pvh(struct md_page *pvh);
static boolean_t pmap_is_referenced_pvh(struct md_page *pvh);
static void pmap_kenter_attr(vm_offset_t va, vm_paddr_t pa, int mode);
static vm_page_t pmap_lookup_pt_page(pmap_t pmap, vm_offset_t va);
static void pmap_pde_attr(pd_entry_t *pde, int cache_bits);
static void pmap_promote_pde(pmap_t pmap, pd_entry_t *pde, vm_offset_t va);
static boolean_t pmap_protect_pde(pmap_t pmap, pd_entry_t *pde, vm_offset_t sva,
    vm_prot_t prot);
static void pmap_pte_attr(pt_entry_t *pte, int cache_bits);
static int pmap_remove_pde(pmap_t pmap, pd_entry_t *pdq, vm_offset_t sva,
		vm_page_t *free);
static int pmap_remove_pte(pmap_t pmap, pt_entry_t *ptq,
		vm_offset_t sva, pd_entry_t ptepde, vm_page_t *free);
static void pmap_remove_pt_page(pmap_t pmap, vm_page_t mpte);
static void pmap_remove_page(pmap_t pmap, vm_offset_t va, pd_entry_t *pde,
    vm_page_t *free);
static void pmap_remove_entry(struct pmap *pmap, vm_page_t m,
		vm_offset_t va);
static void pmap_insert_entry(pmap_t pmap, vm_offset_t va, vm_page_t m);
static boolean_t pmap_try_insert_pv_entry(pmap_t pmap, vm_offset_t va,
    vm_page_t m);
static void pmap_update_pde(pmap_t pmap, vm_offset_t va, pd_entry_t *pde,
    pd_entry_t newpde);
static void pmap_update_pde_invalidate(vm_offset_t va, pd_entry_t newpde);
static vm_page_t pmap_vmpage_splay(vm_pindex_t pindex, vm_page_t root);

static vm_page_t pmap_allocpde(pmap_t pmap, vm_offset_t va, int flags);
static vm_page_t pmap_allocpte(pmap_t pmap, vm_offset_t va, int flags);

static vm_page_t _pmap_allocpte(pmap_t pmap, vm_pindex_t ptepindex, int flags);
static int _pmap_unwire_pte_hold(pmap_t pmap, vm_offset_t va, vm_page_t m,
                vm_page_t* free);
static int pmap_unuse_pt(pmap_t, vm_offset_t, pd_entry_t, vm_page_t *);
static vm_offset_t pmap_kmem_choose(vm_offset_t addr);

CTASSERT(1 << PDESHIFT == sizeof(pd_entry_t));
CTASSERT(1 << PTESHIFT == sizeof(pt_entry_t));

/*
 * Move the kernel virtual free pointer to the next
 * 2MB.  This is used to help improve performance
 * by using a large (2MB) page for much of the kernel
 * (.text, .data, .bss)
 */
static vm_offset_t
pmap_kmem_choose(vm_offset_t addr)
{
	vm_offset_t newaddr = addr;

	newaddr = (addr + (NBPDR - 1)) & ~(NBPDR - 1);
	return (newaddr);
}

/********************/
/* Inline functions */
/********************/

/* Return a non-clipped PD index for a given VA */
static __inline vm_pindex_t
pmap_pde_pindex(vm_offset_t va)
{
	return (va >> PDRSHIFT);
}


/* Return various clipped indexes for a given VA */
static __inline vm_pindex_t
pmap_pte_index(vm_offset_t va)
{

	return ((va >> PAGE_SHIFT) & ((1ul << NPTEPGSHIFT) - 1));
}

static __inline vm_pindex_t
pmap_pde_index(vm_offset_t va)
{

	return ((va >> PDRSHIFT) & ((1ul << NPDEPGSHIFT) - 1));
}

static __inline vm_pindex_t
pmap_pdpe_index(vm_offset_t va)
{

	return ((va >> PDPSHIFT) & ((1ul << NPDPEPGSHIFT) - 1));
}

static __inline vm_pindex_t
pmap_pml4e_index(vm_offset_t va)
{

	return ((va >> PML4SHIFT) & ((1ul << NPML4EPGSHIFT) - 1));
}

/* Return a pointer to the PML4 slot that corresponds to a VA */
static __inline pml4_entry_t *
pmap_pml4e(pmap_t pmap, vm_offset_t va)
{

	return (&pmap->pm_pml4[pmap_pml4e_index(va)]);
}

/* Return a pointer to the PDP slot that corresponds to a VA */
static __inline pdp_entry_t *
pmap_pml4e_to_pdpe(pml4_entry_t *pml4e, vm_offset_t va)
{
	pdp_entry_t *pdpe;

	pdpe = (pdp_entry_t *)PHYS_TO_DMAP(*pml4e & PG_FRAME);
	return (&pdpe[pmap_pdpe_index(va)]);
}

/* Return a pointer to the PDP slot that corresponds to a VA */
static __inline pdp_entry_t *
pmap_pdpe(pmap_t pmap, vm_offset_t va)
{
	pml4_entry_t *pml4e;

	pml4e = pmap_pml4e(pmap, va);
	if ((*pml4e & PG_V) == 0)
		return (NULL);
	return (pmap_pml4e_to_pdpe(pml4e, va));
}

/* Return a pointer to the PD slot that corresponds to a VA */
static __inline pd_entry_t *
pmap_pdpe_to_pde(pdp_entry_t *pdpe, vm_offset_t va)
{
	pd_entry_t *pde;

	pde = (pd_entry_t *)PHYS_TO_DMAP(*pdpe & PG_FRAME);
	return (&pde[pmap_pde_index(va)]);
}

/* Return a pointer to the PD slot that corresponds to a VA */
static __inline pd_entry_t *
pmap_pde(pmap_t pmap, vm_offset_t va)
{
	pdp_entry_t *pdpe;

	pdpe = pmap_pdpe(pmap, va);
	if (pdpe == NULL || (*pdpe & PG_V) == 0)
		return (NULL);
	return (pmap_pdpe_to_pde(pdpe, va));
}

/* Return a pointer to the PT slot that corresponds to a VA */
static __inline pt_entry_t *
pmap_pde_to_pte(pd_entry_t *pde, vm_offset_t va)
{
	pt_entry_t *pte;

	pte = (pt_entry_t *)PHYS_TO_DMAP(*pde & PG_FRAME);
	return (&pte[pmap_pte_index(va)]);
}

/* Return a pointer to the PT slot that corresponds to a VA */
static __inline pt_entry_t *
pmap_pte(pmap_t pmap, vm_offset_t va)
{
	pd_entry_t *pde;

	pde = pmap_pde(pmap, va);
	if (pde == NULL || (*pde & PG_V) == 0)
		return (NULL);
	if ((*pde & PG_PS) != 0)	/* compat with i386 pmap_pte() */
		return ((pt_entry_t *)pde);
	return (pmap_pde_to_pte(pde, va));
}

static __inline void
pmap_resident_count_inc(pmap_t pmap, int count)
{

	PMAP_LOCK_ASSERT(pmap, MA_OWNED);
	pmap->pm_stats.resident_count += count;
}

static __inline void
pmap_resident_count_dec(pmap_t pmap, int count)
{

	PMAP_LOCK_ASSERT(pmap, MA_OWNED);
	pmap->pm_stats.resident_count -= count;
}

PMAP_INLINE pt_entry_t *
vtopte(vm_offset_t va)
{
	u_int64_t mask = ((1ul << (NPTEPGSHIFT + NPDEPGSHIFT + NPDPEPGSHIFT + NPML4EPGSHIFT)) - 1);

	return (PTmap + ((va >> PAGE_SHIFT) & mask));
}

static __inline pd_entry_t *
vtopde(vm_offset_t va)
{
	u_int64_t mask = ((1ul << (NPDEPGSHIFT + NPDPEPGSHIFT + NPML4EPGSHIFT)) - 1);

	return (PDmap + ((va >> PDRSHIFT) & mask));
}

static u_int64_t
allocpages(vm_paddr_t *firstaddr, int n)
{
	u_int64_t ret;

	ret = *firstaddr;
	bzero((void *)ret, n * PAGE_SIZE);
	*firstaddr += n * PAGE_SIZE;
	return (ret);
}

CTASSERT(powerof2(NDMPML4E));

static void
create_pagetables(vm_paddr_t *firstaddr)
{
	int i, j, ndm1g;

	/* Allocate pages */
	KPTphys = allocpages(firstaddr, NKPT);
	KPML4phys = allocpages(firstaddr, 1);
	KPDPphys = allocpages(firstaddr, NKPML4E);
	KPDphys = allocpages(firstaddr, NKPDPE);

	ndmpdp = (ptoa(Maxmem) + NBPDP - 1) >> PDPSHIFT;
	if (ndmpdp < 4)		/* Minimum 4GB of dirmap */
		ndmpdp = 4;
	DMPDPphys = allocpages(firstaddr, NDMPML4E);
	ndm1g = 0;
	if ((amd_feature & AMDID_PAGE1GB) != 0)
		ndm1g = ptoa(Maxmem) >> PDPSHIFT;
	if (ndm1g < ndmpdp)
		DMPDphys = allocpages(firstaddr, ndmpdp - ndm1g);
	dmaplimit = (vm_paddr_t)ndmpdp << PDPSHIFT;

	/* Fill in the underlying page table pages */
	/* Read-only from zero to physfree */
	/* XXX not fully used, underneath 2M pages */
	for (i = 0; (i << PAGE_SHIFT) < *firstaddr; i++) {
		((pt_entry_t *)KPTphys)[i] = i << PAGE_SHIFT;
		((pt_entry_t *)KPTphys)[i] |= PG_RW | PG_V | PG_G;
	}

	/* Now map the page tables at their location within PTmap */
	for (i = 0; i < NKPT; i++) {
		((pd_entry_t *)KPDphys)[i] = KPTphys + (i << PAGE_SHIFT);
		((pd_entry_t *)KPDphys)[i] |= PG_RW | PG_V;
	}

	/* Map from zero to end of allocations under 2M pages */
	/* This replaces some of the KPTphys entries above */
	for (i = 0; (i << PDRSHIFT) < *firstaddr; i++) {
		((pd_entry_t *)KPDphys)[i] = i << PDRSHIFT;
		((pd_entry_t *)KPDphys)[i] |= PG_RW | PG_V | PG_PS | PG_G;
	}

	/* And connect up the PD to the PDP */
	for (i = 0; i < NKPDPE; i++) {
		((pdp_entry_t *)KPDPphys)[i + KPDPI] = KPDphys +
		    (i << PAGE_SHIFT);
		((pdp_entry_t *)KPDPphys)[i + KPDPI] |= PG_RW | PG_V | PG_U;
	}

	/*
	 * Now, set up the direct map region using 2MB and/or 1GB pages.  If
	 * the end of physical memory is not aligned to a 1GB page boundary,
	 * then the residual physical memory is mapped with 2MB pages.  Later,
	 * if pmap_mapdev{_attr}() uses the direct map for non-write-back
	 * memory, pmap_change_attr() will demote any 2MB or 1GB page mappings
	 * that are partially used. 
	 */
	for (i = NPDEPG * ndm1g, j = 0; i < NPDEPG * ndmpdp; i++, j++) {
		((pd_entry_t *)DMPDphys)[j] = (vm_paddr_t)i << PDRSHIFT;
		/* Preset PG_M and PG_A because demotion expects it. */
		((pd_entry_t *)DMPDphys)[j] |= PG_RW | PG_V | PG_PS | PG_G |
		    PG_M | PG_A;
	}
	for (i = 0; i < ndm1g; i++) {
		((pdp_entry_t *)DMPDPphys)[i] = (vm_paddr_t)i << PDPSHIFT;
		/* Preset PG_M and PG_A because demotion expects it. */
		((pdp_entry_t *)DMPDPphys)[i] |= PG_RW | PG_V | PG_PS | PG_G |
		    PG_M | PG_A;
	}
	for (j = 0; i < ndmpdp; i++, j++) {
		((pdp_entry_t *)DMPDPphys)[i] = DMPDphys + (j << PAGE_SHIFT);
		((pdp_entry_t *)DMPDPphys)[i] |= PG_RW | PG_V | PG_U;
	}

	/* And recursively map PML4 to itself in order to get PTmap */
	((pdp_entry_t *)KPML4phys)[PML4PML4I] = KPML4phys;
	((pdp_entry_t *)KPML4phys)[PML4PML4I] |= PG_RW | PG_V | PG_U;

	/* Connect the Direct Map slot(s) up to the PML4. */
	for (i = 0; i < NDMPML4E; i++) {
		((pdp_entry_t *)KPML4phys)[DMPML4I + i] = DMPDPphys +
		    (i << PAGE_SHIFT);
		((pdp_entry_t *)KPML4phys)[DMPML4I + i] |= PG_RW | PG_V | PG_U;
	}

	/* Connect the KVA slot up to the PML4 */
	((pdp_entry_t *)KPML4phys)[KPML4I] = KPDPphys;
	((pdp_entry_t *)KPML4phys)[KPML4I] |= PG_RW | PG_V | PG_U;
}

/*
 *	Bootstrap the system enough to run with virtual memory.
 *
 *	On amd64 this is called after mapping has already been enabled
 *	and just syncs the pmap module with what has already been done.
 *	[We can't call it easily with mapping off since the kernel is not
 *	mapped with PA == VA, hence we would have to relocate every address
 *	from the linked base (virtual) address "KERNBASE" to the actual
 *	(physical) address starting relative to 0]
 */
void
pmap_bootstrap(vm_paddr_t *firstaddr)
{
	vm_offset_t va;
	pt_entry_t *pte, *unused;

	/*
	 * Create an initial set of page tables to run the kernel in.
	 */
	create_pagetables(firstaddr);

	virtual_avail = (vm_offset_t) KERNBASE + *firstaddr;
	virtual_avail = pmap_kmem_choose(virtual_avail);

	virtual_end = VM_MAX_KERNEL_ADDRESS;


	/* XXX do %cr0 as well */
	load_cr4(rcr4() | CR4_PGE | CR4_PSE);
	load_cr3(KPML4phys);

	/*
	 * Initialize the kernel pmap (which is statically allocated).
	 */
	PMAP_LOCK_INIT(kernel_pmap);
	kernel_pmap->pm_pml4 = (pdp_entry_t *)PHYS_TO_DMAP(KPML4phys);
	kernel_pmap->pm_root = NULL;
	CPU_FILL(&kernel_pmap->pm_active);	/* don't allow deactivation */
	TAILQ_INIT(&kernel_pmap->pm_pvchunk);

	/*
	 * Reserve some special page table entries/VA space for temporary
	 * mapping of pages.
	 */
#define	SYSMAP(c, p, v, n)	\
	v = (c)va; va += ((n)*PAGE_SIZE); p = pte; pte += (n);

	va = virtual_avail;
	pte = vtopte(va);

	/*
	 * CMAP1 is only used for the memory test.
	 */
	SYSMAP(caddr_t, CMAP1, CADDR1, 1)

	/*
	 * Crashdump maps.
	 */
	SYSMAP(caddr_t, unused, crashdumpmap, MAXDUMPPGS)

	virtual_avail = va;

	/* Initialize the PAT MSR. */
	pmap_init_pat();
}

/*
 * Setup the PAT MSR.
 */
void
pmap_init_pat(void)
{
	int pat_table[PAT_INDEX_SIZE];
	uint64_t pat_msr;
	u_long cr0, cr4;
	int i;

	/* Bail if this CPU doesn't implement PAT. */
	if ((cpu_feature & CPUID_PAT) == 0)
		panic("no PAT??");

	/* Set default PAT index table. */
	for (i = 0; i < PAT_INDEX_SIZE; i++)
		pat_table[i] = -1;
	pat_table[PAT_WRITE_BACK] = 0;
	pat_table[PAT_WRITE_THROUGH] = 1;
	pat_table[PAT_UNCACHEABLE] = 3;
	pat_table[PAT_WRITE_COMBINING] = 3;
	pat_table[PAT_WRITE_PROTECTED] = 3;
	pat_table[PAT_UNCACHED] = 3;

	/* Initialize default PAT entries. */
	pat_msr = PAT_VALUE(0, PAT_WRITE_BACK) |
	    PAT_VALUE(1, PAT_WRITE_THROUGH) |
	    PAT_VALUE(2, PAT_UNCACHED) |
	    PAT_VALUE(3, PAT_UNCACHEABLE) |
	    PAT_VALUE(4, PAT_WRITE_BACK) |
	    PAT_VALUE(5, PAT_WRITE_THROUGH) |
	    PAT_VALUE(6, PAT_UNCACHED) |
	    PAT_VALUE(7, PAT_UNCACHEABLE);

	if (pat_works) {
		/*
		 * Leave the indices 0-3 at the default of WB, WT, UC-, and UC.
		 * Program 5 and 6 as WP and WC.
		 * Leave 4 and 7 as WB and UC.
		 */
		pat_msr &= ~(PAT_MASK(5) | PAT_MASK(6));
		pat_msr |= PAT_VALUE(5, PAT_WRITE_PROTECTED) |
		    PAT_VALUE(6, PAT_WRITE_COMBINING);
		pat_table[PAT_UNCACHED] = 2;
		pat_table[PAT_WRITE_PROTECTED] = 5;
		pat_table[PAT_WRITE_COMBINING] = 6;
	} else {
		/*
		 * Just replace PAT Index 2 with WC instead of UC-.
		 */
		pat_msr &= ~PAT_MASK(2);
		pat_msr |= PAT_VALUE(2, PAT_WRITE_COMBINING);
		pat_table[PAT_WRITE_COMBINING] = 2;
	}

	/* Disable PGE. */
	cr4 = rcr4();
	load_cr4(cr4 & ~CR4_PGE);

	/* Disable caches (CD = 1, NW = 0). */
	cr0 = rcr0();
	load_cr0((cr0 & ~CR0_NW) | CR0_CD);

	/* Flushes caches and TLBs. */
	wbinvd();
	invltlb();

	/* Update PAT and index table. */
	wrmsr(MSR_PAT, pat_msr);
	for (i = 0; i < PAT_INDEX_SIZE; i++)
		pat_index[i] = pat_table[i];

	/* Flush caches and TLBs again. */
	wbinvd();
	invltlb();

	/* Restore caches and PGE. */
	load_cr0(cr0);
	load_cr4(cr4);
}

/*
 *	Initialize a vm_page's machine-dependent fields.
 */
void
pmap_page_init(vm_page_t m)
{

	TAILQ_INIT(&m->md.pv_list);
	m->md.pat_mode = PAT_WRITE_BACK;
}

/*
 *	Initialize the pmap module.
 *	Called by vm_init, to initialize any structures that the pmap
 *	system needs to map virtual memory.
 */
void
pmap_init(void)
{
	vm_page_t mpte;
	vm_size_t s;
	int i, pv_npg;

	/*
	 * Initialize the vm page array entries for the kernel pmap's
	 * page table pages.
	 */ 
	for (i = 0; i < NKPT; i++) {
		mpte = PHYS_TO_VM_PAGE(KPTphys + (i << PAGE_SHIFT));
		KASSERT(mpte >= vm_page_array &&
		    mpte < &vm_page_array[vm_page_array_size],
		    ("pmap_init: page table page is out of range"));
		mpte->pindex = pmap_pde_pindex(KERNBASE) + i;
		mpte->phys_addr = KPTphys + (i << PAGE_SHIFT);
	}

	/*
	 * Initialize the address space (zone) for the pv entries.  Set a
	 * high water mark so that the system can recover from excessive
	 * numbers of pv entries.
	 */
	TUNABLE_INT_FETCH("vm.pmap.shpgperproc", &shpgperproc);
	pv_entry_max = shpgperproc * maxproc + cnt.v_page_count;
	TUNABLE_INT_FETCH("vm.pmap.pv_entries", &pv_entry_max);
	pv_entry_high_water = 9 * (pv_entry_max / 10);

	/*
	 * If the kernel is running in a virtual machine on an AMD Family 10h
	 * processor, then it must assume that MCA is enabled by the virtual
	 * machine monitor.
	 */
	if (vm_guest == VM_GUEST_VM && cpu_vendor_id == CPU_VENDOR_AMD &&
	    CPUID_TO_FAMILY(cpu_id) == 0x10)
		workaround_erratum383 = 1;

	/*
	 * Are large page mappings enabled?
	 */
	TUNABLE_INT_FETCH("vm.pmap.pg_ps_enabled", &pg_ps_enabled);
	if (pg_ps_enabled) {
		KASSERT(MAXPAGESIZES > 1 && pagesizes[1] == 0,
		    ("pmap_init: can't assign to pagesizes[1]"));
		pagesizes[1] = NBPDR;
	}

	/*
	 * Calculate the size of the pv head table for superpages.
	 */
	for (i = 0; phys_avail[i + 1]; i += 2);
	pv_npg = round_2mpage(phys_avail[(i - 2) + 1]) / NBPDR;

	/*
	 * Allocate memory for the pv head table for superpages.
	 */
	s = (vm_size_t)(pv_npg * sizeof(struct md_page));
	s = round_page(s);
	pv_table = (struct md_page *)kmem_alloc(kernel_map, s);
	for (i = 0; i < pv_npg; i++)
		TAILQ_INIT(&pv_table[i].pv_list);
}

static int
pmap_pventry_proc(SYSCTL_HANDLER_ARGS)
{
	int error;

	error = sysctl_handle_int(oidp, oidp->oid_arg1, oidp->oid_arg2, req);
	if (error == 0 && req->newptr) {
		shpgperproc = (pv_entry_max - cnt.v_page_count) / maxproc;
		pv_entry_high_water = 9 * (pv_entry_max / 10);
	}
	return (error);
}
SYSCTL_PROC(_vm_pmap, OID_AUTO, pv_entry_max, CTLTYPE_INT|CTLFLAG_RW, 
    &pv_entry_max, 0, pmap_pventry_proc, "IU", "Max number of PV entries");

static int
pmap_shpgperproc_proc(SYSCTL_HANDLER_ARGS)
{
	int error;

	error = sysctl_handle_int(oidp, oidp->oid_arg1, oidp->oid_arg2, req);
	if (error == 0 && req->newptr) {
		pv_entry_max = shpgperproc * maxproc + cnt.v_page_count;
		pv_entry_high_water = 9 * (pv_entry_max / 10);
	}
	return (error);
}
SYSCTL_PROC(_vm_pmap, OID_AUTO, shpgperproc, CTLTYPE_INT|CTLFLAG_RW, 
    &shpgperproc, 0, pmap_shpgperproc_proc, "IU", "Page share factor per proc");

static SYSCTL_NODE(_vm_pmap, OID_AUTO, pde, CTLFLAG_RD, 0,
    "2MB page mapping counters");

static u_long pmap_pde_demotions;
SYSCTL_ULONG(_vm_pmap_pde, OID_AUTO, demotions, CTLFLAG_RD,
    &pmap_pde_demotions, 0, "2MB page demotions");

static u_long pmap_pde_mappings;
SYSCTL_ULONG(_vm_pmap_pde, OID_AUTO, mappings, CTLFLAG_RD,
    &pmap_pde_mappings, 0, "2MB page mappings");

static u_long pmap_pde_p_failures;
SYSCTL_ULONG(_vm_pmap_pde, OID_AUTO, p_failures, CTLFLAG_RD,
    &pmap_pde_p_failures, 0, "2MB page promotion failures");

static u_long pmap_pde_promotions;
SYSCTL_ULONG(_vm_pmap_pde, OID_AUTO, promotions, CTLFLAG_RD,
    &pmap_pde_promotions, 0, "2MB page promotions");

static SYSCTL_NODE(_vm_pmap, OID_AUTO, pdpe, CTLFLAG_RD, 0,
    "1GB page mapping counters");

static u_long pmap_pdpe_demotions;
SYSCTL_ULONG(_vm_pmap_pdpe, OID_AUTO, demotions, CTLFLAG_RD,
    &pmap_pdpe_demotions, 0, "1GB page demotions");

/***************************************************
 * Low level helper routines.....
 ***************************************************/

/*
 * Determine the appropriate bits to set in a PTE or PDE for a specified
 * caching mode.
 */
static int
pmap_cache_bits(int mode, boolean_t is_pde)
{
	int cache_bits, pat_flag, pat_idx;

	if (mode < 0 || mode >= PAT_INDEX_SIZE || pat_index[mode] < 0)
		panic("Unknown caching mode %d\n", mode);

	/* The PAT bit is different for PTE's and PDE's. */
	pat_flag = is_pde ? PG_PDE_PAT : PG_PTE_PAT;

	/* Map the caching mode to a PAT index. */
	pat_idx = pat_index[mode];

	/* Map the 3-bit index value into the PAT, PCD, and PWT bits. */
	cache_bits = 0;
	if (pat_idx & 0x4)
		cache_bits |= pat_flag;
	if (pat_idx & 0x2)
		cache_bits |= PG_NC_PCD;
	if (pat_idx & 0x1)
		cache_bits |= PG_NC_PWT;
	return (cache_bits);
}

/*
 * After changing the page size for the specified virtual address in the page
 * table, flush the corresponding entries from the processor's TLB.  Only the
 * calling processor's TLB is affected.
 *
 * The calling thread must be pinned to a processor.
 */
static void
pmap_update_pde_invalidate(vm_offset_t va, pd_entry_t newpde)
{
	u_long cr4;

	if ((newpde & PG_PS) == 0)
		/* Demotion: flush a specific 2MB page mapping. */
		invlpg(va);
	else if ((newpde & PG_G) == 0)
		/*
		 * Promotion: flush every 4KB page mapping from the TLB
		 * because there are too many to flush individually.
		 */
		invltlb();
	else {
		/*
		 * Promotion: flush every 4KB page mapping from the TLB,
		 * including any global (PG_G) mappings.
		 */
		cr4 = rcr4();
		load_cr4(cr4 & ~CR4_PGE);
		/*
		 * Although preemption at this point could be detrimental to
		 * performance, it would not lead to an error.  PG_G is simply
		 * ignored if CR4.PGE is clear.  Moreover, in case this block
		 * is re-entered, the load_cr4() either above or below will
		 * modify CR4.PGE flushing the TLB.
		 */
		load_cr4(cr4 | CR4_PGE);
	}
}
#ifdef SMP
/*
 * For SMP, these functions have to use the IPI mechanism for coherence.
 *
 * N.B.: Before calling any of the following TLB invalidation functions,
 * the calling processor must ensure that all stores updating a non-
 * kernel page table are globally performed.  Otherwise, another
 * processor could cache an old, pre-update entry without being
 * invalidated.  This can happen one of two ways: (1) The pmap becomes
 * active on another processor after its pm_active field is checked by
 * one of the following functions but before a store updating the page
 * table is globally performed. (2) The pmap becomes active on another
 * processor before its pm_active field is checked but due to
 * speculative loads one of the following functions stills reads the
 * pmap as inactive on the other processor.
 * 
 * The kernel page table is exempt because its pm_active field is
 * immutable.  The kernel page table is always active on every
 * processor.
 */
void
pmap_invalidate_page(pmap_t pmap, vm_offset_t va)
{
	cpuset_t other_cpus;
	u_int cpuid;

	sched_pin();
	if (pmap == kernel_pmap || !CPU_CMP(&pmap->pm_active, &all_cpus)) {
		invlpg(va);
		smp_invlpg(va);
	} else {
		cpuid = PCPU_GET(cpuid);
		other_cpus = all_cpus;
		CPU_CLR(cpuid, &other_cpus);
		if (CPU_ISSET(cpuid, &pmap->pm_active))
			invlpg(va);
		CPU_AND(&other_cpus, &pmap->pm_active);
		if (!CPU_EMPTY(&other_cpus))
			smp_masked_invlpg(other_cpus, va);
	}
	sched_unpin();
}

void
pmap_invalidate_range(pmap_t pmap, vm_offset_t sva, vm_offset_t eva)
{
	cpuset_t other_cpus;
	vm_offset_t addr;
	u_int cpuid;

	sched_pin();
	if (pmap == kernel_pmap || !CPU_CMP(&pmap->pm_active, &all_cpus)) {
		for (addr = sva; addr < eva; addr += PAGE_SIZE)
			invlpg(addr);
		smp_invlpg_range(sva, eva);
	} else {
		cpuid = PCPU_GET(cpuid);
		other_cpus = all_cpus;
		CPU_CLR(cpuid, &other_cpus);
		if (CPU_ISSET(cpuid, &pmap->pm_active))
			for (addr = sva; addr < eva; addr += PAGE_SIZE)
				invlpg(addr);
		CPU_AND(&other_cpus, &pmap->pm_active);
		if (!CPU_EMPTY(&other_cpus))
			smp_masked_invlpg_range(other_cpus, sva, eva);
	}
	sched_unpin();
}

void
pmap_invalidate_all(pmap_t pmap)
{
	cpuset_t other_cpus;
	u_int cpuid;

	sched_pin();
	if (pmap == kernel_pmap || !CPU_CMP(&pmap->pm_active, &all_cpus)) {
		invltlb();
		smp_invltlb();
	} else {
		cpuid = PCPU_GET(cpuid);
		other_cpus = all_cpus;
		CPU_CLR(cpuid, &other_cpus);
		if (CPU_ISSET(cpuid, &pmap->pm_active))
			invltlb();
		CPU_AND(&other_cpus, &pmap->pm_active);
		if (!CPU_EMPTY(&other_cpus))
			smp_masked_invltlb(other_cpus);
	}
	sched_unpin();
}

void
pmap_invalidate_cache(void)
{

	sched_pin();
	wbinvd();
	smp_cache_flush();
	sched_unpin();
}

struct pde_action {
	cpuset_t invalidate;	/* processors that invalidate their TLB */
	vm_offset_t va;
	pd_entry_t *pde;
	pd_entry_t newpde;
	u_int store;		/* processor that updates the PDE */
};

static void
pmap_update_pde_action(void *arg)
{
	struct pde_action *act = arg;

	if (act->store == PCPU_GET(cpuid))
		pde_store(act->pde, act->newpde);
}

static void
pmap_update_pde_teardown(void *arg)
{
	struct pde_action *act = arg;

	if (CPU_ISSET(PCPU_GET(cpuid), &act->invalidate))
		pmap_update_pde_invalidate(act->va, act->newpde);
}

/*
 * Change the page size for the specified virtual address in a way that
 * prevents any possibility of the TLB ever having two entries that map the
 * same virtual address using different page sizes.  This is the recommended
 * workaround for Erratum 383 on AMD Family 10h processors.  It prevents a
 * machine check exception for a TLB state that is improperly diagnosed as a
 * hardware error.
 */
static void
pmap_update_pde(pmap_t pmap, vm_offset_t va, pd_entry_t *pde, pd_entry_t newpde)
{
	struct pde_action act;
	cpuset_t active, other_cpus;
	u_int cpuid;

	sched_pin();
	cpuid = PCPU_GET(cpuid);
	other_cpus = all_cpus;
	CPU_CLR(cpuid, &other_cpus);
	if (pmap == kernel_pmap)
		active = all_cpus;
	else
		active = pmap->pm_active;
	if (CPU_OVERLAP(&active, &other_cpus)) { 
		act.store = cpuid;
		act.invalidate = active;
		act.va = va;
		act.pde = pde;
		act.newpde = newpde;
		CPU_SET(cpuid, &active);
		smp_rendezvous_cpus(active,
		    smp_no_rendevous_barrier, pmap_update_pde_action,
		    pmap_update_pde_teardown, &act);
	} else {
		pde_store(pde, newpde);
		if (CPU_ISSET(cpuid, &active))
			pmap_update_pde_invalidate(va, newpde);
	}
	sched_unpin();
}
#else /* !SMP */
/*
 * Normal, non-SMP, invalidation functions.
 * We inline these within pmap.c for speed.
 */
PMAP_INLINE void
pmap_invalidate_page(pmap_t pmap, vm_offset_t va)
{

	if (pmap == kernel_pmap || !CPU_EMPTY(&pmap->pm_active))
		invlpg(va);
}

PMAP_INLINE void
pmap_invalidate_range(pmap_t pmap, vm_offset_t sva, vm_offset_t eva)
{
	vm_offset_t addr;

	if (pmap == kernel_pmap || !CPU_EMPTY(&pmap->pm_active))
		for (addr = sva; addr < eva; addr += PAGE_SIZE)
			invlpg(addr);
}

PMAP_INLINE void
pmap_invalidate_all(pmap_t pmap)
{

	if (pmap == kernel_pmap || !CPU_EMPTY(&pmap->pm_active))
		invltlb();
}

PMAP_INLINE void
pmap_invalidate_cache(void)
{

	wbinvd();
}

static void
pmap_update_pde(pmap_t pmap, vm_offset_t va, pd_entry_t *pde, pd_entry_t newpde)
{

	pde_store(pde, newpde);
	if (pmap == kernel_pmap || !CPU_EMPTY(&pmap->pm_active))
		pmap_update_pde_invalidate(va, newpde);
}
#endif /* !SMP */

#define PMAP_CLFLUSH_THRESHOLD   (2 * 1024 * 1024)

void
pmap_invalidate_cache_range(vm_offset_t sva, vm_offset_t eva)
{

	KASSERT((sva & PAGE_MASK) == 0,
	    ("pmap_invalidate_cache_range: sva not page-aligned"));
	KASSERT((eva & PAGE_MASK) == 0,
	    ("pmap_invalidate_cache_range: eva not page-aligned"));

	if (cpu_feature & CPUID_SS)
		; /* If "Self Snoop" is supported, do nothing. */
	else if ((cpu_feature & CPUID_CLFSH) != 0 &&
	    eva - sva < PMAP_CLFLUSH_THRESHOLD) {

		/*
		 * Otherwise, do per-cache line flush.  Use the mfence
		 * instruction to insure that previous stores are
		 * included in the write-back.  The processor
		 * propagates flush to other processors in the cache
		 * coherence domain.
		 */
		mfence();
		for (; sva < eva; sva += cpu_clflush_line_size)
			clflush(sva);
		mfence();
	} else {

		/*
		 * No targeted cache flush methods are supported by CPU,
		 * or the supplied range is bigger than 2MB.
		 * Globally invalidate cache.
		 */
		pmap_invalidate_cache();
	}
}

/*
 * Remove the specified set of pages from the data and instruction caches.
 *
 * In contrast to pmap_invalidate_cache_range(), this function does not
 * rely on the CPU's self-snoop feature, because it is intended for use
 * when moving pages into a different cache domain.
 */
void
pmap_invalidate_cache_pages(vm_page_t *pages, int count)
{
	vm_offset_t daddr, eva;
	int i;

	if (count >= PMAP_CLFLUSH_THRESHOLD / PAGE_SIZE ||
	    (cpu_feature & CPUID_CLFSH) == 0)
		pmap_invalidate_cache();
	else {
		mfence();
		for (i = 0; i < count; i++) {
			daddr = PHYS_TO_DMAP(VM_PAGE_TO_PHYS(pages[i]));
			eva = daddr + PAGE_SIZE;
			for (; daddr < eva; daddr += cpu_clflush_line_size)
				clflush(daddr);
		}
		mfence();
	}
}

/*
 * Are we current address space or kernel?
 */
static __inline int
pmap_is_current(pmap_t pmap)
{
	return (pmap == kernel_pmap ||
	    (pmap->pm_pml4[PML4PML4I] & PG_FRAME) == (PML4pml4e[0] & PG_FRAME));
}

/*
 *	Routine:	pmap_extract
 *	Function:
 *		Extract the physical page address associated
 *		with the given map/virtual_address pair.
 */
vm_paddr_t 
pmap_extract(pmap_t pmap, vm_offset_t va)
{
	pdp_entry_t *pdpe;
	pd_entry_t *pde;
	pt_entry_t *pte;
	vm_paddr_t pa;

	pa = 0;
	PMAP_LOCK(pmap);
	pdpe = pmap_pdpe(pmap, va);
	if (pdpe != NULL && (*pdpe & PG_V) != 0) {
		if ((*pdpe & PG_PS) != 0)
			pa = (*pdpe & PG_PS_FRAME) | (va & PDPMASK);
		else {
			pde = pmap_pdpe_to_pde(pdpe, va);
			if ((*pde & PG_V) != 0) {
				if ((*pde & PG_PS) != 0) {
					pa = (*pde & PG_PS_FRAME) |
					    (va & PDRMASK);
				} else {
					pte = pmap_pde_to_pte(pde, va);
					pa = (*pte & PG_FRAME) |
					    (va & PAGE_MASK);
				}
			}
		}
	}
	PMAP_UNLOCK(pmap);
	return (pa);
}

/*
 *	Routine:	pmap_extract_and_hold
 *	Function:
 *		Atomically extract and hold the physical page
 *		with the given pmap and virtual address pair
 *		if that mapping permits the given protection.
 */
vm_page_t
pmap_extract_and_hold(pmap_t pmap, vm_offset_t va, vm_prot_t prot)
{
	pd_entry_t pde, *pdep;
	pt_entry_t pte;
	vm_paddr_t pa;
	vm_page_t m;

	pa = 0;
	m = NULL;
	PMAP_LOCK(pmap);
retry:
	pdep = pmap_pde(pmap, va);
	if (pdep != NULL && (pde = *pdep)) {
		if (pde & PG_PS) {
			if ((pde & PG_RW) || (prot & VM_PROT_WRITE) == 0) {
				if (vm_page_pa_tryrelock(pmap, (pde &
				    PG_PS_FRAME) | (va & PDRMASK), &pa))
					goto retry;
				m = PHYS_TO_VM_PAGE((pde & PG_PS_FRAME) |
				    (va & PDRMASK));
				vm_page_hold(m);
			}
		} else {
			pte = *pmap_pde_to_pte(pdep, va);
			if ((pte & PG_V) &&
			    ((pte & PG_RW) || (prot & VM_PROT_WRITE) == 0)) {
				if (vm_page_pa_tryrelock(pmap, pte & PG_FRAME,
				    &pa))
					goto retry;
				m = PHYS_TO_VM_PAGE(pte & PG_FRAME);
				vm_page_hold(m);
			}
		}
	}
	PA_UNLOCK_COND(pa);
	PMAP_UNLOCK(pmap);
	return (m);
}

vm_paddr_t
pmap_kextract(vm_offset_t va)
{
	pd_entry_t pde;
	vm_paddr_t pa;

	if (va >= DMAP_MIN_ADDRESS && va < DMAP_MAX_ADDRESS) {
		pa = DMAP_TO_PHYS(va);
	} else {
		pde = *vtopde(va);
		if (pde & PG_PS) {
			pa = (pde & PG_PS_FRAME) | (va & PDRMASK);
		} else {
			/*
			 * Beware of a concurrent promotion that changes the
			 * PDE at this point!  For example, vtopte() must not
			 * be used to access the PTE because it would use the
			 * new PDE.  It is, however, safe to use the old PDE
			 * because the page table page is preserved by the
			 * promotion.
			 */
			pa = *pmap_pde_to_pte(&pde, va);
			pa = (pa & PG_FRAME) | (va & PAGE_MASK);
		}
	}
	return (pa);
}

/***************************************************
 * Low level mapping routines.....
 ***************************************************/

/*
 * Add a wired page to the kva.
 * Note: not SMP coherent.
 */
PMAP_INLINE void 
pmap_kenter(vm_offset_t va, vm_paddr_t pa)
{
	pt_entry_t *pte;

	pte = vtopte(va);
	pte_store(pte, pa | PG_RW | PG_V | PG_G);
}

static __inline void
pmap_kenter_attr(vm_offset_t va, vm_paddr_t pa, int mode)
{
	pt_entry_t *pte;

	pte = vtopte(va);
	pte_store(pte, pa | PG_RW | PG_V | PG_G | pmap_cache_bits(mode, 0));
}

/*
 * Remove a page from the kernel pagetables.
 * Note: not SMP coherent.
 */
PMAP_INLINE void
pmap_kremove(vm_offset_t va)
{
	pt_entry_t *pte;

	pte = vtopte(va);
	pte_clear(pte);
}

/*
 *	Used to map a range of physical addresses into kernel
 *	virtual address space.
 *
 *	The value passed in '*virt' is a suggested virtual address for
 *	the mapping. Architectures which can support a direct-mapped
 *	physical to virtual region can return the appropriate address
 *	within that region, leaving '*virt' unchanged. Other
 *	architectures should map the pages starting at '*virt' and
 *	update '*virt' with the first usable address after the mapped
 *	region.
 */
vm_offset_t
pmap_map(vm_offset_t *virt, vm_paddr_t start, vm_paddr_t end, int prot)
{
	return PHYS_TO_DMAP(start);
}


/*
 * Add a list of wired pages to the kva
 * this routine is only used for temporary
 * kernel mappings that do not need to have
 * page modification or references recorded.
 * Note that old mappings are simply written
 * over.  The page *must* be wired.
 * Note: SMP coherent.  Uses a ranged shootdown IPI.
 */
void
pmap_qenter(vm_offset_t sva, vm_page_t *ma, int count)
{
	pt_entry_t *endpte, oldpte, pa, *pte;
	vm_page_t m;

	oldpte = 0;
	pte = vtopte(sva);
	endpte = pte + count;
	while (pte < endpte) {
		m = *ma++;
		pa = VM_PAGE_TO_PHYS(m) | pmap_cache_bits(m->md.pat_mode, 0);
		if ((*pte & (PG_FRAME | PG_PTE_CACHE)) != pa) {
			oldpte |= *pte;
			pte_store(pte, pa | PG_G | PG_RW | PG_V);
		}
		pte++;
	}
	if (__predict_false((oldpte & PG_V) != 0))
		pmap_invalidate_range(kernel_pmap, sva, sva + count *
		    PAGE_SIZE);
}

/*
 * This routine tears out page mappings from the
 * kernel -- it is meant only for temporary mappings.
 * Note: SMP coherent.  Uses a ranged shootdown IPI.
 */
void
pmap_qremove(vm_offset_t sva, int count)
{
	vm_offset_t va;

	va = sva;
	while (count-- > 0) {
		pmap_kremove(va);
		va += PAGE_SIZE;
	}
	pmap_invalidate_range(kernel_pmap, sva, va);
}

/***************************************************
 * Page table page management routines.....
 ***************************************************/
static __inline void
pmap_free_zero_pages(vm_page_t free)
{
	vm_page_t m;

	while (free != NULL) {
		m = free;
		free = (void *)m->object;
		m->object = NULL;
		/* Preserve the page's PG_ZERO setting. */
		vm_page_free_toq(m);
	}
}

/*
 * Schedule the specified unused page table page to be freed.  Specifically,
 * add the page to the specified list of pages that will be released to the
 * physical memory manager after the TLB has been updated.
 */
static __inline void
pmap_add_delayed_free_list(vm_page_t m, vm_page_t *free, boolean_t set_PG_ZERO)
{

	if (set_PG_ZERO)
		m->flags |= PG_ZERO;
	else
		m->flags &= ~PG_ZERO;
	m->object = (void *)*free;
	*free = m;
}
	
/*
 * Inserts the specified page table page into the specified pmap's collection
 * of idle page table pages.  Each of a pmap's page table pages is responsible
 * for mapping a distinct range of virtual addresses.  The pmap's collection is
 * ordered by this virtual address range.
 */
static void
pmap_insert_pt_page(pmap_t pmap, vm_page_t mpte)
{
	vm_page_t root;

	PMAP_LOCK_ASSERT(pmap, MA_OWNED);
	root = pmap->pm_root;
	if (root == NULL) {
		mpte->md.pv_left = NULL;
		mpte->md.pv_right = NULL;
	} else {
		root = pmap_vmpage_splay(mpte->pindex, root);
		if (mpte->pindex < root->pindex) {
			mpte->md.pv_left = root->md.pv_left;
			mpte->md.pv_right = root;
			root->md.pv_left = NULL;
		} else if (mpte->pindex == root->pindex)
			panic("pmap_insert_pt_page: pindex already inserted");
		else {
			mpte->md.pv_right = root->md.pv_right;
			mpte->md.pv_left = root;
			root->md.pv_right = NULL;
		}
	}
	pmap->pm_root = mpte;
}

/*
 * Looks for a page table page mapping the specified virtual address in the
 * specified pmap's collection of idle page table pages.  Returns NULL if there
 * is no page table page corresponding to the specified virtual address.
 */
static vm_page_t
pmap_lookup_pt_page(pmap_t pmap, vm_offset_t va)
{
	vm_page_t mpte;
	vm_pindex_t pindex = pmap_pde_pindex(va);

	PMAP_LOCK_ASSERT(pmap, MA_OWNED);
	if ((mpte = pmap->pm_root) != NULL && mpte->pindex != pindex) {
		mpte = pmap_vmpage_splay(pindex, mpte);
		if ((pmap->pm_root = mpte)->pindex != pindex)
			mpte = NULL;
	}
	return (mpte);
}

/*
 * Removes the specified page table page from the specified pmap's collection
 * of idle page table pages.  The specified page table page must be a member of
 * the pmap's collection.
 */
static void
pmap_remove_pt_page(pmap_t pmap, vm_page_t mpte)
{
	vm_page_t root;

	PMAP_LOCK_ASSERT(pmap, MA_OWNED);
	if (mpte != pmap->pm_root) {
		root = pmap_vmpage_splay(mpte->pindex, pmap->pm_root);
		KASSERT(mpte == root,
		    ("pmap_remove_pt_page: mpte %p is missing from pmap %p",
		    mpte, pmap));
	}
	if (mpte->md.pv_left == NULL)
		root = mpte->md.pv_right;
	else {
		root = pmap_vmpage_splay(mpte->pindex, mpte->md.pv_left);
		root->md.pv_right = mpte->md.pv_right;
	}
	pmap->pm_root = root;

	/*
	 * Reinitialize the pv_list which could be dirty now because of the
	 * splay tree work.
	 */
	TAILQ_INIT(&mpte->md.pv_list);
}

/*
 * This routine unholds page table pages, and if the hold count
 * drops to zero, then it decrements the wire count.
 */
static __inline int
pmap_unwire_pte_hold(pmap_t pmap, vm_offset_t va, vm_page_t m, vm_page_t *free)
{

	--m->wire_count;
	if (m->wire_count == 0)
		return (_pmap_unwire_pte_hold(pmap, va, m, free));
	else
		return (0);
}

static int 
_pmap_unwire_pte_hold(pmap_t pmap, vm_offset_t va, vm_page_t m, 
    vm_page_t *free)
{

	PMAP_LOCK_ASSERT(pmap, MA_OWNED);
	/*
	 * unmap the page table page
	 */
	if (m->pindex >= (NUPDE + NUPDPE)) {
		/* PDP page */
		pml4_entry_t *pml4;
		pml4 = pmap_pml4e(pmap, va);
		*pml4 = 0;
	} else if (m->pindex >= NUPDE) {
		/* PD page */
		pdp_entry_t *pdp;
		pdp = pmap_pdpe(pmap, va);
		*pdp = 0;
	} else {
		/* PTE page */
		pd_entry_t *pd;
		pd = pmap_pde(pmap, va);
		*pd = 0;
	}
	pmap_resident_count_dec(pmap, 1);
	if (m->pindex < NUPDE) {
		/* We just released a PT, unhold the matching PD */
		vm_page_t pdpg;

		pdpg = PHYS_TO_VM_PAGE(*pmap_pdpe(pmap, va) & PG_FRAME);
		pmap_unwire_pte_hold(pmap, va, pdpg, free);
	}
	if (m->pindex >= NUPDE && m->pindex < (NUPDE + NUPDPE)) {
		/* We just released a PD, unhold the matching PDP */
		vm_page_t pdppg;

		pdppg = PHYS_TO_VM_PAGE(*pmap_pml4e(pmap, va) & PG_FRAME);
		pmap_unwire_pte_hold(pmap, va, pdppg, free);
	}

	/*
	 * This is a release store so that the ordinary store unmapping
	 * the page table page is globally performed before TLB shoot-
	 * down is begun.
	 */
	atomic_subtract_rel_int(&cnt.v_wire_count, 1);

	/* 
	 * Put page on a list so that it is released after
	 * *ALL* TLB shootdown is done
	 */
	pmap_add_delayed_free_list(m, free, TRUE);
	
	return (1);
}

/*
 *	Implements Sleator and Tarjan's top-down splay algorithm.  Returns
 *	the vm_page containing the given pindex.  If, however, that
 *	pindex is not found in the pmap, returns a vm_page that is
 *	adjacent to the pindex, coming before or after it.
 */
static vm_page_t
pmap_vmpage_splay(vm_pindex_t pindex, vm_page_t root)
{
	struct vm_page dummy;
	vm_page_t lefttreemax, righttreemin, y;

	if (root == NULL)
		return (root);
	lefttreemax = righttreemin = &dummy;
	for (;; root = y) {
		if (pindex < root->pindex) {
			if ((y = root->md.pv_left) == NULL)
				break;
			if (pindex < y->pindex) {
				/* Rotate right. */
				root->md.pv_left = y->md.pv_right;
				y->md.pv_right = root;
				root = y;
				if ((y = root->md.pv_left) == NULL)
					break;
			}
			/* Link into the new root's right tree. */
			righttreemin->md.pv_left = root;
			righttreemin = root;
		} else if (pindex > root->pindex) {
			if ((y = root->md.pv_right) == NULL)
				break;
			if (pindex > y->pindex) {
				/* Rotate left. */
				root->md.pv_right = y->md.pv_left;
				y->md.pv_left = root;
				root = y;
				if ((y = root->md.pv_right) == NULL)
					break;
			}
			/* Link into the new root's left tree. */
			lefttreemax->md.pv_right = root;
			lefttreemax = root;
		} else
			break;
	}
	/* Assemble the new root. */
	lefttreemax->md.pv_right = root->md.pv_left;
	righttreemin->md.pv_left = root->md.pv_right;
	root->md.pv_left = dummy.md.pv_right;
	root->md.pv_right = dummy.md.pv_left;
	return (root);
}

/*
 * After removing a page table entry, this routine is used to
 * conditionally free the page, and manage the hold/wire counts.
 */
static int
pmap_unuse_pt(pmap_t pmap, vm_offset_t va, pd_entry_t ptepde, vm_page_t *free)
{
	vm_page_t mpte;

	if (va >= VM_MAXUSER_ADDRESS)
		return (0);
	KASSERT(ptepde != 0, ("pmap_unuse_pt: ptepde != 0"));
	mpte = PHYS_TO_VM_PAGE(ptepde & PG_FRAME);
	return (pmap_unwire_pte_hold(pmap, va, mpte, free));
}

void
pmap_pinit0(pmap_t pmap)
{

	PMAP_LOCK_INIT(pmap);
	pmap->pm_pml4 = (pml4_entry_t *)PHYS_TO_DMAP(KPML4phys);
	pmap->pm_root = NULL;
	CPU_ZERO(&pmap->pm_active);
	PCPU_SET(curpmap, pmap);
	TAILQ_INIT(&pmap->pm_pvchunk);
	bzero(&pmap->pm_stats, sizeof pmap->pm_stats);
}

/*
 * Initialize a preallocated and zeroed pmap structure,
 * such as one in a vmspace structure.
 */
int
pmap_pinit(pmap_t pmap)
{
	vm_page_t pml4pg;
	int i;

	PMAP_LOCK_INIT(pmap);

	/*
	 * allocate the page directory page
	 */
	while ((pml4pg = vm_page_alloc(NULL, 0, VM_ALLOC_NORMAL |
	    VM_ALLOC_NOOBJ | VM_ALLOC_WIRED | VM_ALLOC_ZERO)) == NULL)
		VM_WAIT;

	pmap->pm_pml4 = (pml4_entry_t *)PHYS_TO_DMAP(VM_PAGE_TO_PHYS(pml4pg));

	if ((pml4pg->flags & PG_ZERO) == 0)
		pagezero(pmap->pm_pml4);

	/* Wire in kernel global address entries. */
	pmap->pm_pml4[KPML4I] = KPDPphys | PG_RW | PG_V | PG_U;
	for (i = 0; i < NDMPML4E; i++) {
		pmap->pm_pml4[DMPML4I + i] = (DMPDPphys + (i << PAGE_SHIFT)) |
		    PG_RW | PG_V | PG_U;
	}

	/* install self-referential address mapping entry(s) */
	pmap->pm_pml4[PML4PML4I] = VM_PAGE_TO_PHYS(pml4pg) | PG_V | PG_RW | PG_A | PG_M;

	pmap->pm_root = NULL;
	CPU_ZERO(&pmap->pm_active);
	TAILQ_INIT(&pmap->pm_pvchunk);
	bzero(&pmap->pm_stats, sizeof pmap->pm_stats);

	return (1);
}

/*
 * this routine is called if the page table page is not
 * mapped correctly.
 *
 * Note: If a page allocation fails at page table level two or three,
 * one or two pages may be held during the wait, only to be released
 * afterwards.  This conservative approach is easily argued to avoid
 * race conditions.
 */
static vm_page_t
_pmap_allocpte(pmap_t pmap, vm_pindex_t ptepindex, int flags)
{
	vm_page_t m, pdppg, pdpg;

	KASSERT((flags & (M_NOWAIT | M_WAITOK)) == M_NOWAIT ||
	    (flags & (M_NOWAIT | M_WAITOK)) == M_WAITOK,
	    ("_pmap_allocpte: flags is neither M_NOWAIT nor M_WAITOK"));

	PMAP_LOCK_ASSERT(pmap, MA_OWNED);
	/*
	 * Allocate a page table page.
	 */
	if ((m = vm_page_alloc(NULL, ptepindex, VM_ALLOC_NOOBJ |
	    VM_ALLOC_WIRED | VM_ALLOC_ZERO)) == NULL) {
		if (flags & M_WAITOK) {
			PMAP_UNLOCK(pmap);
			vm_page_unlock_queues();
			VM_WAIT;
			vm_page_lock_queues();
			PMAP_LOCK(pmap);
		}

		/*
		 * Indicate the need to retry.  While waiting, the page table
		 * page may have been allocated.
		 */
		return (NULL);
	}
	if ((m->flags & PG_ZERO) == 0)
		pmap_zero_page(m);

	/*
	 * Map the pagetable page into the process address space, if
	 * it isn't already there.
	 */

	if (ptepindex >= (NUPDE + NUPDPE)) {
		pml4_entry_t *pml4;
		vm_pindex_t pml4index;

		/* Wire up a new PDPE page */
		pml4index = ptepindex - (NUPDE + NUPDPE);
		pml4 = &pmap->pm_pml4[pml4index];
		*pml4 = VM_PAGE_TO_PHYS(m) | PG_U | PG_RW | PG_V | PG_A | PG_M;

	} else if (ptepindex >= NUPDE) {
		vm_pindex_t pml4index;
		vm_pindex_t pdpindex;
		pml4_entry_t *pml4;
		pdp_entry_t *pdp;

		/* Wire up a new PDE page */
		pdpindex = ptepindex - NUPDE;
		pml4index = pdpindex >> NPML4EPGSHIFT;

		pml4 = &pmap->pm_pml4[pml4index];
		if ((*pml4 & PG_V) == 0) {
			/* Have to allocate a new pdp, recurse */
			if (_pmap_allocpte(pmap, NUPDE + NUPDPE + pml4index,
			    flags) == NULL) {
				--m->wire_count;
				atomic_subtract_int(&cnt.v_wire_count, 1);
				vm_page_free_zero(m);
				return (NULL);
			}
		} else {
			/* Add reference to pdp page */
			pdppg = PHYS_TO_VM_PAGE(*pml4 & PG_FRAME);
			pdppg->wire_count++;
		}
		pdp = (pdp_entry_t *)PHYS_TO_DMAP(*pml4 & PG_FRAME);

		/* Now find the pdp page */
		pdp = &pdp[pdpindex & ((1ul << NPDPEPGSHIFT) - 1)];
		*pdp = VM_PAGE_TO_PHYS(m) | PG_U | PG_RW | PG_V | PG_A | PG_M;

	} else {
		vm_pindex_t pml4index;
		vm_pindex_t pdpindex;
		pml4_entry_t *pml4;
		pdp_entry_t *pdp;
		pd_entry_t *pd;

		/* Wire up a new PTE page */
		pdpindex = ptepindex >> NPDPEPGSHIFT;
		pml4index = pdpindex >> NPML4EPGSHIFT;

		/* First, find the pdp and check that its valid. */
		pml4 = &pmap->pm_pml4[pml4index];
		if ((*pml4 & PG_V) == 0) {
			/* Have to allocate a new pd, recurse */
			if (_pmap_allocpte(pmap, NUPDE + pdpindex,
			    flags) == NULL) {
				--m->wire_count;
				atomic_subtract_int(&cnt.v_wire_count, 1);
				vm_page_free_zero(m);
				return (NULL);
			}
			pdp = (pdp_entry_t *)PHYS_TO_DMAP(*pml4 & PG_FRAME);
			pdp = &pdp[pdpindex & ((1ul << NPDPEPGSHIFT) - 1)];
		} else {
			pdp = (pdp_entry_t *)PHYS_TO_DMAP(*pml4 & PG_FRAME);
			pdp = &pdp[pdpindex & ((1ul << NPDPEPGSHIFT) - 1)];
			if ((*pdp & PG_V) == 0) {
				/* Have to allocate a new pd, recurse */
				if (_pmap_allocpte(pmap, NUPDE + pdpindex,
				    flags) == NULL) {
					--m->wire_count;
					atomic_subtract_int(&cnt.v_wire_count,
					    1);
					vm_page_free_zero(m);
					return (NULL);
				}
			} else {
				/* Add reference to the pd page */
				pdpg = PHYS_TO_VM_PAGE(*pdp & PG_FRAME);
				pdpg->wire_count++;
			}
		}
		pd = (pd_entry_t *)PHYS_TO_DMAP(*pdp & PG_FRAME);

		/* Now we know where the page directory page is */
		pd = &pd[ptepindex & ((1ul << NPDEPGSHIFT) - 1)];
		*pd = VM_PAGE_TO_PHYS(m) | PG_U | PG_RW | PG_V | PG_A | PG_M;
	}

	pmap_resident_count_inc(pmap, 1);

	return (m);
}

static vm_page_t
pmap_allocpde(pmap_t pmap, vm_offset_t va, int flags)
{
	vm_pindex_t pdpindex, ptepindex;
	pdp_entry_t *pdpe;
	vm_page_t pdpg;

	KASSERT((flags & (M_NOWAIT | M_WAITOK)) == M_NOWAIT ||
	    (flags & (M_NOWAIT | M_WAITOK)) == M_WAITOK,
	    ("pmap_allocpde: flags is neither M_NOWAIT nor M_WAITOK"));
retry:
	pdpe = pmap_pdpe(pmap, va);
	if (pdpe != NULL && (*pdpe & PG_V) != 0) {
		/* Add a reference to the pd page. */
		pdpg = PHYS_TO_VM_PAGE(*pdpe & PG_FRAME);
		pdpg->wire_count++;
	} else {
		/* Allocate a pd page. */
		ptepindex = pmap_pde_pindex(va);
		pdpindex = ptepindex >> NPDPEPGSHIFT;
		pdpg = _pmap_allocpte(pmap, NUPDE + pdpindex, flags);
		if (pdpg == NULL && (flags & M_WAITOK))
			goto retry;
	}
	return (pdpg);
}

static vm_page_t
pmap_allocpte(pmap_t pmap, vm_offset_t va, int flags)
{
	vm_pindex_t ptepindex;
	pd_entry_t *pd;
	vm_page_t m;

	KASSERT((flags & (M_NOWAIT | M_WAITOK)) == M_NOWAIT ||
	    (flags & (M_NOWAIT | M_WAITOK)) == M_WAITOK,
	    ("pmap_allocpte: flags is neither M_NOWAIT nor M_WAITOK"));

	/*
	 * Calculate pagetable page index
	 */
	ptepindex = pmap_pde_pindex(va);
retry:
	/*
	 * Get the page directory entry
	 */
	pd = pmap_pde(pmap, va);

	/*
	 * This supports switching from a 2MB page to a
	 * normal 4K page.
	 */
	if (pd != NULL && (*pd & (PG_PS | PG_V)) == (PG_PS | PG_V)) {
		if (!pmap_demote_pde(pmap, pd, va)) {
			/*
			 * Invalidation of the 2MB page mapping may have caused
			 * the deallocation of the underlying PD page.
			 */
			pd = NULL;
		}
	}

	/*
	 * If the page table page is mapped, we just increment the
	 * hold count, and activate it.
	 */
	if (pd != NULL && (*pd & PG_V) != 0) {
		m = PHYS_TO_VM_PAGE(*pd & PG_FRAME);
		m->wire_count++;
	} else {
		/*
		 * Here if the pte page isn't mapped, or if it has been
		 * deallocated.
		 */
		m = _pmap_allocpte(pmap, ptepindex, flags);
		if (m == NULL && (flags & M_WAITOK))
			goto retry;
	}
	return (m);
}


/***************************************************
 * Pmap allocation/deallocation routines.
 ***************************************************/

/*
 * Release any resources held by the given physical map.
 * Called when a pmap initialized by pmap_pinit is being released.
 * Should only be called if the map contains no valid mappings.
 */
void
pmap_release(pmap_t pmap)
{
	vm_page_t m;
	int i;

	KASSERT(pmap->pm_stats.resident_count == 0,
	    ("pmap_release: pmap resident count %ld != 0",
	    pmap->pm_stats.resident_count));
	KASSERT(pmap->pm_root == NULL,
	    ("pmap_release: pmap has reserved page table page(s)"));

	m = PHYS_TO_VM_PAGE(pmap->pm_pml4[PML4PML4I] & PG_FRAME);

	pmap->pm_pml4[KPML4I] = 0;	/* KVA */
	for (i = 0; i < NDMPML4E; i++)	/* Direct Map */
		pmap->pm_pml4[DMPML4I + i] = 0;
	pmap->pm_pml4[PML4PML4I] = 0;	/* Recursive Mapping */

	m->wire_count--;
	atomic_subtract_int(&cnt.v_wire_count, 1);
	vm_page_free_zero(m);
	PMAP_LOCK_DESTROY(pmap);
}

static int
kvm_size(SYSCTL_HANDLER_ARGS)
{
	unsigned long ksize = VM_MAX_KERNEL_ADDRESS - VM_MIN_KERNEL_ADDRESS;

	return sysctl_handle_long(oidp, &ksize, 0, req);
}
SYSCTL_PROC(_vm, OID_AUTO, kvm_size, CTLTYPE_LONG|CTLFLAG_RD, 
    0, 0, kvm_size, "LU", "Size of KVM");

static int
kvm_free(SYSCTL_HANDLER_ARGS)
{
	unsigned long kfree = VM_MAX_KERNEL_ADDRESS - kernel_vm_end;

	return sysctl_handle_long(oidp, &kfree, 0, req);
}
SYSCTL_PROC(_vm, OID_AUTO, kvm_free, CTLTYPE_LONG|CTLFLAG_RD, 
    0, 0, kvm_free, "LU", "Amount of KVM free");

/*
 * grow the number of kernel page table entries, if needed
 */
void
pmap_growkernel(vm_offset_t addr)
{
	vm_paddr_t paddr;
	vm_page_t nkpg;
	pd_entry_t *pde, newpdir;
	pdp_entry_t *pdpe;

	mtx_assert(&kernel_map->system_mtx, MA_OWNED);

	/*
	 * Return if "addr" is within the range of kernel page table pages
	 * that were preallocated during pmap bootstrap.  Moreover, leave
	 * "kernel_vm_end" and the kernel page table as they were.
	 *
	 * The correctness of this action is based on the following
	 * argument: vm_map_findspace() allocates contiguous ranges of the
	 * kernel virtual address space.  It calls this function if a range
	 * ends after "kernel_vm_end".  If the kernel is mapped between
	 * "kernel_vm_end" and "addr", then the range cannot begin at
	 * "kernel_vm_end".  In fact, its beginning address cannot be less
	 * than the kernel.  Thus, there is no immediate need to allocate
	 * any new kernel page table pages between "kernel_vm_end" and
	 * "KERNBASE".
	 */
	if (KERNBASE < addr && addr <= KERNBASE + NKPT * NBPDR)
		return;

	addr = roundup2(addr, NBPDR);
	if (addr - 1 >= kernel_map->max_offset)
		addr = kernel_map->max_offset;
	while (kernel_vm_end < addr) {
		pdpe = pmap_pdpe(kernel_pmap, kernel_vm_end);
		if ((*pdpe & PG_V) == 0) {
			/* We need a new PDP entry */
			nkpg = vm_page_alloc(NULL, kernel_vm_end >> PDPSHIFT,
			    VM_ALLOC_INTERRUPT | VM_ALLOC_NOOBJ |
			    VM_ALLOC_WIRED | VM_ALLOC_ZERO);
			if (nkpg == NULL)
				panic("pmap_growkernel: no memory to grow kernel");
			if ((nkpg->flags & PG_ZERO) == 0)
				pmap_zero_page(nkpg);
			paddr = VM_PAGE_TO_PHYS(nkpg);
			*pdpe = (pdp_entry_t)
				(paddr | PG_V | PG_RW | PG_A | PG_M);
			continue; /* try again */
		}
		pde = pmap_pdpe_to_pde(pdpe, kernel_vm_end);
		if ((*pde & PG_V) != 0) {
			kernel_vm_end = (kernel_vm_end + NBPDR) & ~PDRMASK;
			if (kernel_vm_end - 1 >= kernel_map->max_offset) {
				kernel_vm_end = kernel_map->max_offset;
				break;                       
			}
			continue;
		}

		nkpg = vm_page_alloc(NULL, pmap_pde_pindex(kernel_vm_end),
		    VM_ALLOC_INTERRUPT | VM_ALLOC_NOOBJ | VM_ALLOC_WIRED |
		    VM_ALLOC_ZERO);
		if (nkpg == NULL)
			panic("pmap_growkernel: no memory to grow kernel");
		if ((nkpg->flags & PG_ZERO) == 0)
			pmap_zero_page(nkpg);
		paddr = VM_PAGE_TO_PHYS(nkpg);
		newpdir = (pd_entry_t) (paddr | PG_V | PG_RW | PG_A | PG_M);
		pde_store(pde, newpdir);

		kernel_vm_end = (kernel_vm_end + NBPDR) & ~PDRMASK;
		if (kernel_vm_end - 1 >= kernel_map->max_offset) {
			kernel_vm_end = kernel_map->max_offset;
			break;                       
		}
	}
}


/***************************************************
 * page management routines.
 ***************************************************/

CTASSERT(sizeof(struct pv_chunk) == PAGE_SIZE);
CTASSERT(_NPCM == 3);
CTASSERT(_NPCPV == 168);

static __inline struct pv_chunk *
pv_to_chunk(pv_entry_t pv)
{

	return (struct pv_chunk *)((uintptr_t)pv & ~(uintptr_t)PAGE_MASK);
}

#define PV_PMAP(pv) (pv_to_chunk(pv)->pc_pmap)

#define	PC_FREE0	0xfffffffffffffffful
#define	PC_FREE1	0xfffffffffffffffful
#define	PC_FREE2	0x000000fffffffffful

static uint64_t pc_freemask[_NPCM] = { PC_FREE0, PC_FREE1, PC_FREE2 };

SYSCTL_INT(_vm_pmap, OID_AUTO, pv_entry_count, CTLFLAG_RD, &pv_entry_count, 0,
	"Current number of pv entries");

#ifdef PV_STATS
static int pc_chunk_count, pc_chunk_allocs, pc_chunk_frees, pc_chunk_tryfail;

SYSCTL_INT(_vm_pmap, OID_AUTO, pc_chunk_count, CTLFLAG_RD, &pc_chunk_count, 0,
	"Current number of pv entry chunks");
SYSCTL_INT(_vm_pmap, OID_AUTO, pc_chunk_allocs, CTLFLAG_RD, &pc_chunk_allocs, 0,
	"Current number of pv entry chunks allocated");
SYSCTL_INT(_vm_pmap, OID_AUTO, pc_chunk_frees, CTLFLAG_RD, &pc_chunk_frees, 0,
	"Current number of pv entry chunks frees");
SYSCTL_INT(_vm_pmap, OID_AUTO, pc_chunk_tryfail, CTLFLAG_RD, &pc_chunk_tryfail, 0,
	"Number of times tried to get a chunk page but failed.");

static long pv_entry_frees, pv_entry_allocs;
static int pv_entry_spare;

SYSCTL_LONG(_vm_pmap, OID_AUTO, pv_entry_frees, CTLFLAG_RD, &pv_entry_frees, 0,
	"Current number of pv entry frees");
SYSCTL_LONG(_vm_pmap, OID_AUTO, pv_entry_allocs, CTLFLAG_RD, &pv_entry_allocs, 0,
	"Current number of pv entry allocs");
SYSCTL_INT(_vm_pmap, OID_AUTO, pv_entry_spare, CTLFLAG_RD, &pv_entry_spare, 0,
	"Current number of spare pv entries");

static int pmap_collect_inactive, pmap_collect_active;

SYSCTL_INT(_vm_pmap, OID_AUTO, pmap_collect_inactive, CTLFLAG_RD, &pmap_collect_inactive, 0,
	"Current number times pmap_collect called on inactive queue");
SYSCTL_INT(_vm_pmap, OID_AUTO, pmap_collect_active, CTLFLAG_RD, &pmap_collect_active, 0,
	"Current number times pmap_collect called on active queue");
#endif

/*
 * We are in a serious low memory condition.  Resort to
 * drastic measures to free some pages so we can allocate
 * another pv entry chunk.  This is normally called to
 * unmap inactive pages, and if necessary, active pages.
 *
 * We do not, however, unmap 2mpages because subsequent accesses will
 * allocate per-page pv entries until repromotion occurs, thereby
 * exacerbating the shortage of free pv entries.
 */
static void
pmap_collect(pmap_t locked_pmap, struct vpgqueues *vpq)
{
	pd_entry_t *pde;
	pmap_t pmap;
	pt_entry_t *pte, tpte;
	pv_entry_t next_pv, pv;
	vm_offset_t va;
	vm_page_t m, free;

	TAILQ_FOREACH(m, &vpq->pl, pageq) {
		if ((m->flags & PG_MARKER) != 0 || m->hold_count || m->busy)
			continue;
		TAILQ_FOREACH_SAFE(pv, &m->md.pv_list, pv_next, next_pv) {
			va = pv->pv_va;
			pmap = PV_PMAP(pv);
			/* Avoid deadlock and lock recursion. */
			if (pmap > locked_pmap)
				PMAP_LOCK(pmap);
			else if (pmap != locked_pmap && !PMAP_TRYLOCK(pmap))
				continue;
			pmap_resident_count_dec(pmap, 1);
			pde = pmap_pde(pmap, va);
			KASSERT((*pde & PG_PS) == 0, ("pmap_collect: found"
			    " a 2mpage in page %p's pv list", m));
			pte = pmap_pde_to_pte(pde, va);
			tpte = pte_load_clear(pte);
			KASSERT((tpte & PG_W) == 0,
			    ("pmap_collect: wired pte %#lx", tpte));
			if (tpte & PG_A)
				vm_page_aflag_set(m, PGA_REFERENCED);
			if ((tpte & (PG_M | PG_RW)) == (PG_M | PG_RW))
				vm_page_dirty(m);
			free = NULL;
			pmap_unuse_pt(pmap, va, *pde, &free);
			pmap_invalidate_page(pmap, va);
			pmap_free_zero_pages(free);
			TAILQ_REMOVE(&m->md.pv_list, pv, pv_next);
			free_pv_entry(pmap, pv);
			if (pmap != locked_pmap)
				PMAP_UNLOCK(pmap);
		}
		if (TAILQ_EMPTY(&m->md.pv_list) &&
		    TAILQ_EMPTY(&pa_to_pvh(VM_PAGE_TO_PHYS(m))->pv_list))
			vm_page_aflag_clear(m, PGA_WRITEABLE);
	}
}


/*
 * free the pv_entry back to the free list
 */
static void
free_pv_entry(pmap_t pmap, pv_entry_t pv)
{
	vm_page_t m;
	struct pv_chunk *pc;
	int idx, field, bit;

	mtx_assert(&vm_page_queue_mtx, MA_OWNED);
	PMAP_LOCK_ASSERT(pmap, MA_OWNED);
	PV_STAT(pv_entry_frees++);
	PV_STAT(pv_entry_spare++);
	pv_entry_count--;
	pc = pv_to_chunk(pv);
	idx = pv - &pc->pc_pventry[0];
	field = idx / 64;
	bit = idx % 64;
	pc->pc_map[field] |= 1ul << bit;
	/* move to head of list */
	TAILQ_REMOVE(&pmap->pm_pvchunk, pc, pc_list);
	if (pc->pc_map[0] != PC_FREE0 || pc->pc_map[1] != PC_FREE1 ||
	    pc->pc_map[2] != PC_FREE2) {
		TAILQ_INSERT_HEAD(&pmap->pm_pvchunk, pc, pc_list);
		return;
	}
	PV_STAT(pv_entry_spare -= _NPCPV);
	PV_STAT(pc_chunk_count--);
	PV_STAT(pc_chunk_frees++);
	/* entire chunk is free, return it */
	m = PHYS_TO_VM_PAGE(DMAP_TO_PHYS((vm_offset_t)pc));
	dump_drop_page(m->phys_addr);
	vm_page_unwire(m, 0);
	vm_page_free(m);
}

/*
 * get a new pv_entry, allocating a block from the system
 * when needed.
 */
static pv_entry_t
get_pv_entry(pmap_t pmap, int try)
{
	static const struct timeval printinterval = { 60, 0 };
	static struct timeval lastprint;
	struct vpgqueues *pq;
	int bit, field;
	pv_entry_t pv;
	struct pv_chunk *pc;
	vm_page_t m;

	PMAP_LOCK_ASSERT(pmap, MA_OWNED);
	mtx_assert(&vm_page_queue_mtx, MA_OWNED);
	PV_STAT(pv_entry_allocs++);
	pv_entry_count++;
	if (pv_entry_count > pv_entry_high_water)
		if (ratecheck(&lastprint, &printinterval))
			printf("Approaching the limit on PV entries, consider "
			    "increasing either the vm.pmap.shpgperproc or the "
			    "vm.pmap.pv_entry_max sysctl.\n");
	pq = NULL;
retry:
	pc = TAILQ_FIRST(&pmap->pm_pvchunk);
	if (pc != NULL) {
		for (field = 0; field < _NPCM; field++) {
			if (pc->pc_map[field]) {
				bit = bsfq(pc->pc_map[field]);
				break;
			}
		}
		if (field < _NPCM) {
			pv = &pc->pc_pventry[field * 64 + bit];
			pc->pc_map[field] &= ~(1ul << bit);
			/* If this was the last item, move it to tail */
			if (pc->pc_map[0] == 0 && pc->pc_map[1] == 0 &&
			    pc->pc_map[2] == 0) {
				TAILQ_REMOVE(&pmap->pm_pvchunk, pc, pc_list);
				TAILQ_INSERT_TAIL(&pmap->pm_pvchunk, pc, pc_list);
			}
			PV_STAT(pv_entry_spare--);
			return (pv);
		}
	}
	/* No free items, allocate another chunk */
	m = vm_page_alloc(NULL, 0, (pq == &vm_page_queues[PQ_ACTIVE] ?
	    VM_ALLOC_SYSTEM : VM_ALLOC_NORMAL) | VM_ALLOC_NOOBJ |
	    VM_ALLOC_WIRED);
	if (m == NULL) {
		if (try) {
			pv_entry_count--;
			PV_STAT(pc_chunk_tryfail++);
			return (NULL);
		}
		/*
		 * Reclaim pv entries: At first, destroy mappings to inactive
		 * pages.  After that, if a pv chunk entry is still needed,
		 * destroy mappings to active pages.
		 */
		if (pq == NULL) {
			PV_STAT(pmap_collect_inactive++);
			pq = &vm_page_queues[PQ_INACTIVE];
		} else if (pq == &vm_page_queues[PQ_INACTIVE]) {
			PV_STAT(pmap_collect_active++);
			pq = &vm_page_queues[PQ_ACTIVE];
		} else
			panic("get_pv_entry: increase vm.pmap.shpgperproc");
		pmap_collect(pmap, pq);
		goto retry;
	}
	PV_STAT(pc_chunk_count++);
	PV_STAT(pc_chunk_allocs++);
	dump_add_page(m->phys_addr);
	pc = (void *)PHYS_TO_DMAP(m->phys_addr);
	pc->pc_pmap = pmap;
	pc->pc_map[0] = PC_FREE0 & ~1ul;	/* preallocated bit 0 */
	pc->pc_map[1] = PC_FREE1;
	pc->pc_map[2] = PC_FREE2;
	pv = &pc->pc_pventry[0];
	TAILQ_INSERT_HEAD(&pmap->pm_pvchunk, pc, pc_list);
	PV_STAT(pv_entry_spare += _NPCPV - 1);
	return (pv);
}

/*
 * First find and then remove the pv entry for the specified pmap and virtual
 * address from the specified pv list.  Returns the pv entry if found and NULL
 * otherwise.  This operation can be performed on pv lists for either 4KB or
 * 2MB page mappings.
 */
static __inline pv_entry_t
pmap_pvh_remove(struct md_page *pvh, pmap_t pmap, vm_offset_t va)
{
	pv_entry_t pv;

	mtx_assert(&vm_page_queue_mtx, MA_OWNED);
	TAILQ_FOREACH(pv, &pvh->pv_list, pv_next) {
		if (pmap == PV_PMAP(pv) && va == pv->pv_va) {
			TAILQ_REMOVE(&pvh->pv_list, pv, pv_next);
			break;
		}
	}
	return (pv);
}

/*
 * After demotion from a 2MB page mapping to 512 4KB page mappings,
 * destroy the pv entry for the 2MB page mapping and reinstantiate the pv
 * entries for each of the 4KB page mappings.
 */
static void
pmap_pv_demote_pde(pmap_t pmap, vm_offset_t va, vm_paddr_t pa)
{
	struct md_page *pvh;
	pv_entry_t pv;
	vm_offset_t va_last;
	vm_page_t m;

	mtx_assert(&vm_page_queue_mtx, MA_OWNED);
	KASSERT((pa & PDRMASK) == 0,
	    ("pmap_pv_demote_pde: pa is not 2mpage aligned"));

	/*
	 * Transfer the 2mpage's pv entry for this mapping to the first
	 * page's pv list.
	 */
	pvh = pa_to_pvh(pa);
	va = trunc_2mpage(va);
	pv = pmap_pvh_remove(pvh, pmap, va);
	KASSERT(pv != NULL, ("pmap_pv_demote_pde: pv not found"));
	m = PHYS_TO_VM_PAGE(pa);
	TAILQ_INSERT_TAIL(&m->md.pv_list, pv, pv_next);
	/* Instantiate the remaining NPTEPG - 1 pv entries. */
	va_last = va + NBPDR - PAGE_SIZE;
	do {
		m++;
		KASSERT((m->oflags & VPO_UNMANAGED) == 0,
		    ("pmap_pv_demote_pde: page %p is not managed", m));
		va += PAGE_SIZE;
		pmap_insert_entry(pmap, va, m);
	} while (va < va_last);
}

/*
 * After promotion from 512 4KB page mappings to a single 2MB page mapping,
 * replace the many pv entries for the 4KB page mappings by a single pv entry
 * for the 2MB page mapping.
 */
static void
pmap_pv_promote_pde(pmap_t pmap, vm_offset_t va, vm_paddr_t pa)
{
	struct md_page *pvh;
	pv_entry_t pv;
	vm_offset_t va_last;
	vm_page_t m;

	mtx_assert(&vm_page_queue_mtx, MA_OWNED);
	KASSERT((pa & PDRMASK) == 0,
	    ("pmap_pv_promote_pde: pa is not 2mpage aligned"));

	/*
	 * Transfer the first page's pv entry for this mapping to the
	 * 2mpage's pv list.  Aside from avoiding the cost of a call
	 * to get_pv_entry(), a transfer avoids the possibility that
	 * get_pv_entry() calls pmap_collect() and that pmap_collect()
	 * removes one of the mappings that is being promoted.
	 */
	m = PHYS_TO_VM_PAGE(pa);
	va = trunc_2mpage(va);
	pv = pmap_pvh_remove(&m->md, pmap, va);
	KASSERT(pv != NULL, ("pmap_pv_promote_pde: pv not found"));
	pvh = pa_to_pvh(pa);
	TAILQ_INSERT_TAIL(&pvh->pv_list, pv, pv_next);
	/* Free the remaining NPTEPG - 1 pv entries. */
	va_last = va + NBPDR - PAGE_SIZE;
	do {
		m++;
		va += PAGE_SIZE;
		pmap_pvh_free(&m->md, pmap, va);
	} while (va < va_last);
}

/*
 * First find and then destroy the pv entry for the specified pmap and virtual
 * address.  This operation can be performed on pv lists for either 4KB or 2MB
 * page mappings.
 */
static void
pmap_pvh_free(struct md_page *pvh, pmap_t pmap, vm_offset_t va)
{
	pv_entry_t pv;

	pv = pmap_pvh_remove(pvh, pmap, va);
	KASSERT(pv != NULL, ("pmap_pvh_free: pv not found"));
	free_pv_entry(pmap, pv);
}

static void
pmap_remove_entry(pmap_t pmap, vm_page_t m, vm_offset_t va)
{
	struct md_page *pvh;

	mtx_assert(&vm_page_queue_mtx, MA_OWNED);
	pmap_pvh_free(&m->md, pmap, va);
	if (TAILQ_EMPTY(&m->md.pv_list) && (m->flags & PG_FICTITIOUS) == 0) {
		pvh = pa_to_pvh(VM_PAGE_TO_PHYS(m));
		if (TAILQ_EMPTY(&pvh->pv_list))
			vm_page_aflag_clear(m, PGA_WRITEABLE);
	}
}

/*
 * Create a pv entry for page at pa for
 * (pmap, va).
 */
static void
pmap_insert_entry(pmap_t pmap, vm_offset_t va, vm_page_t m)
{
	pv_entry_t pv;

	PMAP_LOCK_ASSERT(pmap, MA_OWNED);
	mtx_assert(&vm_page_queue_mtx, MA_OWNED);
	pv = get_pv_entry(pmap, FALSE);
	pv->pv_va = va;
	TAILQ_INSERT_TAIL(&m->md.pv_list, pv, pv_next);
}

/*
 * Conditionally create a pv entry.
 */
static boolean_t
pmap_try_insert_pv_entry(pmap_t pmap, vm_offset_t va, vm_page_t m)
{
	pv_entry_t pv;

	PMAP_LOCK_ASSERT(pmap, MA_OWNED);
	mtx_assert(&vm_page_queue_mtx, MA_OWNED);
	if (pv_entry_count < pv_entry_high_water && 
	    (pv = get_pv_entry(pmap, TRUE)) != NULL) {
		pv->pv_va = va;
		TAILQ_INSERT_TAIL(&m->md.pv_list, pv, pv_next);
		return (TRUE);
	} else
		return (FALSE);
}

/*
 * Create the pv entry for a 2MB page mapping.
 */
static boolean_t
pmap_pv_insert_pde(pmap_t pmap, vm_offset_t va, vm_paddr_t pa)
{
	struct md_page *pvh;
	pv_entry_t pv;

	mtx_assert(&vm_page_queue_mtx, MA_OWNED);
	if (pv_entry_count < pv_entry_high_water && 
	    (pv = get_pv_entry(pmap, TRUE)) != NULL) {
		pv->pv_va = va;
		pvh = pa_to_pvh(pa);
		TAILQ_INSERT_TAIL(&pvh->pv_list, pv, pv_next);
		return (TRUE);
	} else
		return (FALSE);
}

/*
 * Fills a page table page with mappings to consecutive physical pages.
 */
static void
pmap_fill_ptp(pt_entry_t *firstpte, pt_entry_t newpte)
{
	pt_entry_t *pte;

	for (pte = firstpte; pte < firstpte + NPTEPG; pte++) {
		*pte = newpte;
		newpte += PAGE_SIZE;
	}
}

/*
 * Tries to demote a 2MB page mapping.  If demotion fails, the 2MB page
 * mapping is invalidated.
 */
static boolean_t
pmap_demote_pde(pmap_t pmap, pd_entry_t *pde, vm_offset_t va)
{
	pd_entry_t newpde, oldpde;
	pt_entry_t *firstpte, newpte;
	vm_paddr_t mptepa;
	vm_page_t free, mpte;

	PMAP_LOCK_ASSERT(pmap, MA_OWNED);
	oldpde = *pde;
	KASSERT((oldpde & (PG_PS | PG_V)) == (PG_PS | PG_V),
	    ("pmap_demote_pde: oldpde is missing PG_PS and/or PG_V"));
	mpte = pmap_lookup_pt_page(pmap, va);
	if (mpte != NULL)
		pmap_remove_pt_page(pmap, mpte);
	else {
		KASSERT((oldpde & PG_W) == 0,
		    ("pmap_demote_pde: page table page for a wired mapping"
		    " is missing"));

		/*
		 * Invalidate the 2MB page mapping and return "failure" if the
		 * mapping was never accessed or the allocation of the new
		 * page table page fails.  If the 2MB page mapping belongs to
		 * the direct map region of the kernel's address space, then
		 * the page allocation request specifies the highest possible
		 * priority (VM_ALLOC_INTERRUPT).  Otherwise, the priority is
		 * normal.  Page table pages are preallocated for every other
		 * part of the kernel address space, so the direct map region
		 * is the only part of the kernel address space that must be
		 * handled here.
		 */
		if ((oldpde & PG_A) == 0 || (mpte = vm_page_alloc(NULL,
		    pmap_pde_pindex(va), (va >= DMAP_MIN_ADDRESS && va <
		    DMAP_MAX_ADDRESS ? VM_ALLOC_INTERRUPT : VM_ALLOC_NORMAL) |
		    VM_ALLOC_NOOBJ | VM_ALLOC_WIRED)) == NULL) {
			free = NULL;
			pmap_remove_pde(pmap, pde, trunc_2mpage(va), &free);
			pmap_invalidate_page(pmap, trunc_2mpage(va));
			pmap_free_zero_pages(free);
			CTR2(KTR_PMAP, "pmap_demote_pde: failure for va %#lx"
			    " in pmap %p", va, pmap);
			return (FALSE);
		}
		if (va < VM_MAXUSER_ADDRESS)
			pmap_resident_count_inc(pmap, 1);
	}
	mptepa = VM_PAGE_TO_PHYS(mpte);
	firstpte = (pt_entry_t *)PHYS_TO_DMAP(mptepa);
	newpde = mptepa | PG_M | PG_A | (oldpde & PG_U) | PG_RW | PG_V;
	KASSERT((oldpde & PG_A) != 0,
	    ("pmap_demote_pde: oldpde is missing PG_A"));
	KASSERT((oldpde & (PG_M | PG_RW)) != PG_RW,
	    ("pmap_demote_pde: oldpde is missing PG_M"));
	newpte = oldpde & ~PG_PS;
	if ((newpte & PG_PDE_PAT) != 0)
		newpte ^= PG_PDE_PAT | PG_PTE_PAT;

	/*
	 * If the page table page is new, initialize it.
	 */
	if (mpte->wire_count == 1) {
		mpte->wire_count = NPTEPG;
		pmap_fill_ptp(firstpte, newpte);
	}
	KASSERT((*firstpte & PG_FRAME) == (newpte & PG_FRAME),
	    ("pmap_demote_pde: firstpte and newpte map different physical"
	    " addresses"));

	/*
	 * If the mapping has changed attributes, update the page table
	 * entries.
	 */
	if ((*firstpte & PG_PTE_PROMOTE) != (newpte & PG_PTE_PROMOTE))
		pmap_fill_ptp(firstpte, newpte);

	/*
	 * Demote the mapping.  This pmap is locked.  The old PDE has
	 * PG_A set.  If the old PDE has PG_RW set, it also has PG_M
	 * set.  Thus, there is no danger of a race with another
	 * processor changing the setting of PG_A and/or PG_M between
	 * the read above and the store below. 
	 */
	if (workaround_erratum383)
		pmap_update_pde(pmap, va, pde, newpde);
	else
		pde_store(pde, newpde);

	/*
	 * Invalidate a stale recursive mapping of the page table page.
	 */
	if (va >= VM_MAXUSER_ADDRESS)
		pmap_invalidate_page(pmap, (vm_offset_t)vtopte(va));

	/*
	 * Demote the pv entry.  This depends on the earlier demotion
	 * of the mapping.  Specifically, the (re)creation of a per-
	 * page pv entry might trigger the execution of pmap_collect(),
	 * which might reclaim a newly (re)created per-page pv entry
	 * and destroy the associated mapping.  In order to destroy
	 * the mapping, the PDE must have already changed from mapping
	 * the 2mpage to referencing the page table page.
	 */
	if ((oldpde & PG_MANAGED) != 0)
		pmap_pv_demote_pde(pmap, va, oldpde & PG_PS_FRAME);

	pmap_pde_demotions++;
	CTR2(KTR_PMAP, "pmap_demote_pde: success for va %#lx"
	    " in pmap %p", va, pmap);
	return (TRUE);
}

/*
 * pmap_remove_pde: do the things to unmap a superpage in a process
 */
static int
pmap_remove_pde(pmap_t pmap, pd_entry_t *pdq, vm_offset_t sva,
    vm_page_t *free)
{
	struct md_page *pvh;
	pd_entry_t oldpde;
	vm_offset_t eva, va;
	vm_page_t m, mpte;

	PMAP_LOCK_ASSERT(pmap, MA_OWNED);
	KASSERT((sva & PDRMASK) == 0,
	    ("pmap_remove_pde: sva is not 2mpage aligned"));
	oldpde = pte_load_clear(pdq);
	if (oldpde & PG_W)
		pmap->pm_stats.wired_count -= NBPDR / PAGE_SIZE;

	/*
	 * Machines that don't support invlpg, also don't support
	 * PG_G.
	 */
	if (oldpde & PG_G)
		pmap_invalidate_page(kernel_pmap, sva);
	pmap_resident_count_dec(pmap, NBPDR / PAGE_SIZE);
	if (oldpde & PG_MANAGED) {
		pvh = pa_to_pvh(oldpde & PG_PS_FRAME);
		pmap_pvh_free(pvh, pmap, sva);
		eva = sva + NBPDR;
		for (va = sva, m = PHYS_TO_VM_PAGE(oldpde & PG_PS_FRAME);
		    va < eva; va += PAGE_SIZE, m++) {
			if ((oldpde & (PG_M | PG_RW)) == (PG_M | PG_RW))
				vm_page_dirty(m);
			if (oldpde & PG_A)
				vm_page_aflag_set(m, PGA_REFERENCED);
			if (TAILQ_EMPTY(&m->md.pv_list) &&
			    TAILQ_EMPTY(&pvh->pv_list))
				vm_page_aflag_clear(m, PGA_WRITEABLE);
		}
	}
	if (pmap == kernel_pmap) {
		if (!pmap_demote_pde(pmap, pdq, sva))
			panic("pmap_remove_pde: failed demotion");
	} else {
		mpte = pmap_lookup_pt_page(pmap, sva);
		if (mpte != NULL) {
			pmap_remove_pt_page(pmap, mpte);
			pmap_resident_count_dec(pmap, 1);
			KASSERT(mpte->wire_count == NPTEPG,
			    ("pmap_remove_pde: pte page wire count error"));
			mpte->wire_count = 0;
			pmap_add_delayed_free_list(mpte, free, FALSE);
			atomic_subtract_int(&cnt.v_wire_count, 1);
		}
	}
	return (pmap_unuse_pt(pmap, sva, *pmap_pdpe(pmap, sva), free));
}

/*
 * pmap_remove_pte: do the things to unmap a page in a process
 */
static int
pmap_remove_pte(pmap_t pmap, pt_entry_t *ptq, vm_offset_t va, 
    pd_entry_t ptepde, vm_page_t *free)
{
	pt_entry_t oldpte;
	vm_page_t m;

	PMAP_LOCK_ASSERT(pmap, MA_OWNED);
	oldpte = pte_load_clear(ptq);
	if (oldpte & PG_W)
		pmap->pm_stats.wired_count -= 1;
	pmap_resident_count_dec(pmap, 1);
	if (oldpte & PG_MANAGED) {
		m = PHYS_TO_VM_PAGE(oldpte & PG_FRAME);
		if ((oldpte & (PG_M | PG_RW)) == (PG_M | PG_RW))
			vm_page_dirty(m);
		if (oldpte & PG_A)
			vm_page_aflag_set(m, PGA_REFERENCED);
		pmap_remove_entry(pmap, m, va);
	}
	return (pmap_unuse_pt(pmap, va, ptepde, free));
}

/*
 * Remove a single page from a process address space
 */
static void
pmap_remove_page(pmap_t pmap, vm_offset_t va, pd_entry_t *pde, vm_page_t *free)
{
	pt_entry_t *pte;

	PMAP_LOCK_ASSERT(pmap, MA_OWNED);
	if ((*pde & PG_V) == 0)
		return;
	pte = pmap_pde_to_pte(pde, va);
	if ((*pte & PG_V) == 0)
		return;
	pmap_remove_pte(pmap, pte, va, *pde, free);
	pmap_invalidate_page(pmap, va);
}

/*
 *	Remove the given range of addresses from the specified map.
 *
 *	It is assumed that the start and end are properly
 *	rounded to the page size.
 */
void
pmap_remove(pmap_t pmap, vm_offset_t sva, vm_offset_t eva)
{
	vm_offset_t va, va_next;
	pml4_entry_t *pml4e;
	pdp_entry_t *pdpe;
	pd_entry_t ptpaddr, *pde;
	pt_entry_t *pte;
	vm_page_t free = NULL;
	int anyvalid;

	/*
	 * Perform an unsynchronized read.  This is, however, safe.
	 */
	if (pmap->pm_stats.resident_count == 0)
		return;

	anyvalid = 0;

	vm_page_lock_queues();
	PMAP_LOCK(pmap);

	/*
	 * special handling of removing one page.  a very
	 * common operation and easy to short circuit some
	 * code.
	 */
	if (sva + PAGE_SIZE == eva) {
		pde = pmap_pde(pmap, sva);
		if (pde && (*pde & PG_PS) == 0) {
			pmap_remove_page(pmap, sva, pde, &free);
			goto out;
		}
	}

	for (; sva < eva; sva = va_next) {

		if (pmap->pm_stats.resident_count == 0)
			break;

		pml4e = pmap_pml4e(pmap, sva);
		if ((*pml4e & PG_V) == 0) {
			va_next = (sva + NBPML4) & ~PML4MASK;
			if (va_next < sva)
				va_next = eva;
			continue;
		}

		pdpe = pmap_pml4e_to_pdpe(pml4e, sva);
		if ((*pdpe & PG_V) == 0) {
			va_next = (sva + NBPDP) & ~PDPMASK;
			if (va_next < sva)
				va_next = eva;
			continue;
		}

		/*
		 * Calculate index for next page table.
		 */
		va_next = (sva + NBPDR) & ~PDRMASK;
		if (va_next < sva)
			va_next = eva;

		pde = pmap_pdpe_to_pde(pdpe, sva);
		ptpaddr = *pde;

		/*
		 * Weed out invalid mappings.
		 */
		if (ptpaddr == 0)
			continue;

		/*
		 * Check for large page.
		 */
		if ((ptpaddr & PG_PS) != 0) {
			/*
			 * Are we removing the entire large page?  If not,
			 * demote the mapping and fall through.
			 */
			if (sva + NBPDR == va_next && eva >= va_next) {
				/*
				 * The TLB entry for a PG_G mapping is
				 * invalidated by pmap_remove_pde().
				 */
				if ((ptpaddr & PG_G) == 0)
					anyvalid = 1;
				pmap_remove_pde(pmap, pde, sva, &free);
				continue;
			} else if (!pmap_demote_pde(pmap, pde, sva)) {
				/* The large page mapping was destroyed. */
				continue;
			} else
				ptpaddr = *pde;
		}

		/*
		 * Limit our scan to either the end of the va represented
		 * by the current page table page, or to the end of the
		 * range being removed.
		 */
		if (va_next > eva)
			va_next = eva;

		va = va_next;
		for (pte = pmap_pde_to_pte(pde, sva); sva != va_next; pte++,
		    sva += PAGE_SIZE) {
			if (*pte == 0) {
				if (va != va_next) {
					pmap_invalidate_range(pmap, va, sva);
					va = va_next;
				}
				continue;
			}
			if ((*pte & PG_G) == 0)
				anyvalid = 1;
			else if (va == va_next)
				va = sva;
			if (pmap_remove_pte(pmap, pte, sva, ptpaddr, &free)) {
				sva += PAGE_SIZE;
				break;
			}
		}
		if (va != va_next)
			pmap_invalidate_range(pmap, va, sva);
	}
out:
	if (anyvalid)
		pmap_invalidate_all(pmap);
	vm_page_unlock_queues();	
	PMAP_UNLOCK(pmap);
	pmap_free_zero_pages(free);
}

/*
 *	Routine:	pmap_remove_all
 *	Function:
 *		Removes this physical page from
 *		all physical maps in which it resides.
 *		Reflects back modify bits to the pager.
 *
 *	Notes:
 *		Original versions of this routine were very
 *		inefficient because they iteratively called
 *		pmap_remove (slow...)
 */

void
pmap_remove_all(vm_page_t m)
{
	struct md_page *pvh;
	pv_entry_t pv;
	pmap_t pmap;
	pt_entry_t *pte, tpte;
	pd_entry_t *pde;
	vm_offset_t va;
	vm_page_t free;

	KASSERT((m->oflags & VPO_UNMANAGED) == 0,
	    ("pmap_remove_all: page %p is not managed", m));
	free = NULL;
	vm_page_lock_queues();
	if ((m->flags & PG_FICTITIOUS) != 0)
		goto small_mappings;
	pvh = pa_to_pvh(VM_PAGE_TO_PHYS(m));
	while ((pv = TAILQ_FIRST(&pvh->pv_list)) != NULL) {
		pmap = PV_PMAP(pv);
		PMAP_LOCK(pmap);
		va = pv->pv_va;
		pde = pmap_pde(pmap, va);
		(void)pmap_demote_pde(pmap, pde, va);
		PMAP_UNLOCK(pmap);
	}
small_mappings:
	while ((pv = TAILQ_FIRST(&m->md.pv_list)) != NULL) {
		pmap = PV_PMAP(pv);
		PMAP_LOCK(pmap);
		pmap_resident_count_dec(pmap, 1);
		pde = pmap_pde(pmap, pv->pv_va);
		KASSERT((*pde & PG_PS) == 0, ("pmap_remove_all: found"
		    " a 2mpage in page %p's pv list", m));
		pte = pmap_pde_to_pte(pde, pv->pv_va);
		tpte = pte_load_clear(pte);
		if (tpte & PG_W)
			pmap->pm_stats.wired_count--;
		if (tpte & PG_A)
			vm_page_aflag_set(m, PGA_REFERENCED);

		/*
		 * Update the vm_page_t clean and reference bits.
		 */
		if ((tpte & (PG_M | PG_RW)) == (PG_M | PG_RW))
			vm_page_dirty(m);
		pmap_unuse_pt(pmap, pv->pv_va, *pde, &free);
		pmap_invalidate_page(pmap, pv->pv_va);
		TAILQ_REMOVE(&m->md.pv_list, pv, pv_next);
		free_pv_entry(pmap, pv);
		PMAP_UNLOCK(pmap);
	}
	vm_page_aflag_clear(m, PGA_WRITEABLE);
	vm_page_unlock_queues();
	pmap_free_zero_pages(free);
}

/*
 * pmap_protect_pde: do the things to protect a 2mpage in a process
 */
static boolean_t
pmap_protect_pde(pmap_t pmap, pd_entry_t *pde, vm_offset_t sva, vm_prot_t prot)
{
	pd_entry_t newpde, oldpde;
	vm_offset_t eva, va;
	vm_page_t m;
	boolean_t anychanged;

	PMAP_LOCK_ASSERT(pmap, MA_OWNED);
	KASSERT((sva & PDRMASK) == 0,
	    ("pmap_protect_pde: sva is not 2mpage aligned"));
	anychanged = FALSE;
retry:
	oldpde = newpde = *pde;
	if (oldpde & PG_MANAGED) {
		eva = sva + NBPDR;
		for (va = sva, m = PHYS_TO_VM_PAGE(oldpde & PG_PS_FRAME);
		    va < eva; va += PAGE_SIZE, m++)
			if ((oldpde & (PG_M | PG_RW)) == (PG_M | PG_RW))
				vm_page_dirty(m);
	}
	if ((prot & VM_PROT_WRITE) == 0)
		newpde &= ~(PG_RW | PG_M);
	if ((prot & VM_PROT_EXECUTE) == 0)
		newpde |= pg_nx;
	if (newpde != oldpde) {
		if (!atomic_cmpset_long(pde, oldpde, newpde))
			goto retry;
		if (oldpde & PG_G)
			pmap_invalidate_page(pmap, sva);
		else
			anychanged = TRUE;
	}
	return (anychanged);
}

/*
 *	Set the physical protection on the
 *	specified range of this map as requested.
 */
void
pmap_protect(pmap_t pmap, vm_offset_t sva, vm_offset_t eva, vm_prot_t prot)
{
	vm_offset_t va_next;
	pml4_entry_t *pml4e;
	pdp_entry_t *pdpe;
	pd_entry_t ptpaddr, *pde;
	pt_entry_t *pte;
	boolean_t anychanged, pv_lists_locked;

	if ((prot & VM_PROT_READ) == VM_PROT_NONE) {
		pmap_remove(pmap, sva, eva);
		return;
	}

	if ((prot & (VM_PROT_WRITE|VM_PROT_EXECUTE)) ==
	    (VM_PROT_WRITE|VM_PROT_EXECUTE))
		return;

	pv_lists_locked = FALSE;
resume:
	anychanged = FALSE;

	PMAP_LOCK(pmap);
	for (; sva < eva; sva = va_next) {

		pml4e = pmap_pml4e(pmap, sva);
		if ((*pml4e & PG_V) == 0) {
			va_next = (sva + NBPML4) & ~PML4MASK;
			if (va_next < sva)
				va_next = eva;
			continue;
		}

		pdpe = pmap_pml4e_to_pdpe(pml4e, sva);
		if ((*pdpe & PG_V) == 0) {
			va_next = (sva + NBPDP) & ~PDPMASK;
			if (va_next < sva)
				va_next = eva;
			continue;
		}

		va_next = (sva + NBPDR) & ~PDRMASK;
		if (va_next < sva)
			va_next = eva;

		pde = pmap_pdpe_to_pde(pdpe, sva);
		ptpaddr = *pde;

		/*
		 * Weed out invalid mappings.
		 */
		if (ptpaddr == 0)
			continue;

		/*
		 * Check for large page.
		 */
		if ((ptpaddr & PG_PS) != 0) {
			/*
			 * Are we protecting the entire large page?  If not,
			 * demote the mapping and fall through.
			 */
			if (sva + NBPDR == va_next && eva >= va_next) {
				/*
				 * The TLB entry for a PG_G mapping is
				 * invalidated by pmap_protect_pde().
				 */
				if (pmap_protect_pde(pmap, pde, sva, prot))
					anychanged = TRUE;
				continue;
			} else {
				if (!pv_lists_locked) {
					pv_lists_locked = TRUE;
					if (!mtx_trylock(&vm_page_queue_mtx)) {
						if (anychanged)
							pmap_invalidate_all(
							    pmap);
						PMAP_UNLOCK(pmap);
						vm_page_lock_queues();
						goto resume;
					}
				}
				if (!pmap_demote_pde(pmap, pde, sva)) {
					/*
					 * The large page mapping was
					 * destroyed.
					 */
					continue;
				}
			}
		}

		if (va_next > eva)
			va_next = eva;

		for (pte = pmap_pde_to_pte(pde, sva); sva != va_next; pte++,
		    sva += PAGE_SIZE) {
			pt_entry_t obits, pbits;
			vm_page_t m;

retry:
			obits = pbits = *pte;
			if ((pbits & PG_V) == 0)
				continue;

			if ((prot & VM_PROT_WRITE) == 0) {
				if ((pbits & (PG_MANAGED | PG_M | PG_RW)) ==
				    (PG_MANAGED | PG_M | PG_RW)) {
					m = PHYS_TO_VM_PAGE(pbits & PG_FRAME);
					vm_page_dirty(m);
				}
				pbits &= ~(PG_RW | PG_M);
			}
			if ((prot & VM_PROT_EXECUTE) == 0)
				pbits |= pg_nx;

			if (pbits != obits) {
				if (!atomic_cmpset_long(pte, obits, pbits))
					goto retry;
				if (obits & PG_G)
					pmap_invalidate_page(pmap, sva);
				else
					anychanged = TRUE;
			}
		}
	}
	if (anychanged)
		pmap_invalidate_all(pmap);
	if (pv_lists_locked)
		vm_page_unlock_queues();
	PMAP_UNLOCK(pmap);
}

/*
 * Tries to promote the 512, contiguous 4KB page mappings that are within a
 * single page table page (PTP) to a single 2MB page mapping.  For promotion
 * to occur, two conditions must be met: (1) the 4KB page mappings must map
 * aligned, contiguous physical memory and (2) the 4KB page mappings must have
 * identical characteristics. 
 */
static void
pmap_promote_pde(pmap_t pmap, pd_entry_t *pde, vm_offset_t va)
{
	pd_entry_t newpde;
	pt_entry_t *firstpte, oldpte, pa, *pte;
	vm_offset_t oldpteva;
	vm_page_t mpte;

	PMAP_LOCK_ASSERT(pmap, MA_OWNED);

	/*
	 * Examine the first PTE in the specified PTP.  Abort if this PTE is
	 * either invalid, unused, or does not map the first 4KB physical page
	 * within a 2MB page. 
	 */
	firstpte = (pt_entry_t *)PHYS_TO_DMAP(*pde & PG_FRAME);
setpde:
	newpde = *firstpte;
	if ((newpde & ((PG_FRAME & PDRMASK) | PG_A | PG_V)) != (PG_A | PG_V)) {
		pmap_pde_p_failures++;
		CTR2(KTR_PMAP, "pmap_promote_pde: failure for va %#lx"
		    " in pmap %p", va, pmap);
		return;
	}
	if ((newpde & (PG_M | PG_RW)) == PG_RW) {
		/*
		 * When PG_M is already clear, PG_RW can be cleared without
		 * a TLB invalidation.
		 */
		if (!atomic_cmpset_long(firstpte, newpde, newpde & ~PG_RW))
			goto setpde;
		newpde &= ~PG_RW;
	}

	/*
	 * Examine each of the other PTEs in the specified PTP.  Abort if this
	 * PTE maps an unexpected 4KB physical page or does not have identical
	 * characteristics to the first PTE.
	 */
	pa = (newpde & (PG_PS_FRAME | PG_A | PG_V)) + NBPDR - PAGE_SIZE;
	for (pte = firstpte + NPTEPG - 1; pte > firstpte; pte--) {
setpte:
		oldpte = *pte;
		if ((oldpte & (PG_FRAME | PG_A | PG_V)) != pa) {
			pmap_pde_p_failures++;
			CTR2(KTR_PMAP, "pmap_promote_pde: failure for va %#lx"
			    " in pmap %p", va, pmap);
			return;
		}
		if ((oldpte & (PG_M | PG_RW)) == PG_RW) {
			/*
			 * When PG_M is already clear, PG_RW can be cleared
			 * without a TLB invalidation.
			 */
			if (!atomic_cmpset_long(pte, oldpte, oldpte & ~PG_RW))
				goto setpte;
			oldpte &= ~PG_RW;
			oldpteva = (oldpte & PG_FRAME & PDRMASK) |
			    (va & ~PDRMASK);
			CTR2(KTR_PMAP, "pmap_promote_pde: protect for va %#lx"
			    " in pmap %p", oldpteva, pmap);
		}
		if ((oldpte & PG_PTE_PROMOTE) != (newpde & PG_PTE_PROMOTE)) {
			pmap_pde_p_failures++;
			CTR2(KTR_PMAP, "pmap_promote_pde: failure for va %#lx"
			    " in pmap %p", va, pmap);
			return;
		}
		pa -= PAGE_SIZE;
	}

	/*
	 * Save the page table page in its current state until the PDE
	 * mapping the superpage is demoted by pmap_demote_pde() or
	 * destroyed by pmap_remove_pde(). 
	 */
	mpte = PHYS_TO_VM_PAGE(*pde & PG_FRAME);
	KASSERT(mpte >= vm_page_array &&
	    mpte < &vm_page_array[vm_page_array_size],
	    ("pmap_promote_pde: page table page is out of range"));
	KASSERT(mpte->pindex == pmap_pde_pindex(va),
	    ("pmap_promote_pde: page table page's pindex is wrong"));
	pmap_insert_pt_page(pmap, mpte);

	/*
	 * Promote the pv entries.
	 */
	if ((newpde & PG_MANAGED) != 0)
		pmap_pv_promote_pde(pmap, va, newpde & PG_PS_FRAME);

	/*
	 * Propagate the PAT index to its proper position.
	 */
	if ((newpde & PG_PTE_PAT) != 0)
		newpde ^= PG_PDE_PAT | PG_PTE_PAT;

	/*
	 * Map the superpage.
	 */
	if (workaround_erratum383)
		pmap_update_pde(pmap, va, pde, PG_PS | newpde);
	else
		pde_store(pde, PG_PS | newpde);

	pmap_pde_promotions++;
	CTR2(KTR_PMAP, "pmap_promote_pde: success for va %#lx"
	    " in pmap %p", va, pmap);
}

/*
 *	Insert the given physical page (p) at
 *	the specified virtual address (v) in the
 *	target physical map with the protection requested.
 *
 *	If specified, the page will be wired down, meaning
 *	that the related pte can not be reclaimed.
 *
 *	NB:  This is the only routine which MAY NOT lazy-evaluate
 *	or lose information.  That is, this routine must actually
 *	insert this page into the given map NOW.
 */
void
pmap_enter(pmap_t pmap, vm_offset_t va, vm_prot_t access, vm_page_t m,
    vm_prot_t prot, boolean_t wired)
{
	pd_entry_t *pde;
	pt_entry_t *pte;
	pt_entry_t newpte, origpte;
	pv_entry_t pv;
	vm_paddr_t opa, pa;
	vm_page_t mpte, om;
	boolean_t invlva;

	va = trunc_page(va);
	KASSERT(va <= VM_MAX_KERNEL_ADDRESS, ("pmap_enter: toobig"));
	KASSERT(va < UPT_MIN_ADDRESS || va >= UPT_MAX_ADDRESS,
	    ("pmap_enter: invalid to pmap_enter page table pages (va: 0x%lx)",
	    va));
	KASSERT((m->oflags & (VPO_UNMANAGED | VPO_BUSY)) != 0 ||
	    VM_OBJECT_LOCKED(m->object),
	    ("pmap_enter: page %p is not busy", m));

	mpte = NULL;

	vm_page_lock_queues();
	PMAP_LOCK(pmap);

	/*
	 * In the case that a page table page is not
	 * resident, we are creating it here.
	 */
	if (va < VM_MAXUSER_ADDRESS)
		mpte = pmap_allocpte(pmap, va, M_WAITOK);

	pde = pmap_pde(pmap, va);
	if (pde != NULL && (*pde & PG_V) != 0) {
		if ((*pde & PG_PS) != 0)
			panic("pmap_enter: attempted pmap_enter on 2MB page");
		pte = pmap_pde_to_pte(pde, va);
	} else
		panic("pmap_enter: invalid page directory va=%#lx", va);

	pa = VM_PAGE_TO_PHYS(m);
	om = NULL;
	origpte = *pte;
	opa = origpte & PG_FRAME;

	/*
	 * Mapping has not changed, must be protection or wiring change.
	 */
	if (origpte && (opa == pa)) {
		/*
		 * Wiring change, just update stats. We don't worry about
		 * wiring PT pages as they remain resident as long as there
		 * are valid mappings in them. Hence, if a user page is wired,
		 * the PT page will be also.
		 */
		if (wired && ((origpte & PG_W) == 0))
			pmap->pm_stats.wired_count++;
		else if (!wired && (origpte & PG_W))
			pmap->pm_stats.wired_count--;

		/*
		 * Remove extra pte reference
		 */
		if (mpte)
			mpte->wire_count--;

		if (origpte & PG_MANAGED) {
			om = m;
			pa |= PG_MANAGED;
		}
		goto validate;
	} 

	pv = NULL;

	/*
	 * Mapping has changed, invalidate old range and fall through to
	 * handle validating new mapping.
	 */
	if (opa) {
		if (origpte & PG_W)
			pmap->pm_stats.wired_count--;
		if (origpte & PG_MANAGED) {
			om = PHYS_TO_VM_PAGE(opa);
			pv = pmap_pvh_remove(&om->md, pmap, va);
		}
		if (mpte != NULL) {
			mpte->wire_count--;
			KASSERT(mpte->wire_count > 0,
			    ("pmap_enter: missing reference to page table page,"
			     " va: 0x%lx", va));
		}
	} else
		pmap_resident_count_inc(pmap, 1);

	/*
	 * Enter on the PV list if part of our managed memory.
	 */
	if ((m->oflags & VPO_UNMANAGED) == 0) {
		KASSERT(va < kmi.clean_sva || va >= kmi.clean_eva,
		    ("pmap_enter: managed mapping within the clean submap"));
		if (pv == NULL)
			pv = get_pv_entry(pmap, FALSE);
		pv->pv_va = va;
		TAILQ_INSERT_TAIL(&m->md.pv_list, pv, pv_next);
		pa |= PG_MANAGED;
	} else if (pv != NULL)
		free_pv_entry(pmap, pv);

	/*
	 * Increment counters
	 */
	if (wired)
		pmap->pm_stats.wired_count++;

validate:
	/*
	 * Now validate mapping with desired protection/wiring.
	 */
	newpte = (pt_entry_t)(pa | pmap_cache_bits(m->md.pat_mode, 0) | PG_V);
	if ((prot & VM_PROT_WRITE) != 0) {
		newpte |= PG_RW;
		if ((newpte & PG_MANAGED) != 0)
			vm_page_aflag_set(m, PGA_WRITEABLE);
	}
	if ((prot & VM_PROT_EXECUTE) == 0)
		newpte |= pg_nx;
	if (wired)
		newpte |= PG_W;
	if (va < VM_MAXUSER_ADDRESS)
		newpte |= PG_U;
	if (pmap == kernel_pmap)
		newpte |= PG_G;

	/*
	 * if the mapping or permission bits are different, we need
	 * to update the pte.
	 */
	if ((origpte & ~(PG_M|PG_A)) != newpte) {
		newpte |= PG_A;
		if ((access & VM_PROT_WRITE) != 0)
			newpte |= PG_M;
		if (origpte & PG_V) {
			invlva = FALSE;
			origpte = pte_load_store(pte, newpte);
			if (origpte & PG_A) {
				if (origpte & PG_MANAGED)
					vm_page_aflag_set(om, PGA_REFERENCED);
				if (opa != VM_PAGE_TO_PHYS(m) || ((origpte &
				    PG_NX) == 0 && (newpte & PG_NX)))
					invlva = TRUE;
			}
			if ((origpte & (PG_M | PG_RW)) == (PG_M | PG_RW)) {
				if ((origpte & PG_MANAGED) != 0)
					vm_page_dirty(om);
				if ((newpte & PG_RW) == 0)
					invlva = TRUE;
			}
			if ((origpte & PG_MANAGED) != 0 &&
			    TAILQ_EMPTY(&om->md.pv_list) &&
			    ((om->flags & PG_FICTITIOUS) != 0 ||
			    TAILQ_EMPTY(&pa_to_pvh(opa)->pv_list)))
				vm_page_aflag_clear(om, PGA_WRITEABLE);
			if (invlva)
				pmap_invalidate_page(pmap, va);
		} else
			pte_store(pte, newpte);
	}

	/*
	 * If both the page table page and the reservation are fully
	 * populated, then attempt promotion.
	 */
	if ((mpte == NULL || mpte->wire_count == NPTEPG) &&
	    pg_ps_enabled && (m->flags & PG_FICTITIOUS) == 0 &&
	    vm_reserv_level_iffullpop(m) == 0)
		pmap_promote_pde(pmap, pde, va);

	vm_page_unlock_queues();
	PMAP_UNLOCK(pmap);
}

/*
 * Tries to create a 2MB page mapping.  Returns TRUE if successful and FALSE
 * otherwise.  Fails if (1) a page table page cannot be allocated without
 * blocking, (2) a mapping already exists at the specified virtual address, or
 * (3) a pv entry cannot be allocated without reclaiming another pv entry. 
 */
static boolean_t
pmap_enter_pde(pmap_t pmap, vm_offset_t va, vm_page_t m, vm_prot_t prot)
{
	pd_entry_t *pde, newpde;
	vm_page_t free, mpde;

	mtx_assert(&vm_page_queue_mtx, MA_OWNED);
	PMAP_LOCK_ASSERT(pmap, MA_OWNED);
	if ((mpde = pmap_allocpde(pmap, va, M_NOWAIT)) == NULL) {
		CTR2(KTR_PMAP, "pmap_enter_pde: failure for va %#lx"
		    " in pmap %p", va, pmap);
		return (FALSE);
	}
	pde = (pd_entry_t *)PHYS_TO_DMAP(VM_PAGE_TO_PHYS(mpde));
	pde = &pde[pmap_pde_index(va)];
	if ((*pde & PG_V) != 0) {
		KASSERT(mpde->wire_count > 1,
		    ("pmap_enter_pde: mpde's wire count is too low"));
		mpde->wire_count--;
		CTR2(KTR_PMAP, "pmap_enter_pde: failure for va %#lx"
		    " in pmap %p", va, pmap);
		return (FALSE);
	}
	newpde = VM_PAGE_TO_PHYS(m) | pmap_cache_bits(m->md.pat_mode, 1) |
	    PG_PS | PG_V;
	if ((m->oflags & VPO_UNMANAGED) == 0) {
		newpde |= PG_MANAGED;

		/*
		 * Abort this mapping if its PV entry could not be created.
		 */
		if (!pmap_pv_insert_pde(pmap, va, VM_PAGE_TO_PHYS(m))) {
			free = NULL;
			if (pmap_unwire_pte_hold(pmap, va, mpde, &free)) {
				pmap_invalidate_page(pmap, va);
				pmap_free_zero_pages(free);
			}
			CTR2(KTR_PMAP, "pmap_enter_pde: failure for va %#lx"
			    " in pmap %p", va, pmap);
			return (FALSE);
		}
	}
	if ((prot & VM_PROT_EXECUTE) == 0)
		newpde |= pg_nx;
	if (va < VM_MAXUSER_ADDRESS)
		newpde |= PG_U;

	/*
	 * Increment counters.
	 */
	pmap_resident_count_inc(pmap, NBPDR / PAGE_SIZE);

	/*
	 * Map the superpage.
	 */
	pde_store(pde, newpde);

	pmap_pde_mappings++;
	CTR2(KTR_PMAP, "pmap_enter_pde: success for va %#lx"
	    " in pmap %p", va, pmap);
	return (TRUE);
}

/*
 * Maps a sequence of resident pages belonging to the same object.
 * The sequence begins with the given page m_start.  This page is
 * mapped at the given virtual address start.  Each subsequent page is
 * mapped at a virtual address that is offset from start by the same
 * amount as the page is offset from m_start within the object.  The
 * last page in the sequence is the page with the largest offset from
 * m_start that can be mapped at a virtual address less than the given
 * virtual address end.  Not every virtual page between start and end
 * is mapped; only those for which a resident page exists with the
 * corresponding offset from m_start are mapped.
 */
void
pmap_enter_object(pmap_t pmap, vm_offset_t start, vm_offset_t end,
    vm_page_t m_start, vm_prot_t prot)
{
	vm_offset_t va;
	vm_page_t m, mpte;
	vm_pindex_t diff, psize;

	VM_OBJECT_LOCK_ASSERT(m_start->object, MA_OWNED);
	psize = atop(end - start);
	mpte = NULL;
	m = m_start;
	vm_page_lock_queues();
	PMAP_LOCK(pmap);
	while (m != NULL && (diff = m->pindex - m_start->pindex) < psize) {
		va = start + ptoa(diff);
		if ((va & PDRMASK) == 0 && va + NBPDR <= end &&
		    (VM_PAGE_TO_PHYS(m) & PDRMASK) == 0 &&
		    pg_ps_enabled && vm_reserv_level_iffullpop(m) == 0 &&
		    pmap_enter_pde(pmap, va, m, prot))
			m = &m[NBPDR / PAGE_SIZE - 1];
		else
			mpte = pmap_enter_quick_locked(pmap, va, m, prot,
			    mpte);
		m = TAILQ_NEXT(m, listq);
	}
	vm_page_unlock_queues();
	PMAP_UNLOCK(pmap);
}

/*
 * this code makes some *MAJOR* assumptions:
 * 1. Current pmap & pmap exists.
 * 2. Not wired.
 * 3. Read access.
 * 4. No page table pages.
 * but is *MUCH* faster than pmap_enter...
 */

void
pmap_enter_quick(pmap_t pmap, vm_offset_t va, vm_page_t m, vm_prot_t prot)
{

	vm_page_lock_queues();
	PMAP_LOCK(pmap);
	(void)pmap_enter_quick_locked(pmap, va, m, prot, NULL);
	vm_page_unlock_queues();
	PMAP_UNLOCK(pmap);
}

static vm_page_t
pmap_enter_quick_locked(pmap_t pmap, vm_offset_t va, vm_page_t m,
    vm_prot_t prot, vm_page_t mpte)
{
	vm_page_t free;
	pt_entry_t *pte;
	vm_paddr_t pa;

	KASSERT(va < kmi.clean_sva || va >= kmi.clean_eva ||
	    (m->oflags & VPO_UNMANAGED) != 0,
	    ("pmap_enter_quick_locked: managed mapping within the clean submap"));
	mtx_assert(&vm_page_queue_mtx, MA_OWNED);
	PMAP_LOCK_ASSERT(pmap, MA_OWNED);

	/*
	 * In the case that a page table page is not
	 * resident, we are creating it here.
	 */
	if (va < VM_MAXUSER_ADDRESS) {
		vm_pindex_t ptepindex;
		pd_entry_t *ptepa;

		/*
		 * Calculate pagetable page index
		 */
		ptepindex = pmap_pde_pindex(va);
		if (mpte && (mpte->pindex == ptepindex)) {
			mpte->wire_count++;
		} else {
			/*
			 * Get the page directory entry
			 */
			ptepa = pmap_pde(pmap, va);

			/*
			 * If the page table page is mapped, we just increment
			 * the hold count, and activate it.
			 */
			if (ptepa && (*ptepa & PG_V) != 0) {
				if (*ptepa & PG_PS)
					return (NULL);
				mpte = PHYS_TO_VM_PAGE(*ptepa & PG_FRAME);
				mpte->wire_count++;
			} else {
				mpte = _pmap_allocpte(pmap, ptepindex,
				    M_NOWAIT);
				if (mpte == NULL)
					return (mpte);
			}
		}
		pte = (pt_entry_t *)PHYS_TO_DMAP(VM_PAGE_TO_PHYS(mpte));
		pte = &pte[pmap_pte_index(va)];
	} else {
		mpte = NULL;
		pte = vtopte(va);
	}
	if (*pte) {
		if (mpte != NULL) {
			mpte->wire_count--;
			mpte = NULL;
		}
		return (mpte);
	}

	/*
	 * Enter on the PV list if part of our managed memory.
	 */
	if ((m->oflags & VPO_UNMANAGED) == 0 &&
	    !pmap_try_insert_pv_entry(pmap, va, m)) {
		if (mpte != NULL) {
			free = NULL;
			if (pmap_unwire_pte_hold(pmap, va, mpte, &free)) {
				pmap_invalidate_page(pmap, va);
				pmap_free_zero_pages(free);
			}
			mpte = NULL;
		}
		return (mpte);
	}

	/*
	 * Increment counters
	 */
	pmap_resident_count_inc(pmap, 1);

	pa = VM_PAGE_TO_PHYS(m) | pmap_cache_bits(m->md.pat_mode, 0);
	if ((prot & VM_PROT_EXECUTE) == 0)
		pa |= pg_nx;

	/*
	 * Now validate mapping with RO protection
	 */
	if ((m->oflags & VPO_UNMANAGED) != 0)
		pte_store(pte, pa | PG_V | PG_U);
	else
		pte_store(pte, pa | PG_V | PG_U | PG_MANAGED);
	return (mpte);
}

/*
 * Make a temporary mapping for a physical address.  This is only intended
 * to be used for panic dumps.
 */
void *
pmap_kenter_temporary(vm_paddr_t pa, int i)
{
	vm_offset_t va;

	va = (vm_offset_t)crashdumpmap + (i * PAGE_SIZE);
	pmap_kenter(va, pa);
	invlpg(va);
	return ((void *)crashdumpmap);
}

/*
 * This code maps large physical mmap regions into the
 * processor address space.  Note that some shortcuts
 * are taken, but the code works.
 */
void
pmap_object_init_pt(pmap_t pmap, vm_offset_t addr, vm_object_t object,
    vm_pindex_t pindex, vm_size_t size)
{
	pd_entry_t *pde;
	vm_paddr_t pa, ptepa;
	vm_page_t p, pdpg;
	int pat_mode;

	VM_OBJECT_LOCK_ASSERT(object, MA_OWNED);
	KASSERT(object->type == OBJT_DEVICE || object->type == OBJT_SG,
	    ("pmap_object_init_pt: non-device object"));
	if ((addr & (NBPDR - 1)) == 0 && (size & (NBPDR - 1)) == 0) {
		if (!vm_object_populate(object, pindex, pindex + atop(size)))
			return;
		p = vm_page_lookup(object, pindex);
		KASSERT(p->valid == VM_PAGE_BITS_ALL,
		    ("pmap_object_init_pt: invalid page %p", p));
		pat_mode = p->md.pat_mode;

		/*
		 * Abort the mapping if the first page is not physically
		 * aligned to a 2MB page boundary.
		 */
		ptepa = VM_PAGE_TO_PHYS(p);
		if (ptepa & (NBPDR - 1))
			return;

		/*
		 * Skip the first page.  Abort the mapping if the rest of
		 * the pages are not physically contiguous or have differing
		 * memory attributes.
		 */
		p = TAILQ_NEXT(p, listq);
		for (pa = ptepa + PAGE_SIZE; pa < ptepa + size;
		    pa += PAGE_SIZE) {
			KASSERT(p->valid == VM_PAGE_BITS_ALL,
			    ("pmap_object_init_pt: invalid page %p", p));
			if (pa != VM_PAGE_TO_PHYS(p) ||
			    pat_mode != p->md.pat_mode)
				return;
			p = TAILQ_NEXT(p, listq);
		}

		/*
		 * Map using 2MB pages.  Since "ptepa" is 2M aligned and
		 * "size" is a multiple of 2M, adding the PAT setting to "pa"
		 * will not affect the termination of this loop.
		 */ 
		PMAP_LOCK(pmap);
		for (pa = ptepa | pmap_cache_bits(pat_mode, 1); pa < ptepa +
		    size; pa += NBPDR) {
			pdpg = pmap_allocpde(pmap, addr, M_NOWAIT);
			if (pdpg == NULL) {
				/*
				 * The creation of mappings below is only an
				 * optimization.  If a page directory page
				 * cannot be allocated without blocking,
				 * continue on to the next mapping rather than
				 * blocking.
				 */
				addr += NBPDR;
				continue;
			}
			pde = (pd_entry_t *)PHYS_TO_DMAP(VM_PAGE_TO_PHYS(pdpg));
			pde = &pde[pmap_pde_index(addr)];
			if ((*pde & PG_V) == 0) {
				pde_store(pde, pa | PG_PS | PG_M | PG_A |
				    PG_U | PG_RW | PG_V);
				pmap_resident_count_inc(pmap, NBPDR / PAGE_SIZE);
				pmap_pde_mappings++;
			} else {
				/* Continue on if the PDE is already valid. */
				pdpg->wire_count--;
				KASSERT(pdpg->wire_count > 0,
				    ("pmap_object_init_pt: missing reference "
				    "to page directory page, va: 0x%lx", addr));
			}
			addr += NBPDR;
		}
		PMAP_UNLOCK(pmap);
	}
}

/*
 *	Routine:	pmap_change_wiring
 *	Function:	Change the wiring attribute for a map/virtual-address
 *			pair.
 *	In/out conditions:
 *			The mapping must already exist in the pmap.
 */
void
pmap_change_wiring(pmap_t pmap, vm_offset_t va, boolean_t wired)
{
	pd_entry_t *pde;
	pt_entry_t *pte;
	boolean_t are_queues_locked;

	are_queues_locked = FALSE;

	/*
	 * Wiring is not a hardware characteristic so there is no need to
	 * invalidate TLB.
	 */
retry:
	PMAP_LOCK(pmap);
	pde = pmap_pde(pmap, va);
	if ((*pde & PG_PS) != 0) {
		if (!wired != ((*pde & PG_W) == 0)) {
			if (!are_queues_locked) {
				are_queues_locked = TRUE;
				if (!mtx_trylock(&vm_page_queue_mtx)) {
					PMAP_UNLOCK(pmap);
					vm_page_lock_queues();
					goto retry;
				}
			}
			if (!pmap_demote_pde(pmap, pde, va))
				panic("pmap_change_wiring: demotion failed");
		} else
			goto out;
	}
	pte = pmap_pde_to_pte(pde, va);
	if (wired && (*pte & PG_W) == 0) {
		pmap->pm_stats.wired_count++;
		atomic_set_long(pte, PG_W);
	} else if (!wired && (*pte & PG_W) != 0) {
		pmap->pm_stats.wired_count--;
		atomic_clear_long(pte, PG_W);
	}
out:
	if (are_queues_locked)
		vm_page_unlock_queues();
	PMAP_UNLOCK(pmap);
}

/*
 *	Copy the range specified by src_addr/len
 *	from the source map to the range dst_addr/len
 *	in the destination map.
 *
 *	This routine is only advisory and need not do anything.
 */

void
pmap_copy(pmap_t dst_pmap, pmap_t src_pmap, vm_offset_t dst_addr, vm_size_t len,
    vm_offset_t src_addr)
{
	vm_page_t   free;
	vm_offset_t addr;
	vm_offset_t end_addr = src_addr + len;
	vm_offset_t va_next;

	if (dst_addr != src_addr)
		return;

	vm_page_lock_queues();
	if (dst_pmap < src_pmap) {
		PMAP_LOCK(dst_pmap);
		PMAP_LOCK(src_pmap);
	} else {
		PMAP_LOCK(src_pmap);
		PMAP_LOCK(dst_pmap);
	}
	for (addr = src_addr; addr < end_addr; addr = va_next) {
		pt_entry_t *src_pte, *dst_pte;
		vm_page_t dstmpde, dstmpte, srcmpte;
		pml4_entry_t *pml4e;
		pdp_entry_t *pdpe;
		pd_entry_t srcptepaddr, *pde;

		KASSERT(addr < UPT_MIN_ADDRESS,
		    ("pmap_copy: invalid to pmap_copy page tables"));

		pml4e = pmap_pml4e(src_pmap, addr);
		if ((*pml4e & PG_V) == 0) {
			va_next = (addr + NBPML4) & ~PML4MASK;
			if (va_next < addr)
				va_next = end_addr;
			continue;
		}

		pdpe = pmap_pml4e_to_pdpe(pml4e, addr);
		if ((*pdpe & PG_V) == 0) {
			va_next = (addr + NBPDP) & ~PDPMASK;
			if (va_next < addr)
				va_next = end_addr;
			continue;
		}

		va_next = (addr + NBPDR) & ~PDRMASK;
		if (va_next < addr)
			va_next = end_addr;

		pde = pmap_pdpe_to_pde(pdpe, addr);
		srcptepaddr = *pde;
		if (srcptepaddr == 0)
			continue;
			
		if (srcptepaddr & PG_PS) {
			dstmpde = pmap_allocpde(dst_pmap, addr, M_NOWAIT);
			if (dstmpde == NULL)
				break;
			pde = (pd_entry_t *)
			    PHYS_TO_DMAP(VM_PAGE_TO_PHYS(dstmpde));
			pde = &pde[pmap_pde_index(addr)];
			if (*pde == 0 && ((srcptepaddr & PG_MANAGED) == 0 ||
			    pmap_pv_insert_pde(dst_pmap, addr, srcptepaddr &
			    PG_PS_FRAME))) {
				*pde = srcptepaddr & ~PG_W;
				pmap_resident_count_inc(dst_pmap, NBPDR / PAGE_SIZE);
			} else
				dstmpde->wire_count--;
			continue;
		}

		srcptepaddr &= PG_FRAME;
		srcmpte = PHYS_TO_VM_PAGE(srcptepaddr);
		KASSERT(srcmpte->wire_count > 0,
		    ("pmap_copy: source page table page is unused"));

		if (va_next > end_addr)
			va_next = end_addr;

		src_pte = (pt_entry_t *)PHYS_TO_DMAP(srcptepaddr);
		src_pte = &src_pte[pmap_pte_index(addr)];
		dstmpte = NULL;
		while (addr < va_next) {
			pt_entry_t ptetemp;
			ptetemp = *src_pte;
			/*
			 * we only virtual copy managed pages
			 */
			if ((ptetemp & PG_MANAGED) != 0) {
				if (dstmpte != NULL &&
				    dstmpte->pindex == pmap_pde_pindex(addr))
					dstmpte->wire_count++;
				else if ((dstmpte = pmap_allocpte(dst_pmap,
				    addr, M_NOWAIT)) == NULL)
					goto out;
				dst_pte = (pt_entry_t *)
				    PHYS_TO_DMAP(VM_PAGE_TO_PHYS(dstmpte));
				dst_pte = &dst_pte[pmap_pte_index(addr)];
				if (*dst_pte == 0 &&
				    pmap_try_insert_pv_entry(dst_pmap, addr,
				    PHYS_TO_VM_PAGE(ptetemp & PG_FRAME))) {
					/*
					 * Clear the wired, modified, and
					 * accessed (referenced) bits
					 * during the copy.
					 */
					*dst_pte = ptetemp & ~(PG_W | PG_M |
					    PG_A);
					pmap_resident_count_inc(dst_pmap, 1);
	 			} else {
					free = NULL;
					if (pmap_unwire_pte_hold(dst_pmap,
					    addr, dstmpte, &free)) {
					    	pmap_invalidate_page(dst_pmap,
					 	    addr);
				    	    	pmap_free_zero_pages(free);
					}
					goto out;
				}
				if (dstmpte->wire_count >= srcmpte->wire_count)
					break;
			}
			addr += PAGE_SIZE;
			src_pte++;
		}
	}
out:
	vm_page_unlock_queues();
	PMAP_UNLOCK(src_pmap);
	PMAP_UNLOCK(dst_pmap);
}	

/*
 *	pmap_zero_page zeros the specified hardware page by mapping 
 *	the page into KVM and using bzero to clear its contents.
 */
void
pmap_zero_page(vm_page_t m)
{
	vm_offset_t va = PHYS_TO_DMAP(VM_PAGE_TO_PHYS(m));

	pagezero((void *)va);
}

/*
 *	pmap_zero_page_area zeros the specified hardware page by mapping 
 *	the page into KVM and using bzero to clear its contents.
 *
 *	off and size may not cover an area beyond a single hardware page.
 */
void
pmap_zero_page_area(vm_page_t m, int off, int size)
{
	vm_offset_t va = PHYS_TO_DMAP(VM_PAGE_TO_PHYS(m));

	if (off == 0 && size == PAGE_SIZE)
		pagezero((void *)va);
	else
		bzero((char *)va + off, size);
}

/*
 *	pmap_zero_page_idle zeros the specified hardware page by mapping 
 *	the page into KVM and using bzero to clear its contents.  This
 *	is intended to be called from the vm_pagezero process only and
 *	outside of Giant.
 */
void
pmap_zero_page_idle(vm_page_t m)
{
	vm_offset_t va = PHYS_TO_DMAP(VM_PAGE_TO_PHYS(m));

	pagezero((void *)va);
}

/*
 *	pmap_copy_page copies the specified (machine independent)
 *	page by mapping the page into virtual memory and using
 *	bcopy to copy the page, one machine dependent page at a
 *	time.
 */
void
pmap_copy_page(vm_page_t msrc, vm_page_t mdst)
{
	vm_offset_t src = PHYS_TO_DMAP(VM_PAGE_TO_PHYS(msrc));
	vm_offset_t dst = PHYS_TO_DMAP(VM_PAGE_TO_PHYS(mdst));

	pagecopy((void *)src, (void *)dst);
}

/*
 * Returns true if the pmap's pv is one of the first
 * 16 pvs linked to from this page.  This count may
 * be changed upwards or downwards in the future; it
 * is only necessary that true be returned for a small
 * subset of pmaps for proper page aging.
 */
boolean_t
pmap_page_exists_quick(pmap_t pmap, vm_page_t m)
{
	struct md_page *pvh;
	pv_entry_t pv;
	int loops = 0;
	boolean_t rv;

	KASSERT((m->oflags & VPO_UNMANAGED) == 0,
	    ("pmap_page_exists_quick: page %p is not managed", m));
	rv = FALSE;
	vm_page_lock_queues();
	TAILQ_FOREACH(pv, &m->md.pv_list, pv_next) {
		if (PV_PMAP(pv) == pmap) {
			rv = TRUE;
			break;
		}
		loops++;
		if (loops >= 16)
			break;
	}
	if (!rv && loops < 16 && (m->flags & PG_FICTITIOUS) == 0) {
		pvh = pa_to_pvh(VM_PAGE_TO_PHYS(m));
		TAILQ_FOREACH(pv, &pvh->pv_list, pv_next) {
			if (PV_PMAP(pv) == pmap) {
				rv = TRUE;
				break;
			}
			loops++;
			if (loops >= 16)
				break;
		}
	}
	vm_page_unlock_queues();
	return (rv);
}

/*
 *	pmap_page_wired_mappings:
 *
 *	Return the number of managed mappings to the given physical page
 *	that are wired.
 */
int
pmap_page_wired_mappings(vm_page_t m)
{
	int count;

	count = 0;
	if ((m->oflags & VPO_UNMANAGED) != 0)
		return (count);
	vm_page_lock_queues();
	count = pmap_pvh_wired_mappings(&m->md, count);
	if ((m->flags & PG_FICTITIOUS) == 0) {
	    count = pmap_pvh_wired_mappings(pa_to_pvh(VM_PAGE_TO_PHYS(m)),
	        count);
	}
	vm_page_unlock_queues();
	return (count);
}

/*
 *	pmap_pvh_wired_mappings:
 *
 *	Return the updated number "count" of managed mappings that are wired.
 */
static int
pmap_pvh_wired_mappings(struct md_page *pvh, int count)
{
	pmap_t pmap;
	pt_entry_t *pte;
	pv_entry_t pv;

	mtx_assert(&vm_page_queue_mtx, MA_OWNED);
	TAILQ_FOREACH(pv, &pvh->pv_list, pv_next) {
		pmap = PV_PMAP(pv);
		PMAP_LOCK(pmap);
		pte = pmap_pte(pmap, pv->pv_va);
		if ((*pte & PG_W) != 0)
			count++;
		PMAP_UNLOCK(pmap);
	}
	return (count);
}

/*
 * Returns TRUE if the given page is mapped individually or as part of
 * a 2mpage.  Otherwise, returns FALSE.
 */
boolean_t
pmap_page_is_mapped(vm_page_t m)
{
	boolean_t rv;

	if ((m->oflags & VPO_UNMANAGED) != 0)
		return (FALSE);
	vm_page_lock_queues();
	rv = !TAILQ_EMPTY(&m->md.pv_list) ||
	    ((m->flags & PG_FICTITIOUS) == 0 &&
	    !TAILQ_EMPTY(&pa_to_pvh(VM_PAGE_TO_PHYS(m))->pv_list));
	vm_page_unlock_queues();
	return (rv);
}

/*
 * Remove all pages from specified address space
 * this aids process exit speeds.  Also, this code
 * is special cased for current process only, but
 * can have the more generic (and slightly slower)
 * mode enabled.  This is much faster than pmap_remove
 * in the case of running down an entire address space.
 */
void
pmap_remove_pages(pmap_t pmap)
{
	pd_entry_t ptepde;
	pt_entry_t *pte, tpte;
	vm_page_t free = NULL;
	vm_page_t m, mpte, mt;
	pv_entry_t pv;
	struct md_page *pvh;
	struct pv_chunk *pc, *npc;
	int field, idx;
	int64_t bit;
	uint64_t inuse, bitmask;
	int allfree;

	if (pmap != PCPU_GET(curpmap)) {
		printf("warning: pmap_remove_pages called with non-current pmap\n");
		return;
	}
	vm_page_lock_queues();
	PMAP_LOCK(pmap);
	TAILQ_FOREACH_SAFE(pc, &pmap->pm_pvchunk, pc_list, npc) {
		allfree = 1;
		for (field = 0; field < _NPCM; field++) {
			inuse = (~(pc->pc_map[field])) & pc_freemask[field];
			while (inuse != 0) {
				bit = bsfq(inuse);
				bitmask = 1UL << bit;
				idx = field * 64 + bit;
				pv = &pc->pc_pventry[idx];
				inuse &= ~bitmask;

				pte = pmap_pdpe(pmap, pv->pv_va);
				ptepde = *pte;
				pte = pmap_pdpe_to_pde(pte, pv->pv_va);
				tpte = *pte;
				if ((tpte & (PG_PS | PG_V)) == PG_V) {
					ptepde = tpte;
					pte = (pt_entry_t *)PHYS_TO_DMAP(tpte &
					    PG_FRAME);
					pte = &pte[pmap_pte_index(pv->pv_va)];
					tpte = *pte & ~PG_PTE_PAT;
				}
				if ((tpte & PG_V) == 0)
					panic("bad pte");

/*
 * We cannot remove wired pages from a process' mapping at this time
 */
				if (tpte & PG_W) {
					allfree = 0;
					continue;
				}

				m = PHYS_TO_VM_PAGE(tpte & PG_FRAME);
				KASSERT(m->phys_addr == (tpte & PG_FRAME),
				    ("vm_page_t %p phys_addr mismatch %016jx %016jx",
				    m, (uintmax_t)m->phys_addr,
				    (uintmax_t)tpte));

				KASSERT((m->flags & PG_FICTITIOUS) != 0 ||
				    m < &vm_page_array[vm_page_array_size],
				    ("pmap_remove_pages: bad tpte %#jx",
				    (uintmax_t)tpte));

				pte_clear(pte);

				/*
				 * Update the vm_page_t clean/reference bits.
				 */
				if ((tpte & (PG_M | PG_RW)) == (PG_M | PG_RW)) {
					if ((tpte & PG_PS) != 0) {
						for (mt = m; mt < &m[NBPDR / PAGE_SIZE]; mt++)
							vm_page_dirty(mt);
					} else
						vm_page_dirty(m);
				}

				/* Mark free */
				PV_STAT(pv_entry_frees++);
				PV_STAT(pv_entry_spare++);
				pv_entry_count--;
				pc->pc_map[field] |= bitmask;
				if ((tpte & PG_PS) != 0) {
					pmap_resident_count_dec(pmap, NBPDR / PAGE_SIZE);
					pvh = pa_to_pvh(tpte & PG_PS_FRAME);
					TAILQ_REMOVE(&pvh->pv_list, pv, pv_next);
					if (TAILQ_EMPTY(&pvh->pv_list)) {
						for (mt = m; mt < &m[NBPDR / PAGE_SIZE]; mt++)
							if (TAILQ_EMPTY(&mt->md.pv_list))
								vm_page_aflag_clear(mt, PGA_WRITEABLE);
					}
					mpte = pmap_lookup_pt_page(pmap, pv->pv_va);
					if (mpte != NULL) {
						pmap_remove_pt_page(pmap, mpte);
						pmap_resident_count_dec(pmap, 1);
						KASSERT(mpte->wire_count == NPTEPG,
						    ("pmap_remove_pages: pte page wire count error"));
						mpte->wire_count = 0;
						pmap_add_delayed_free_list(mpte, &free, FALSE);
						atomic_subtract_int(&cnt.v_wire_count, 1);
					}
				} else {
					pmap_resident_count_dec(pmap, 1);
<<<<<<< HEAD
					TAILQ_REMOVE(&m->md.pv_list, pv, pv_next);
					if (TAILQ_EMPTY(&m->md.pv_list)) {
=======
					TAILQ_REMOVE(&m->md.pv_list, pv, pv_list);
					if (TAILQ_EMPTY(&m->md.pv_list) &&
					    (m->flags & PG_FICTITIOUS) == 0) {
>>>>>>> 9628d3db
						pvh = pa_to_pvh(VM_PAGE_TO_PHYS(m));
						if (TAILQ_EMPTY(&pvh->pv_list))
							vm_page_aflag_clear(m, PGA_WRITEABLE);
					}
				}
				pmap_unuse_pt(pmap, pv->pv_va, ptepde, &free);
			}
		}
		if (allfree) {
			PV_STAT(pv_entry_spare -= _NPCPV);
			PV_STAT(pc_chunk_count--);
			PV_STAT(pc_chunk_frees++);
			TAILQ_REMOVE(&pmap->pm_pvchunk, pc, pc_list);
			m = PHYS_TO_VM_PAGE(DMAP_TO_PHYS((vm_offset_t)pc));
			dump_drop_page(m->phys_addr);
			vm_page_unwire(m, 0);
			vm_page_free(m);
		}
	}
	pmap_invalidate_all(pmap);
	vm_page_unlock_queues();
	PMAP_UNLOCK(pmap);
	pmap_free_zero_pages(free);
}

/*
 *	pmap_is_modified:
 *
 *	Return whether or not the specified physical page was modified
 *	in any physical maps.
 */
boolean_t
pmap_is_modified(vm_page_t m)
{
	boolean_t rv;

	KASSERT((m->oflags & VPO_UNMANAGED) == 0,
	    ("pmap_is_modified: page %p is not managed", m));

	/*
	 * If the page is not VPO_BUSY, then PGA_WRITEABLE cannot be
	 * concurrently set while the object is locked.  Thus, if PGA_WRITEABLE
	 * is clear, no PTEs can have PG_M set.
	 */
	VM_OBJECT_LOCK_ASSERT(m->object, MA_OWNED);
	if ((m->oflags & VPO_BUSY) == 0 &&
	    (m->aflags & PGA_WRITEABLE) == 0)
		return (FALSE);
	vm_page_lock_queues();
	rv = pmap_is_modified_pvh(&m->md) ||
	    ((m->flags & PG_FICTITIOUS) == 0 &&
	    pmap_is_modified_pvh(pa_to_pvh(VM_PAGE_TO_PHYS(m))));
	vm_page_unlock_queues();
	return (rv);
}

/*
 * Returns TRUE if any of the given mappings were used to modify
 * physical memory.  Otherwise, returns FALSE.  Both page and 2mpage
 * mappings are supported.
 */
static boolean_t
pmap_is_modified_pvh(struct md_page *pvh)
{
	pv_entry_t pv;
	pt_entry_t *pte;
	pmap_t pmap;
	boolean_t rv;

	mtx_assert(&vm_page_queue_mtx, MA_OWNED);
	rv = FALSE;
	TAILQ_FOREACH(pv, &pvh->pv_list, pv_next) {
		pmap = PV_PMAP(pv);
		PMAP_LOCK(pmap);
		pte = pmap_pte(pmap, pv->pv_va);
		rv = (*pte & (PG_M | PG_RW)) == (PG_M | PG_RW);
		PMAP_UNLOCK(pmap);
		if (rv)
			break;
	}
	return (rv);
}

/*
 *	pmap_is_prefaultable:
 *
 *	Return whether or not the specified virtual address is elgible
 *	for prefault.
 */
boolean_t
pmap_is_prefaultable(pmap_t pmap, vm_offset_t addr)
{
	pd_entry_t *pde;
	pt_entry_t *pte;
	boolean_t rv;

	rv = FALSE;
	PMAP_LOCK(pmap);
	pde = pmap_pde(pmap, addr);
	if (pde != NULL && (*pde & (PG_PS | PG_V)) == PG_V) {
		pte = pmap_pde_to_pte(pde, addr);
		rv = (*pte & PG_V) == 0;
	}
	PMAP_UNLOCK(pmap);
	return (rv);
}

/*
 *	pmap_is_referenced:
 *
 *	Return whether or not the specified physical page was referenced
 *	in any physical maps.
 */
boolean_t
pmap_is_referenced(vm_page_t m)
{
	boolean_t rv;

	KASSERT((m->oflags & VPO_UNMANAGED) == 0,
	    ("pmap_is_referenced: page %p is not managed", m));
	vm_page_lock_queues();
	rv = pmap_is_referenced_pvh(&m->md) ||
	    ((m->flags & PG_FICTITIOUS) == 0 &&
	    pmap_is_referenced_pvh(pa_to_pvh(VM_PAGE_TO_PHYS(m))));
	vm_page_unlock_queues();
	return (rv);
}

/*
 * Returns TRUE if any of the given mappings were referenced and FALSE
 * otherwise.  Both page and 2mpage mappings are supported.
 */
static boolean_t
pmap_is_referenced_pvh(struct md_page *pvh)
{
	pv_entry_t pv;
	pt_entry_t *pte;
	pmap_t pmap;
	boolean_t rv;

	mtx_assert(&vm_page_queue_mtx, MA_OWNED);
	rv = FALSE;
	TAILQ_FOREACH(pv, &pvh->pv_list, pv_next) {
		pmap = PV_PMAP(pv);
		PMAP_LOCK(pmap);
		pte = pmap_pte(pmap, pv->pv_va);
		rv = (*pte & (PG_A | PG_V)) == (PG_A | PG_V);
		PMAP_UNLOCK(pmap);
		if (rv)
			break;
	}
	return (rv);
}

/*
 * Clear the write and modified bits in each of the given page's mappings.
 */
void
pmap_remove_write(vm_page_t m)
{
	struct md_page *pvh;
	pmap_t pmap;
	pv_entry_t next_pv, pv;
	pd_entry_t *pde;
	pt_entry_t oldpte, *pte;
	vm_offset_t va;

	KASSERT((m->oflags & VPO_UNMANAGED) == 0,
	    ("pmap_remove_write: page %p is not managed", m));

	/*
	 * If the page is not VPO_BUSY, then PGA_WRITEABLE cannot be set by
	 * another thread while the object is locked.  Thus, if PGA_WRITEABLE
	 * is clear, no page table entries need updating.
	 */
	VM_OBJECT_LOCK_ASSERT(m->object, MA_OWNED);
	if ((m->oflags & VPO_BUSY) == 0 &&
	    (m->aflags & PGA_WRITEABLE) == 0)
		return;
	vm_page_lock_queues();
	if ((m->flags & PG_FICTITIOUS) != 0)
		goto small_mappings;
	pvh = pa_to_pvh(VM_PAGE_TO_PHYS(m));
	TAILQ_FOREACH_SAFE(pv, &pvh->pv_list, pv_next, next_pv) {
		pmap = PV_PMAP(pv);
		PMAP_LOCK(pmap);
		va = pv->pv_va;
		pde = pmap_pde(pmap, va);
		if ((*pde & PG_RW) != 0)
			(void)pmap_demote_pde(pmap, pde, va);
		PMAP_UNLOCK(pmap);
	}
<<<<<<< HEAD
	TAILQ_FOREACH(pv, &m->md.pv_list, pv_next) {
=======
small_mappings:
	TAILQ_FOREACH(pv, &m->md.pv_list, pv_list) {
>>>>>>> 9628d3db
		pmap = PV_PMAP(pv);
		PMAP_LOCK(pmap);
		pde = pmap_pde(pmap, pv->pv_va);
		KASSERT((*pde & PG_PS) == 0, ("pmap_clear_write: found"
		    " a 2mpage in page %p's pv list", m));
		pte = pmap_pde_to_pte(pde, pv->pv_va);
retry:
		oldpte = *pte;
		if (oldpte & PG_RW) {
			if (!atomic_cmpset_long(pte, oldpte, oldpte &
			    ~(PG_RW | PG_M)))
				goto retry;
			if ((oldpte & PG_M) != 0)
				vm_page_dirty(m);
			pmap_invalidate_page(pmap, pv->pv_va);
		}
		PMAP_UNLOCK(pmap);
	}
	vm_page_aflag_clear(m, PGA_WRITEABLE);
	vm_page_unlock_queues();
}

/*
 *	pmap_ts_referenced:
 *
 *	Return a count of reference bits for a page, clearing those bits.
 *	It is not necessary for every reference bit to be cleared, but it
 *	is necessary that 0 only be returned when there are truly no
 *	reference bits set.
 *
 *	XXX: The exact number of bits to check and clear is a matter that
 *	should be tested and standardized at some point in the future for
 *	optimal aging of shared pages.
 */
int
pmap_ts_referenced(vm_page_t m)
{
	struct md_page *pvh;
	pv_entry_t pv, pvf, pvn;
	pmap_t pmap;
	pd_entry_t oldpde, *pde;
	pt_entry_t *pte;
	vm_offset_t va;
	int rtval = 0;

	KASSERT((m->oflags & VPO_UNMANAGED) == 0,
	    ("pmap_ts_referenced: page %p is not managed", m));
	vm_page_lock_queues();
<<<<<<< HEAD
	TAILQ_FOREACH_SAFE(pv, &pvh->pv_list, pv_next, pvn) {
=======
	if ((m->flags & PG_FICTITIOUS) != 0)
		goto small_mappings;
	pvh = pa_to_pvh(VM_PAGE_TO_PHYS(m));
	TAILQ_FOREACH_SAFE(pv, &pvh->pv_list, pv_list, pvn) {
>>>>>>> 9628d3db
		pmap = PV_PMAP(pv);
		PMAP_LOCK(pmap);
		va = pv->pv_va;
		pde = pmap_pde(pmap, va);
		oldpde = *pde;
		if ((oldpde & PG_A) != 0) {
			if (pmap_demote_pde(pmap, pde, va)) {
				if ((oldpde & PG_W) == 0) {
					/*
					 * Remove the mapping to a single page
					 * so that a subsequent access may
					 * repromote.  Since the underlying
					 * page table page is fully populated,
					 * this removal never frees a page
					 * table page.
					 */
					va += VM_PAGE_TO_PHYS(m) - (oldpde &
					    PG_PS_FRAME);
					pmap_remove_page(pmap, va, pde, NULL);
					rtval++;
					if (rtval > 4) {
						PMAP_UNLOCK(pmap);
						goto out;
					}
				}
			}
		}
		PMAP_UNLOCK(pmap);
	}
small_mappings:
	if ((pv = TAILQ_FIRST(&m->md.pv_list)) != NULL) {
		pvf = pv;
		do {
			pvn = TAILQ_NEXT(pv, pv_next);
			TAILQ_REMOVE(&m->md.pv_list, pv, pv_next);
			TAILQ_INSERT_TAIL(&m->md.pv_list, pv, pv_next);
			pmap = PV_PMAP(pv);
			PMAP_LOCK(pmap);
			pde = pmap_pde(pmap, pv->pv_va);
			KASSERT((*pde & PG_PS) == 0, ("pmap_ts_referenced:"
			    " found a 2mpage in page %p's pv list", m));
			pte = pmap_pde_to_pte(pde, pv->pv_va);
			if ((*pte & PG_A) != 0) {
				atomic_clear_long(pte, PG_A);
				pmap_invalidate_page(pmap, pv->pv_va);
				rtval++;
				if (rtval > 4)
					pvn = NULL;
			}
			PMAP_UNLOCK(pmap);
		} while ((pv = pvn) != NULL && pv != pvf);
	}
out:
	vm_page_unlock_queues();
	return (rtval);
}

/*
 *	Clear the modify bits on the specified physical page.
 */
void
pmap_clear_modify(vm_page_t m)
{
	struct md_page *pvh;
	pmap_t pmap;
	pv_entry_t next_pv, pv;
	pd_entry_t oldpde, *pde;
	pt_entry_t oldpte, *pte;
	vm_offset_t va;

	KASSERT((m->oflags & VPO_UNMANAGED) == 0,
	    ("pmap_clear_modify: page %p is not managed", m));
	VM_OBJECT_LOCK_ASSERT(m->object, MA_OWNED);
	KASSERT((m->oflags & VPO_BUSY) == 0,
	    ("pmap_clear_modify: page %p is busy", m));

	/*
	 * If the page is not PGA_WRITEABLE, then no PTEs can have PG_M set.
	 * If the object containing the page is locked and the page is not
	 * VPO_BUSY, then PGA_WRITEABLE cannot be concurrently set.
	 */
	if ((m->aflags & PGA_WRITEABLE) == 0)
		return;
	vm_page_lock_queues();
	if ((m->flags & PG_FICTITIOUS) != 0)
		goto small_mappings;
	pvh = pa_to_pvh(VM_PAGE_TO_PHYS(m));
	TAILQ_FOREACH_SAFE(pv, &pvh->pv_list, pv_next, next_pv) {
		pmap = PV_PMAP(pv);
		PMAP_LOCK(pmap);
		va = pv->pv_va;
		pde = pmap_pde(pmap, va);
		oldpde = *pde;
		if ((oldpde & PG_RW) != 0) {
			if (pmap_demote_pde(pmap, pde, va)) {
				if ((oldpde & PG_W) == 0) {
					/*
					 * Write protect the mapping to a
					 * single page so that a subsequent
					 * write access may repromote.
					 */
					va += VM_PAGE_TO_PHYS(m) - (oldpde &
					    PG_PS_FRAME);
					pte = pmap_pde_to_pte(pde, va);
					oldpte = *pte;
					if ((oldpte & PG_V) != 0) {
						while (!atomic_cmpset_long(pte,
						    oldpte,
						    oldpte & ~(PG_M | PG_RW)))
							oldpte = *pte;
						vm_page_dirty(m);
						pmap_invalidate_page(pmap, va);
					}
				}
			}
		}
		PMAP_UNLOCK(pmap);
	}
<<<<<<< HEAD
	TAILQ_FOREACH(pv, &m->md.pv_list, pv_next) {
=======
small_mappings:
	TAILQ_FOREACH(pv, &m->md.pv_list, pv_list) {
>>>>>>> 9628d3db
		pmap = PV_PMAP(pv);
		PMAP_LOCK(pmap);
		pde = pmap_pde(pmap, pv->pv_va);
		KASSERT((*pde & PG_PS) == 0, ("pmap_clear_modify: found"
		    " a 2mpage in page %p's pv list", m));
		pte = pmap_pde_to_pte(pde, pv->pv_va);
		if ((*pte & (PG_M | PG_RW)) == (PG_M | PG_RW)) {
			atomic_clear_long(pte, PG_M);
			pmap_invalidate_page(pmap, pv->pv_va);
		}
		PMAP_UNLOCK(pmap);
	}
	vm_page_unlock_queues();
}

/*
 *	pmap_clear_reference:
 *
 *	Clear the reference bit on the specified physical page.
 */
void
pmap_clear_reference(vm_page_t m)
{
	struct md_page *pvh;
	pmap_t pmap;
	pv_entry_t next_pv, pv;
	pd_entry_t oldpde, *pde;
	pt_entry_t *pte;
	vm_offset_t va;

	KASSERT((m->oflags & VPO_UNMANAGED) == 0,
	    ("pmap_clear_reference: page %p is not managed", m));
	vm_page_lock_queues();
	if ((m->flags & PG_FICTITIOUS) != 0)
		goto small_mappings;
	pvh = pa_to_pvh(VM_PAGE_TO_PHYS(m));
	TAILQ_FOREACH_SAFE(pv, &pvh->pv_list, pv_next, next_pv) {
		pmap = PV_PMAP(pv);
		PMAP_LOCK(pmap);
		va = pv->pv_va;
		pde = pmap_pde(pmap, va);
		oldpde = *pde;
		if ((oldpde & PG_A) != 0) {
			if (pmap_demote_pde(pmap, pde, va)) {
				/*
				 * Remove the mapping to a single page so
				 * that a subsequent access may repromote.
				 * Since the underlying page table page is
				 * fully populated, this removal never frees
				 * a page table page.
				 */
				va += VM_PAGE_TO_PHYS(m) - (oldpde &
				    PG_PS_FRAME);
				pmap_remove_page(pmap, va, pde, NULL);
			}
		}
		PMAP_UNLOCK(pmap);
	}
<<<<<<< HEAD
	TAILQ_FOREACH(pv, &m->md.pv_list, pv_next) {
=======
small_mappings:
	TAILQ_FOREACH(pv, &m->md.pv_list, pv_list) {
>>>>>>> 9628d3db
		pmap = PV_PMAP(pv);
		PMAP_LOCK(pmap);
		pde = pmap_pde(pmap, pv->pv_va);
		KASSERT((*pde & PG_PS) == 0, ("pmap_clear_reference: found"
		    " a 2mpage in page %p's pv list", m));
		pte = pmap_pde_to_pte(pde, pv->pv_va);
		if (*pte & PG_A) {
			atomic_clear_long(pte, PG_A);
			pmap_invalidate_page(pmap, pv->pv_va);
		}
		PMAP_UNLOCK(pmap);
	}
	vm_page_unlock_queues();
}

/*
 * Miscellaneous support routines follow
 */

/* Adjust the cache mode for a 4KB page mapped via a PTE. */
static __inline void
pmap_pte_attr(pt_entry_t *pte, int cache_bits)
{
	u_int opte, npte;

	/*
	 * The cache mode bits are all in the low 32-bits of the
	 * PTE, so we can just spin on updating the low 32-bits.
	 */
	do {
		opte = *(u_int *)pte;
		npte = opte & ~PG_PTE_CACHE;
		npte |= cache_bits;
	} while (npte != opte && !atomic_cmpset_int((u_int *)pte, opte, npte));
}

/* Adjust the cache mode for a 2MB page mapped via a PDE. */
static __inline void
pmap_pde_attr(pd_entry_t *pde, int cache_bits)
{
	u_int opde, npde;

	/*
	 * The cache mode bits are all in the low 32-bits of the
	 * PDE, so we can just spin on updating the low 32-bits.
	 */
	do {
		opde = *(u_int *)pde;
		npde = opde & ~PG_PDE_CACHE;
		npde |= cache_bits;
	} while (npde != opde && !atomic_cmpset_int((u_int *)pde, opde, npde));
}

/*
 * Map a set of physical memory pages into the kernel virtual
 * address space. Return a pointer to where it is mapped. This
 * routine is intended to be used for mapping device memory,
 * NOT real memory.
 */
void *
pmap_mapdev_attr(vm_paddr_t pa, vm_size_t size, int mode)
{
	vm_offset_t va, offset;
	vm_size_t tmpsize;

	/*
	 * If the specified range of physical addresses fits within the direct
	 * map window, use the direct map. 
	 */
	if (pa < dmaplimit && pa + size < dmaplimit) {
		va = PHYS_TO_DMAP(pa);
		if (!pmap_change_attr(va, size, mode))
			return ((void *)va);
	}
	offset = pa & PAGE_MASK;
	size = roundup(offset + size, PAGE_SIZE);
	va = kmem_alloc_nofault(kernel_map, size);
	if (!va)
		panic("pmap_mapdev: Couldn't alloc kernel virtual memory");
	pa = trunc_page(pa);
	for (tmpsize = 0; tmpsize < size; tmpsize += PAGE_SIZE)
		pmap_kenter_attr(va + tmpsize, pa + tmpsize, mode);
	pmap_invalidate_range(kernel_pmap, va, va + tmpsize);
	pmap_invalidate_cache_range(va, va + tmpsize);
	return ((void *)(va + offset));
}

void *
pmap_mapdev(vm_paddr_t pa, vm_size_t size)
{

	return (pmap_mapdev_attr(pa, size, PAT_UNCACHEABLE));
}

void *
pmap_mapbios(vm_paddr_t pa, vm_size_t size)
{

	return (pmap_mapdev_attr(pa, size, PAT_WRITE_BACK));
}

void
pmap_unmapdev(vm_offset_t va, vm_size_t size)
{
	vm_offset_t base, offset, tmpva;

	/* If we gave a direct map region in pmap_mapdev, do nothing */
	if (va >= DMAP_MIN_ADDRESS && va < DMAP_MAX_ADDRESS)
		return;
	base = trunc_page(va);
	offset = va & PAGE_MASK;
	size = roundup(offset + size, PAGE_SIZE);
	for (tmpva = base; tmpva < (base + size); tmpva += PAGE_SIZE)
		pmap_kremove(tmpva);
	pmap_invalidate_range(kernel_pmap, va, tmpva);
	kmem_free(kernel_map, base, size);
}

/*
 * Tries to demote a 1GB page mapping.
 */
static boolean_t
pmap_demote_pdpe(pmap_t pmap, pdp_entry_t *pdpe, vm_offset_t va)
{
	pdp_entry_t newpdpe, oldpdpe;
	pd_entry_t *firstpde, newpde, *pde;
	vm_paddr_t mpdepa;
	vm_page_t mpde;

	PMAP_LOCK_ASSERT(pmap, MA_OWNED);
	oldpdpe = *pdpe;
	KASSERT((oldpdpe & (PG_PS | PG_V)) == (PG_PS | PG_V),
	    ("pmap_demote_pdpe: oldpdpe is missing PG_PS and/or PG_V"));
	if ((mpde = vm_page_alloc(NULL, va >> PDPSHIFT, VM_ALLOC_INTERRUPT |
	    VM_ALLOC_NOOBJ | VM_ALLOC_WIRED)) == NULL) {
		CTR2(KTR_PMAP, "pmap_demote_pdpe: failure for va %#lx"
		    " in pmap %p", va, pmap);
		return (FALSE);
	}
	mpdepa = VM_PAGE_TO_PHYS(mpde);
	firstpde = (pd_entry_t *)PHYS_TO_DMAP(mpdepa);
	newpdpe = mpdepa | PG_M | PG_A | (oldpdpe & PG_U) | PG_RW | PG_V;
	KASSERT((oldpdpe & PG_A) != 0,
	    ("pmap_demote_pdpe: oldpdpe is missing PG_A"));
	KASSERT((oldpdpe & (PG_M | PG_RW)) != PG_RW,
	    ("pmap_demote_pdpe: oldpdpe is missing PG_M"));
	newpde = oldpdpe;

	/*
	 * Initialize the page directory page.
	 */
	for (pde = firstpde; pde < firstpde + NPDEPG; pde++) {
		*pde = newpde;
		newpde += NBPDR;
	}

	/*
	 * Demote the mapping.
	 */
	*pdpe = newpdpe;

	/*
	 * Invalidate a stale recursive mapping of the page directory page.
	 */
	pmap_invalidate_page(pmap, (vm_offset_t)vtopde(va));

	pmap_pdpe_demotions++;
	CTR2(KTR_PMAP, "pmap_demote_pdpe: success for va %#lx"
	    " in pmap %p", va, pmap);
	return (TRUE);
}

/*
 * Sets the memory attribute for the specified page.
 */
void
pmap_page_set_memattr(vm_page_t m, vm_memattr_t ma)
{

	m->md.pat_mode = ma;

	/*
	 * If "m" is a normal page, update its direct mapping.  This update
	 * can be relied upon to perform any cache operations that are
	 * required for data coherence.
	 */
	if ((m->flags & PG_FICTITIOUS) == 0 &&
	    pmap_change_attr(PHYS_TO_DMAP(VM_PAGE_TO_PHYS(m)), PAGE_SIZE,
	    m->md.pat_mode))
		panic("memory attribute change on the direct map failed");
}

/*
 * Changes the specified virtual address range's memory type to that given by
 * the parameter "mode".  The specified virtual address range must be
 * completely contained within either the direct map or the kernel map.  If
 * the virtual address range is contained within the kernel map, then the
 * memory type for each of the corresponding ranges of the direct map is also
 * changed.  (The corresponding ranges of the direct map are those ranges that
 * map the same physical pages as the specified virtual address range.)  These
 * changes to the direct map are necessary because Intel describes the
 * behavior of their processors as "undefined" if two or more mappings to the
 * same physical page have different memory types.
 *
 * Returns zero if the change completed successfully, and either EINVAL or
 * ENOMEM if the change failed.  Specifically, EINVAL is returned if some part
 * of the virtual address range was not mapped, and ENOMEM is returned if
 * there was insufficient memory available to complete the change.  In the
 * latter case, the memory type may have been changed on some part of the
 * virtual address range or the direct map.
 */
int
pmap_change_attr(vm_offset_t va, vm_size_t size, int mode)
{
	int error;

	PMAP_LOCK(kernel_pmap);
	error = pmap_change_attr_locked(va, size, mode);
	PMAP_UNLOCK(kernel_pmap);
	return (error);
}

static int
pmap_change_attr_locked(vm_offset_t va, vm_size_t size, int mode)
{
	vm_offset_t base, offset, tmpva;
	vm_paddr_t pa_start, pa_end;
	pdp_entry_t *pdpe;
	pd_entry_t *pde;
	pt_entry_t *pte;
	int cache_bits_pte, cache_bits_pde, error;
	boolean_t changed;

	PMAP_LOCK_ASSERT(kernel_pmap, MA_OWNED);
	base = trunc_page(va);
	offset = va & PAGE_MASK;
	size = roundup(offset + size, PAGE_SIZE);

	/*
	 * Only supported on kernel virtual addresses, including the direct
	 * map but excluding the recursive map.
	 */
	if (base < DMAP_MIN_ADDRESS)
		return (EINVAL);

	cache_bits_pde = pmap_cache_bits(mode, 1);
	cache_bits_pte = pmap_cache_bits(mode, 0);
	changed = FALSE;

	/*
	 * Pages that aren't mapped aren't supported.  Also break down 2MB pages
	 * into 4KB pages if required.
	 */
	for (tmpva = base; tmpva < base + size; ) {
		pdpe = pmap_pdpe(kernel_pmap, tmpva);
		if (*pdpe == 0)
			return (EINVAL);
		if (*pdpe & PG_PS) {
			/*
			 * If the current 1GB page already has the required
			 * memory type, then we need not demote this page. Just
			 * increment tmpva to the next 1GB page frame.
			 */
			if ((*pdpe & PG_PDE_CACHE) == cache_bits_pde) {
				tmpva = trunc_1gpage(tmpva) + NBPDP;
				continue;
			}

			/*
			 * If the current offset aligns with a 1GB page frame
			 * and there is at least 1GB left within the range, then
			 * we need not break down this page into 2MB pages.
			 */
			if ((tmpva & PDPMASK) == 0 &&
			    tmpva + PDPMASK < base + size) {
				tmpva += NBPDP;
				continue;
			}
			if (!pmap_demote_pdpe(kernel_pmap, pdpe, tmpva))
				return (ENOMEM);
		}
		pde = pmap_pdpe_to_pde(pdpe, tmpva);
		if (*pde == 0)
			return (EINVAL);
		if (*pde & PG_PS) {
			/*
			 * If the current 2MB page already has the required
			 * memory type, then we need not demote this page. Just
			 * increment tmpva to the next 2MB page frame.
			 */
			if ((*pde & PG_PDE_CACHE) == cache_bits_pde) {
				tmpva = trunc_2mpage(tmpva) + NBPDR;
				continue;
			}

			/*
			 * If the current offset aligns with a 2MB page frame
			 * and there is at least 2MB left within the range, then
			 * we need not break down this page into 4KB pages.
			 */
			if ((tmpva & PDRMASK) == 0 &&
			    tmpva + PDRMASK < base + size) {
				tmpva += NBPDR;
				continue;
			}
			if (!pmap_demote_pde(kernel_pmap, pde, tmpva))
				return (ENOMEM);
		}
		pte = pmap_pde_to_pte(pde, tmpva);
		if (*pte == 0)
			return (EINVAL);
		tmpva += PAGE_SIZE;
	}
	error = 0;

	/*
	 * Ok, all the pages exist, so run through them updating their
	 * cache mode if required.
	 */
	pa_start = pa_end = 0;
	for (tmpva = base; tmpva < base + size; ) {
		pdpe = pmap_pdpe(kernel_pmap, tmpva);
		if (*pdpe & PG_PS) {
			if ((*pdpe & PG_PDE_CACHE) != cache_bits_pde) {
				pmap_pde_attr(pdpe, cache_bits_pde);
				changed = TRUE;
			}
			if (tmpva >= VM_MIN_KERNEL_ADDRESS) {
				if (pa_start == pa_end) {
					/* Start physical address run. */
					pa_start = *pdpe & PG_PS_FRAME;
					pa_end = pa_start + NBPDP;
				} else if (pa_end == (*pdpe & PG_PS_FRAME))
					pa_end += NBPDP;
				else {
					/* Run ended, update direct map. */
					error = pmap_change_attr_locked(
					    PHYS_TO_DMAP(pa_start),
					    pa_end - pa_start, mode);
					if (error != 0)
						break;
					/* Start physical address run. */
					pa_start = *pdpe & PG_PS_FRAME;
					pa_end = pa_start + NBPDP;
				}
			}
			tmpva = trunc_1gpage(tmpva) + NBPDP;
			continue;
		}
		pde = pmap_pdpe_to_pde(pdpe, tmpva);
		if (*pde & PG_PS) {
			if ((*pde & PG_PDE_CACHE) != cache_bits_pde) {
				pmap_pde_attr(pde, cache_bits_pde);
				changed = TRUE;
			}
			if (tmpva >= VM_MIN_KERNEL_ADDRESS) {
				if (pa_start == pa_end) {
					/* Start physical address run. */
					pa_start = *pde & PG_PS_FRAME;
					pa_end = pa_start + NBPDR;
				} else if (pa_end == (*pde & PG_PS_FRAME))
					pa_end += NBPDR;
				else {
					/* Run ended, update direct map. */
					error = pmap_change_attr_locked(
					    PHYS_TO_DMAP(pa_start),
					    pa_end - pa_start, mode);
					if (error != 0)
						break;
					/* Start physical address run. */
					pa_start = *pde & PG_PS_FRAME;
					pa_end = pa_start + NBPDR;
				}
			}
			tmpva = trunc_2mpage(tmpva) + NBPDR;
		} else {
			pte = pmap_pde_to_pte(pde, tmpva);
			if ((*pte & PG_PTE_CACHE) != cache_bits_pte) {
				pmap_pte_attr(pte, cache_bits_pte);
				changed = TRUE;
			}
			if (tmpva >= VM_MIN_KERNEL_ADDRESS) {
				if (pa_start == pa_end) {
					/* Start physical address run. */
					pa_start = *pte & PG_FRAME;
					pa_end = pa_start + PAGE_SIZE;
				} else if (pa_end == (*pte & PG_FRAME))
					pa_end += PAGE_SIZE;
				else {
					/* Run ended, update direct map. */
					error = pmap_change_attr_locked(
					    PHYS_TO_DMAP(pa_start),
					    pa_end - pa_start, mode);
					if (error != 0)
						break;
					/* Start physical address run. */
					pa_start = *pte & PG_FRAME;
					pa_end = pa_start + PAGE_SIZE;
				}
			}
			tmpva += PAGE_SIZE;
		}
	}
	if (error == 0 && pa_start != pa_end)
		error = pmap_change_attr_locked(PHYS_TO_DMAP(pa_start),
		    pa_end - pa_start, mode);

	/*
	 * Flush CPU caches if required to make sure any data isn't cached that
	 * shouldn't be, etc.
	 */
	if (changed) {
		pmap_invalidate_range(kernel_pmap, base, tmpva);
		pmap_invalidate_cache_range(base, tmpva);
	}
	return (error);
}

/*
 * Demotes any mapping within the direct map region that covers more than the
 * specified range of physical addresses.  This range's size must be a power
 * of two and its starting address must be a multiple of its size.  Since the
 * demotion does not change any attributes of the mapping, a TLB invalidation
 * is not mandatory.  The caller may, however, request a TLB invalidation.
 */
void
pmap_demote_DMAP(vm_paddr_t base, vm_size_t len, boolean_t invalidate)
{
	pdp_entry_t *pdpe;
	pd_entry_t *pde;
	vm_offset_t va;
	boolean_t changed;

	if (len == 0)
		return;
	KASSERT(powerof2(len), ("pmap_demote_DMAP: len is not a power of 2"));
	KASSERT((base & (len - 1)) == 0,
	    ("pmap_demote_DMAP: base is not a multiple of len"));
	if (len < NBPDP && base < dmaplimit) {
		va = PHYS_TO_DMAP(base);
		changed = FALSE;
		PMAP_LOCK(kernel_pmap);
		pdpe = pmap_pdpe(kernel_pmap, va);
		if ((*pdpe & PG_V) == 0)
			panic("pmap_demote_DMAP: invalid PDPE");
		if ((*pdpe & PG_PS) != 0) {
			if (!pmap_demote_pdpe(kernel_pmap, pdpe, va))
				panic("pmap_demote_DMAP: PDPE failed");
			changed = TRUE;
		}
		if (len < NBPDR) {
			pde = pmap_pdpe_to_pde(pdpe, va);
			if ((*pde & PG_V) == 0)
				panic("pmap_demote_DMAP: invalid PDE");
			if ((*pde & PG_PS) != 0) {
				if (!pmap_demote_pde(kernel_pmap, pde, va))
					panic("pmap_demote_DMAP: PDE failed");
				changed = TRUE;
			}
		}
		if (changed && invalidate)
			pmap_invalidate_page(kernel_pmap, va);
		PMAP_UNLOCK(kernel_pmap);
	}
}

/*
 * perform the pmap work for mincore
 */
int
pmap_mincore(pmap_t pmap, vm_offset_t addr, vm_paddr_t *locked_pa)
{
	pd_entry_t *pdep;
	pt_entry_t pte;
	vm_paddr_t pa;
	int val;

	PMAP_LOCK(pmap);
retry:
	pdep = pmap_pde(pmap, addr);
	if (pdep != NULL && (*pdep & PG_V)) {
		if (*pdep & PG_PS) {
			pte = *pdep;
			/* Compute the physical address of the 4KB page. */
			pa = ((*pdep & PG_PS_FRAME) | (addr & PDRMASK)) &
			    PG_FRAME;
			val = MINCORE_SUPER;
		} else {
			pte = *pmap_pde_to_pte(pdep, addr);
			pa = pte & PG_FRAME;
			val = 0;
		}
	} else {
		pte = 0;
		pa = 0;
		val = 0;
	}
	if ((pte & PG_V) != 0) {
		val |= MINCORE_INCORE;
		if ((pte & (PG_M | PG_RW)) == (PG_M | PG_RW))
			val |= MINCORE_MODIFIED | MINCORE_MODIFIED_OTHER;
		if ((pte & PG_A) != 0)
			val |= MINCORE_REFERENCED | MINCORE_REFERENCED_OTHER;
	}
	if ((val & (MINCORE_MODIFIED_OTHER | MINCORE_REFERENCED_OTHER)) !=
	    (MINCORE_MODIFIED_OTHER | MINCORE_REFERENCED_OTHER) &&
	    (pte & (PG_MANAGED | PG_V)) == (PG_MANAGED | PG_V)) {
		/* Ensure that "PHYS_TO_VM_PAGE(pa)->object" doesn't change. */
		if (vm_page_pa_tryrelock(pmap, pa, locked_pa))
			goto retry;
	} else
		PA_UNLOCK_COND(*locked_pa);
	PMAP_UNLOCK(pmap);
	return (val);
}

void
pmap_activate(struct thread *td)
{
	pmap_t	pmap, oldpmap;
	u_int	cpuid;
	u_int64_t  cr3;

	critical_enter();
	pmap = vmspace_pmap(td->td_proc->p_vmspace);
	oldpmap = PCPU_GET(curpmap);
	cpuid = PCPU_GET(cpuid);
#ifdef SMP
	CPU_CLR_ATOMIC(cpuid, &oldpmap->pm_active);
	CPU_SET_ATOMIC(cpuid, &pmap->pm_active);
#else
	CPU_CLR(cpuid, &oldpmap->pm_active);
	CPU_SET(cpuid, &pmap->pm_active);
#endif
	cr3 = DMAP_TO_PHYS((vm_offset_t)pmap->pm_pml4);
	td->td_pcb->pcb_cr3 = cr3;
	load_cr3(cr3);
	PCPU_SET(curpmap, pmap);
	critical_exit();
}

void
pmap_sync_icache(pmap_t pm, vm_offset_t va, vm_size_t sz)
{
}

/*
 *	Increase the starting virtual address of the given mapping if a
 *	different alignment might result in more superpage mappings.
 */
void
pmap_align_superpage(vm_object_t object, vm_ooffset_t offset,
    vm_offset_t *addr, vm_size_t size)
{
	vm_offset_t superpage_offset;

	if (size < NBPDR)
		return;
	if (object != NULL && (object->flags & OBJ_COLORED) != 0)
		offset += ptoa(object->pg_color);
	superpage_offset = offset & PDRMASK;
	if (size - ((NBPDR - superpage_offset) & PDRMASK) < NBPDR ||
	    (*addr & PDRMASK) == superpage_offset)
		return;
	if ((*addr & PDRMASK) < superpage_offset)
		*addr = (*addr & ~PDRMASK) + superpage_offset;
	else
		*addr = ((*addr + PDRMASK) & ~PDRMASK) + superpage_offset;
}<|MERGE_RESOLUTION|>--- conflicted
+++ resolved
@@ -4251,14 +4251,9 @@
 					}
 				} else {
 					pmap_resident_count_dec(pmap, 1);
-<<<<<<< HEAD
 					TAILQ_REMOVE(&m->md.pv_list, pv, pv_next);
-					if (TAILQ_EMPTY(&m->md.pv_list)) {
-=======
-					TAILQ_REMOVE(&m->md.pv_list, pv, pv_list);
 					if (TAILQ_EMPTY(&m->md.pv_list) &&
 					    (m->flags & PG_FICTITIOUS) == 0) {
->>>>>>> 9628d3db
 						pvh = pa_to_pvh(VM_PAGE_TO_PHYS(m));
 						if (TAILQ_EMPTY(&pvh->pv_list))
 							vm_page_aflag_clear(m, PGA_WRITEABLE);
@@ -4451,12 +4446,8 @@
 			(void)pmap_demote_pde(pmap, pde, va);
 		PMAP_UNLOCK(pmap);
 	}
-<<<<<<< HEAD
+small_mappings:
 	TAILQ_FOREACH(pv, &m->md.pv_list, pv_next) {
-=======
-small_mappings:
-	TAILQ_FOREACH(pv, &m->md.pv_list, pv_list) {
->>>>>>> 9628d3db
 		pmap = PV_PMAP(pv);
 		PMAP_LOCK(pmap);
 		pde = pmap_pde(pmap, pv->pv_va);
@@ -4505,14 +4496,10 @@
 	KASSERT((m->oflags & VPO_UNMANAGED) == 0,
 	    ("pmap_ts_referenced: page %p is not managed", m));
 	vm_page_lock_queues();
-<<<<<<< HEAD
-	TAILQ_FOREACH_SAFE(pv, &pvh->pv_list, pv_next, pvn) {
-=======
 	if ((m->flags & PG_FICTITIOUS) != 0)
 		goto small_mappings;
 	pvh = pa_to_pvh(VM_PAGE_TO_PHYS(m));
-	TAILQ_FOREACH_SAFE(pv, &pvh->pv_list, pv_list, pvn) {
->>>>>>> 9628d3db
+	TAILQ_FOREACH_SAFE(pv, &pvh->pv_list, pv_next, pvn) {
 		pmap = PV_PMAP(pv);
 		PMAP_LOCK(pmap);
 		va = pv->pv_va;
@@ -4631,12 +4618,8 @@
 		}
 		PMAP_UNLOCK(pmap);
 	}
-<<<<<<< HEAD
+small_mappings:
 	TAILQ_FOREACH(pv, &m->md.pv_list, pv_next) {
-=======
-small_mappings:
-	TAILQ_FOREACH(pv, &m->md.pv_list, pv_list) {
->>>>>>> 9628d3db
 		pmap = PV_PMAP(pv);
 		PMAP_LOCK(pmap);
 		pde = pmap_pde(pmap, pv->pv_va);
@@ -4695,12 +4678,8 @@
 		}
 		PMAP_UNLOCK(pmap);
 	}
-<<<<<<< HEAD
+small_mappings:
 	TAILQ_FOREACH(pv, &m->md.pv_list, pv_next) {
-=======
-small_mappings:
-	TAILQ_FOREACH(pv, &m->md.pv_list, pv_list) {
->>>>>>> 9628d3db
 		pmap = PV_PMAP(pv);
 		PMAP_LOCK(pmap);
 		pde = pmap_pde(pmap, pv->pv_va);
