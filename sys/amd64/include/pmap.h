--- conflicted
+++ resolved
@@ -407,12 +407,8 @@
 void	pmap_invalidate_cache(void);
 void	pmap_invalidate_cache_pages(vm_page_t *pages, int count);
 void	pmap_invalidate_cache_range(vm_offset_t sva, vm_offset_t eva);
-<<<<<<< HEAD
 void	pmap_xen_userload(pmap_t);
-
-=======
 void	pmap_get_mapping(pmap_t pmap, vm_offset_t va, uint64_t *ptr, int *num);
->>>>>>> 7abe8069
 #endif /* _KERNEL */
 
 #endif /* !LOCORE */
