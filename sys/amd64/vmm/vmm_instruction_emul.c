/*-
 * Copyright (c) 2012 Sandvine, Inc.
 * Copyright (c) 2012 NetApp, Inc.
 * All rights reserved.
 *
 * Redistribution and use in source and binary forms, with or without
 * modification, are permitted provided that the following conditions
 * are met:
 * 1. Redistributions of source code must retain the above copyright
 *    notice, this list of conditions and the following disclaimer.
 * 2. Redistributions in binary form must reproduce the above copyright
 *    notice, this list of conditions and the following disclaimer in the
 *    documentation and/or other materials provided with the distribution.
 *
 * THIS SOFTWARE IS PROVIDED BY THE AUTHOR AND CONTRIBUTORS ``AS IS'' AND
 * ANY EXPRESS OR IMPLIED WARRANTIES, INCLUDING, BUT NOT LIMITED TO, THE
 * IMPLIED WARRANTIES OF MERCHANTABILITY AND FITNESS FOR A PARTICULAR PURPOSE
 * ARE DISCLAIMED.  IN NO EVENT SHALL THE AUTHOR OR CONTRIBUTORS BE LIABLE
 * FOR ANY DIRECT, INDIRECT, INCIDENTAL, SPECIAL, EXEMPLARY, OR CONSEQUENTIAL
 * DAMAGES (INCLUDING, BUT NOT LIMITED TO, PROCUREMENT OF SUBSTITUTE GOODS
 * OR SERVICES; LOSS OF USE, DATA, OR PROFITS; OR BUSINESS INTERRUPTION)
 * HOWEVER CAUSED AND ON ANY THEORY OF LIABILITY, WHETHER IN CONTRACT, STRICT
 * LIABILITY, OR TORT (INCLUDING NEGLIGENCE OR OTHERWISE) ARISING IN ANY WAY
 * OUT OF THE USE OF THIS SOFTWARE, EVEN IF ADVISED OF THE POSSIBILITY OF
 * SUCH DAMAGE.
 *
 * $FreeBSD$
 */

#include <sys/cdefs.h>
__FBSDID("$FreeBSD$");

#ifdef _KERNEL
#include <sys/param.h>
#include <sys/pcpu.h>
#include <sys/systm.h>
#include <sys/proc.h>

#include <vm/vm.h>
#include <vm/pmap.h>

#include <machine/vmparam.h>
#include <machine/vmm.h>
#else	/* !_KERNEL */
#include <sys/types.h>
#include <sys/errno.h>
#include <sys/_iovec.h>

#include <machine/vmm.h>

#include <assert.h>
#include <vmmapi.h>
#define	KASSERT(exp,msg)	assert((exp))
#endif	/* _KERNEL */

#include <machine/vmm_instruction_emul.h>
#include <x86/psl.h>
#include <x86/specialreg.h>

/* struct vie_op.op_type */
enum {
	VIE_OP_TYPE_NONE = 0,
	VIE_OP_TYPE_MOV,
	VIE_OP_TYPE_MOVSX,
	VIE_OP_TYPE_MOVZX,
	VIE_OP_TYPE_AND,
	VIE_OP_TYPE_OR,
	VIE_OP_TYPE_SUB,
	VIE_OP_TYPE_TWO_BYTE,
	VIE_OP_TYPE_PUSH,
	VIE_OP_TYPE_CMP,
	VIE_OP_TYPE_POP,
	VIE_OP_TYPE_MOVS,
	VIE_OP_TYPE_GROUP1,
	VIE_OP_TYPE_STOS,
	VIE_OP_TYPE_BITTEST,
	VIE_OP_TYPE_LAST
};

/* struct vie_op.op_flags */
#define	VIE_OP_F_IMM		(1 << 0)  /* 16/32-bit immediate operand */
#define	VIE_OP_F_IMM8		(1 << 1)  /* 8-bit immediate operand */
#define	VIE_OP_F_MOFFSET	(1 << 2)  /* 16/32/64-bit immediate moffset */
#define	VIE_OP_F_NO_MODRM	(1 << 3)
#define	VIE_OP_F_NO_GLA_VERIFICATION (1 << 4)

static const struct vie_op two_byte_opcodes[256] = {
	[0xB6] = {
		.op_byte = 0xB6,
		.op_type = VIE_OP_TYPE_MOVZX,
	},
	[0xB7] = {
		.op_byte = 0xB7,
		.op_type = VIE_OP_TYPE_MOVZX,
	},
	[0xBA] = {
		.op_byte = 0xBA,
		.op_type = VIE_OP_TYPE_BITTEST,
		.op_flags = VIE_OP_F_IMM8,
	},
	[0xBE] = {
		.op_byte = 0xBE,
		.op_type = VIE_OP_TYPE_MOVSX,
	},
};

static const struct vie_op one_byte_opcodes[256] = {
	[0x0F] = {
		.op_byte = 0x0F,
		.op_type = VIE_OP_TYPE_TWO_BYTE
	},
	[0x2B] = {
		.op_byte = 0x2B,
		.op_type = VIE_OP_TYPE_SUB,
	},
	[0x39] = {
		.op_byte = 0x39,
		.op_type = VIE_OP_TYPE_CMP,
	},
	[0x3B] = {
		.op_byte = 0x3B,
		.op_type = VIE_OP_TYPE_CMP,
	},
	[0x88] = {
		.op_byte = 0x88,
		.op_type = VIE_OP_TYPE_MOV,
	},
	[0x89] = {
		.op_byte = 0x89,
		.op_type = VIE_OP_TYPE_MOV,
	},
	[0x8A] = {
		.op_byte = 0x8A,
		.op_type = VIE_OP_TYPE_MOV,
	},
	[0x8B] = {
		.op_byte = 0x8B,
		.op_type = VIE_OP_TYPE_MOV,
	},
<<<<<<< HEAD
=======
	[0xA1] = {
		.op_byte = 0xA1,
		.op_type = VIE_OP_TYPE_MOV,
		.op_flags = VIE_OP_F_MOFFSET | VIE_OP_F_NO_MODRM,
	},
	[0xA3] = {
		.op_byte = 0xA3,
		.op_type = VIE_OP_TYPE_MOV,
		.op_flags = VIE_OP_F_MOFFSET | VIE_OP_F_NO_MODRM,
	},
	[0xA4] = {
		.op_byte = 0xA4,
		.op_type = VIE_OP_TYPE_MOVS,
		.op_flags = VIE_OP_F_NO_MODRM | VIE_OP_F_NO_GLA_VERIFICATION
	},
	[0xA5] = {
		.op_byte = 0xA5,
		.op_type = VIE_OP_TYPE_MOVS,
		.op_flags = VIE_OP_F_NO_MODRM | VIE_OP_F_NO_GLA_VERIFICATION
	},
	[0xAA] = {
		.op_byte = 0xAA,
		.op_type = VIE_OP_TYPE_STOS,
		.op_flags = VIE_OP_F_NO_MODRM | VIE_OP_F_NO_GLA_VERIFICATION
	},
	[0xAB] = {
		.op_byte = 0xAB,
		.op_type = VIE_OP_TYPE_STOS,
		.op_flags = VIE_OP_F_NO_MODRM | VIE_OP_F_NO_GLA_VERIFICATION
	},
>>>>>>> 365501d4
	[0xC6] = {
		/* XXX Group 11 extended opcode - not just MOV */
		.op_byte = 0xC6,
		.op_type = VIE_OP_TYPE_MOV,
		.op_flags = VIE_OP_F_IMM8,
	},
	[0xC7] = {
		.op_byte = 0xC7,
		.op_type = VIE_OP_TYPE_MOV,
		.op_flags = VIE_OP_F_IMM,
	},
	[0x23] = {
		.op_byte = 0x23,
		.op_type = VIE_OP_TYPE_AND,
	},
	[0x80] = {
		/* Group 1 extended opcode */
		.op_byte = 0x80,
		.op_type = VIE_OP_TYPE_GROUP1,
		.op_flags = VIE_OP_F_IMM8,
	},
	[0x81] = {
		/* Group 1 extended opcode */
		.op_byte = 0x81,
		.op_type = VIE_OP_TYPE_GROUP1,
		.op_flags = VIE_OP_F_IMM,
	},
	[0x83] = {
		/* Group 1 extended opcode */
		.op_byte = 0x83,
		.op_type = VIE_OP_TYPE_GROUP1,
		.op_flags = VIE_OP_F_IMM8,
	},
	[0x8F] = {
		/* XXX Group 1A extended opcode - not just POP */
		.op_byte = 0x8F,
		.op_type = VIE_OP_TYPE_POP,
	},
	[0xFF] = {
		/* XXX Group 5 extended opcode - not just PUSH */
		.op_byte = 0xFF,
		.op_type = VIE_OP_TYPE_PUSH,
	}
};

/* struct vie.mod */
#define	VIE_MOD_INDIRECT		0
#define	VIE_MOD_INDIRECT_DISP8		1
#define	VIE_MOD_INDIRECT_DISP32		2
#define	VIE_MOD_DIRECT			3

/* struct vie.rm */
#define	VIE_RM_SIB			4
#define	VIE_RM_DISP32			5

#define	GB				(1024 * 1024 * 1024)

static enum vm_reg_name gpr_map[16] = {
	VM_REG_GUEST_RAX,
	VM_REG_GUEST_RCX,
	VM_REG_GUEST_RDX,
	VM_REG_GUEST_RBX,
	VM_REG_GUEST_RSP,
	VM_REG_GUEST_RBP,
	VM_REG_GUEST_RSI,
	VM_REG_GUEST_RDI,
	VM_REG_GUEST_R8,
	VM_REG_GUEST_R9,
	VM_REG_GUEST_R10,
	VM_REG_GUEST_R11,
	VM_REG_GUEST_R12,
	VM_REG_GUEST_R13,
	VM_REG_GUEST_R14,
	VM_REG_GUEST_R15
};

static uint64_t size2mask[] = {
	[1] = 0xff,
	[2] = 0xffff,
	[4] = 0xffffffff,
	[8] = 0xffffffffffffffff,
};

static int
vie_read_register(void *vm, int vcpuid, enum vm_reg_name reg, uint64_t *rval)
{
	int error;

	error = vm_get_register(vm, vcpuid, reg, rval);

	return (error);
}

static void
vie_calc_bytereg(struct vie *vie, enum vm_reg_name *reg, int *lhbr)
{
	*lhbr = 0;
	*reg = gpr_map[vie->reg];

	/*
	 * 64-bit mode imposes limitations on accessing legacy high byte
	 * registers (lhbr).
	 *
	 * The legacy high-byte registers cannot be addressed if the REX
	 * prefix is present. In this case the values 4, 5, 6 and 7 of the
	 * 'ModRM:reg' field address %spl, %bpl, %sil and %dil respectively.
	 *
	 * If the REX prefix is not present then the values 4, 5, 6 and 7
	 * of the 'ModRM:reg' field address the legacy high-byte registers,
	 * %ah, %ch, %dh and %bh respectively.
	 */
	if (!vie->rex_present) {
		if (vie->reg & 0x4) {
			*lhbr = 1;
			*reg = gpr_map[vie->reg & 0x3];
		}
	}
}

static int
vie_read_bytereg(void *vm, int vcpuid, struct vie *vie, uint8_t *rval)
{
	uint64_t val;
	int error, lhbr;
	enum vm_reg_name reg;

	vie_calc_bytereg(vie, &reg, &lhbr);
	error = vm_get_register(vm, vcpuid, reg, &val);

	/*
	 * To obtain the value of a legacy high byte register shift the
	 * base register right by 8 bits (%ah = %rax >> 8).
	 */
	if (lhbr)
		*rval = val >> 8;
	else
		*rval = val;
	return (error);
}

static int
vie_write_bytereg(void *vm, int vcpuid, struct vie *vie, uint8_t byte)
{
	uint64_t origval, val, mask;
	int error, lhbr;
	enum vm_reg_name reg;

	vie_calc_bytereg(vie, &reg, &lhbr);
	error = vm_get_register(vm, vcpuid, reg, &origval);
	if (error == 0) {
		val = byte;
		mask = 0xff;
		if (lhbr) {
			/*
			 * Shift left by 8 to store 'byte' in a legacy high
			 * byte register.
			 */
			val <<= 8;
			mask <<= 8;
		}
		val |= origval & ~mask;
		error = vm_set_register(vm, vcpuid, reg, val);
	}
	return (error);
}

int
vie_update_register(void *vm, int vcpuid, enum vm_reg_name reg,
		    uint64_t val, int size)
{
	int error;
	uint64_t origval;

	switch (size) {
	case 1:
	case 2:
		error = vie_read_register(vm, vcpuid, reg, &origval);
		if (error)
			return (error);
		val &= size2mask[size];
		val |= origval & ~size2mask[size];
		break;
	case 4:
		val &= 0xffffffffUL;
		break;
	case 8:
		break;
	default:
		return (EINVAL);
	}

	error = vm_set_register(vm, vcpuid, reg, val);
	return (error);
}

#define	RFLAGS_STATUS_BITS    (PSL_C | PSL_PF | PSL_AF | PSL_Z | PSL_N | PSL_V)

/*
 * Return the status flags that would result from doing (x - y).
 */
#define	GETCC(sz)							\
static u_long								\
getcc##sz(uint##sz##_t x, uint##sz##_t y)				\
{									\
	u_long rflags;							\
									\
	__asm __volatile("sub %2,%1; pushfq; popq %0" :			\
	    "=r" (rflags), "+r" (x) : "m" (y));				\
	return (rflags);						\
} struct __hack

GETCC(8);
GETCC(16);
GETCC(32);
GETCC(64);

static u_long
getcc(int opsize, uint64_t x, uint64_t y)
{
	KASSERT(opsize == 1 || opsize == 2 || opsize == 4 || opsize == 8,
	    ("getcc: invalid operand size %d", opsize));

	if (opsize == 1)
		return (getcc8(x, y));
	else if (opsize == 2)
		return (getcc16(x, y));
	else if (opsize == 4)
		return (getcc32(x, y));
	else
		return (getcc64(x, y));
}

static int
emulate_mov(void *vm, int vcpuid, uint64_t gpa, struct vie *vie,
	    mem_region_read_t memread, mem_region_write_t memwrite, void *arg)
{
	int error, size;
	enum vm_reg_name reg;
	uint8_t byte;
	uint64_t val;

	size = vie->opsize;
	error = EINVAL;

	switch (vie->op.op_byte) {
	case 0x88:
		/*
		 * MOV byte from reg (ModRM:reg) to mem (ModRM:r/m)
		 * 88/r:	mov r/m8, r8
		 * REX + 88/r:	mov r/m8, r8 (%ah, %ch, %dh, %bh not available)
		 */
		size = 1;	/* override for byte operation */
		error = vie_read_bytereg(vm, vcpuid, vie, &byte);
		if (error == 0)
			error = memwrite(vm, vcpuid, gpa, byte, size, arg);
		break;
	case 0x89:
		/*
		 * MOV from reg (ModRM:reg) to mem (ModRM:r/m)
		 * 89/r:	mov r/m16, r16
		 * 89/r:	mov r/m32, r32
		 * REX.W + 89/r	mov r/m64, r64
		 */
		reg = gpr_map[vie->reg];
		error = vie_read_register(vm, vcpuid, reg, &val);
		if (error == 0) {
			val &= size2mask[size];
			error = memwrite(vm, vcpuid, gpa, val, size, arg);
		}
		break;
	case 0x8A:
		/*
		 * MOV byte from mem (ModRM:r/m) to reg (ModRM:reg)
		 * 8A/r:	mov r8, r/m8
		 * REX + 8A/r:	mov r8, r/m8
		 */
		size = 1;	/* override for byte operation */
		error = memread(vm, vcpuid, gpa, &val, size, arg);
		if (error == 0)
			error = vie_write_bytereg(vm, vcpuid, vie, val);
		break;
	case 0x8B:
		/*
		 * MOV from mem (ModRM:r/m) to reg (ModRM:reg)
		 * 8B/r:	mov r16, r/m16
		 * 8B/r:	mov r32, r/m32
		 * REX.W 8B/r:	mov r64, r/m64
		 */
		error = memread(vm, vcpuid, gpa, &val, size, arg);
		if (error == 0) {
			reg = gpr_map[vie->reg];
			error = vie_update_register(vm, vcpuid, reg, val, size);
		}
		break;
<<<<<<< HEAD
=======
	case 0xA1:
		/*
		 * MOV from seg:moffset to AX/EAX/RAX
		 * A1:		mov AX, moffs16
		 * A1:		mov EAX, moffs32
		 * REX.W + A1:	mov RAX, moffs64
		 */
		error = memread(vm, vcpuid, gpa, &val, size, arg);
		if (error == 0) {
			reg = VM_REG_GUEST_RAX;
			error = vie_update_register(vm, vcpuid, reg, val, size);
		}
		break;
	case 0xA3:
		/*
		 * MOV from AX/EAX/RAX to seg:moffset
		 * A3:		mov moffs16, AX
		 * A3:		mov moffs32, EAX 
		 * REX.W + A3:	mov moffs64, RAX
		 */
		error = vie_read_register(vm, vcpuid, VM_REG_GUEST_RAX, &val);
		if (error == 0) {
			val &= size2mask[size];
			error = memwrite(vm, vcpuid, gpa, val, size, arg);
		}
		break;
>>>>>>> 365501d4
	case 0xC6:
		/*
		 * MOV from imm8 to mem (ModRM:r/m)
		 * C6/0		mov r/m8, imm8
		 * REX + C6/0	mov r/m8, imm8
		 */
<<<<<<< HEAD
		size = 1;
=======
		size = 1;	/* override for byte operation */
>>>>>>> 365501d4
		error = memwrite(vm, vcpuid, gpa, vie->immediate, size, arg);
		break;
	case 0xC7:
		/*
		 * MOV from imm16/imm32 to mem (ModRM:r/m)
		 * C7/0		mov r/m16, imm16
		 * C7/0		mov r/m32, imm32
		 * REX.W + C7/0	mov r/m64, imm32 (sign-extended to 64-bits)
		 */
		val = vie->immediate & size2mask[size];
		error = memwrite(vm, vcpuid, gpa, val, size, arg);
		break;
	default:
		break;
	}

	return (error);
}

static int
emulate_movx(void *vm, int vcpuid, uint64_t gpa, struct vie *vie,
	     mem_region_read_t memread, mem_region_write_t memwrite,
	     void *arg)
{
	int error, size;
	enum vm_reg_name reg;
	uint64_t val;

	size = vie->opsize;
	error = EINVAL;

	switch (vie->op.op_byte) {
	case 0xB6:
		/*
		 * MOV and zero extend byte from mem (ModRM:r/m) to
		 * reg (ModRM:reg).
		 *
		 * 0F B6/r		movzx r16, r/m8
		 * 0F B6/r		movzx r32, r/m8
		 * REX.W + 0F B6/r	movzx r64, r/m8
		 */

		/* get the first operand */
		error = memread(vm, vcpuid, gpa, &val, 1, arg);
		if (error)
			break;

		/* get the second operand */
		reg = gpr_map[vie->reg];

		/* zero-extend byte */
		val = (uint8_t)val;

		/* write the result */
		error = vie_update_register(vm, vcpuid, reg, val, size);
		break;
	case 0xB7:
		/*
		 * MOV and zero extend word from mem (ModRM:r/m) to
		 * reg (ModRM:reg).
		 *
		 * 0F B7/r		movzx r32, r/m16
		 * REX.W + 0F B7/r	movzx r64, r/m16
		 */
		error = memread(vm, vcpuid, gpa, &val, 2, arg);
		if (error)
			return (error);

		reg = gpr_map[vie->reg];

		/* zero-extend word */
		val = (uint16_t)val;

		error = vie_update_register(vm, vcpuid, reg, val, size);
		break;
	case 0xBE:
		/*
		 * MOV and sign extend byte from mem (ModRM:r/m) to
		 * reg (ModRM:reg).
		 *
		 * 0F BE/r		movsx r16, r/m8
		 * 0F BE/r		movsx r32, r/m8
		 * REX.W + 0F BE/r	movsx r64, r/m8
		 */

		/* get the first operand */
		error = memread(vm, vcpuid, gpa, &val, 1, arg);
		if (error)
			break;

		/* get the second operand */
		reg = gpr_map[vie->reg];

		/* sign extend byte */
		val = (int8_t)val;

		/* write the result */
		error = vie_update_register(vm, vcpuid, reg, val, size);
		break;
	default:
		break;
	}
	return (error);
}

/*
 * Helper function to calculate and validate a linear address.
 */
static int
get_gla(void *vm, int vcpuid, struct vie *vie, struct vm_guest_paging *paging,
    int opsize, int addrsize, int prot, enum vm_reg_name seg,
    enum vm_reg_name gpr, uint64_t *gla, int *fault)
{
	struct seg_desc desc;
	uint64_t cr0, val, rflags;
	int error;

	error = vie_read_register(vm, vcpuid, VM_REG_GUEST_CR0, &cr0);
	KASSERT(error == 0, ("%s: error %d getting cr0", __func__, error));

	error = vie_read_register(vm, vcpuid, VM_REG_GUEST_RFLAGS, &rflags);
	KASSERT(error == 0, ("%s: error %d getting rflags", __func__, error));

	error = vm_get_seg_desc(vm, vcpuid, seg, &desc);
	KASSERT(error == 0, ("%s: error %d getting segment descriptor %d",
	    __func__, error, seg));

	error = vie_read_register(vm, vcpuid, gpr, &val);
	KASSERT(error == 0, ("%s: error %d getting register %d", __func__,
	    error, gpr));

	if (vie_calculate_gla(paging->cpu_mode, seg, &desc, val, opsize,
	    addrsize, prot, gla)) {
		if (seg == VM_REG_GUEST_SS)
			vm_inject_ss(vm, vcpuid, 0);
		else
			vm_inject_gp(vm, vcpuid);
		goto guest_fault;
	}

	if (vie_canonical_check(paging->cpu_mode, *gla)) {
		if (seg == VM_REG_GUEST_SS)
			vm_inject_ss(vm, vcpuid, 0);
		else
			vm_inject_gp(vm, vcpuid);
		goto guest_fault;
	}

	if (vie_alignment_check(paging->cpl, opsize, cr0, rflags, *gla)) {
		vm_inject_ac(vm, vcpuid, 0);
		goto guest_fault;
	}

	*fault = 0;
	return (0);

guest_fault:
	*fault = 1;
	return (0);
}

static int
emulate_movs(void *vm, int vcpuid, uint64_t gpa, struct vie *vie,
    struct vm_guest_paging *paging, mem_region_read_t memread,
    mem_region_write_t memwrite, void *arg)
{
#ifdef _KERNEL
	struct vm_copyinfo copyinfo[2];
#else
	struct iovec copyinfo[2];
#endif
	uint64_t dstaddr, srcaddr, dstgpa, srcgpa, val;
	uint64_t rcx, rdi, rsi, rflags;
	int error, fault, opsize, seg, repeat;

	opsize = (vie->op.op_byte == 0xA4) ? 1 : vie->opsize;
	val = 0;
	error = 0;

	/*
	 * XXX although the MOVS instruction is only supposed to be used with
	 * the "rep" prefix some guests like FreeBSD will use "repnz" instead.
	 *
	 * Empirically the "repnz" prefix has identical behavior to "rep"
	 * and the zero flag does not make a difference.
	 */
	repeat = vie->repz_present | vie->repnz_present;

	if (repeat) {
		error = vie_read_register(vm, vcpuid, VM_REG_GUEST_RCX, &rcx);
		KASSERT(!error, ("%s: error %d getting rcx", __func__, error));

		/*
		 * The count register is %rcx, %ecx or %cx depending on the
		 * address size of the instruction.
		 */
		if ((rcx & vie_size2mask(vie->addrsize)) == 0) {
			error = 0;
			goto done;
		}
	}

	/*
	 *	Source		Destination	Comments
	 *	--------------------------------------------
	 * (1)  memory		memory		n/a
	 * (2)  memory		mmio		emulated
	 * (3)  mmio		memory		emulated
	 * (4)  mmio		mmio		emulated
	 *
	 * At this point we don't have sufficient information to distinguish
	 * between (2), (3) and (4). We use 'vm_copy_setup()' to tease this
	 * out because it will succeed only when operating on regular memory.
	 *
	 * XXX the emulation doesn't properly handle the case where 'gpa'
	 * is straddling the boundary between the normal memory and MMIO.
	 */

	seg = vie->segment_override ? vie->segment_register : VM_REG_GUEST_DS;
	error = get_gla(vm, vcpuid, vie, paging, opsize, vie->addrsize,
	    PROT_READ, seg, VM_REG_GUEST_RSI, &srcaddr, &fault);
	if (error || fault)
		goto done;

	error = vm_copy_setup(vm, vcpuid, paging, srcaddr, opsize, PROT_READ,
	    copyinfo, nitems(copyinfo), &fault);
	if (error == 0) {
		if (fault)
			goto done;	/* Resume guest to handle fault */

		/*
		 * case (2): read from system memory and write to mmio.
		 */
		vm_copyin(vm, vcpuid, copyinfo, &val, opsize);
		vm_copy_teardown(vm, vcpuid, copyinfo, nitems(copyinfo));
		error = memwrite(vm, vcpuid, gpa, val, opsize, arg);
		if (error)
			goto done;
	} else {
		/*
		 * 'vm_copy_setup()' is expected to fail for cases (3) and (4)
		 * if 'srcaddr' is in the mmio space.
		 */

		error = get_gla(vm, vcpuid, vie, paging, opsize, vie->addrsize,
		    PROT_WRITE, VM_REG_GUEST_ES, VM_REG_GUEST_RDI, &dstaddr,
		    &fault);
		if (error || fault)
			goto done;

		error = vm_copy_setup(vm, vcpuid, paging, dstaddr, opsize,
		    PROT_WRITE, copyinfo, nitems(copyinfo), &fault);
		if (error == 0) {
			if (fault)
				goto done;    /* Resume guest to handle fault */

			/*
			 * case (3): read from MMIO and write to system memory.
			 *
			 * A MMIO read can have side-effects so we
			 * commit to it only after vm_copy_setup() is
			 * successful. If a page-fault needs to be
			 * injected into the guest then it will happen
			 * before the MMIO read is attempted.
			 */
			error = memread(vm, vcpuid, gpa, &val, opsize, arg);
			if (error)
				goto done;

			vm_copyout(vm, vcpuid, &val, copyinfo, opsize);
			vm_copy_teardown(vm, vcpuid, copyinfo, nitems(copyinfo));
		} else {
			/*
			 * Case (4): read from and write to mmio.
			 *
			 * Commit to the MMIO read/write (with potential
			 * side-effects) only after we are sure that the
			 * instruction is not going to be restarted due
			 * to address translation faults.
			 */
			error = vm_gla2gpa(vm, vcpuid, paging, srcaddr,
			    PROT_READ, &srcgpa, &fault);
			if (error || fault)
				goto done;

			error = vm_gla2gpa(vm, vcpuid, paging, dstaddr,
			   PROT_WRITE, &dstgpa, &fault);
			if (error || fault)
				goto done;

			error = memread(vm, vcpuid, srcgpa, &val, opsize, arg);
			if (error)
				goto done;

			error = memwrite(vm, vcpuid, dstgpa, val, opsize, arg);
			if (error)
				goto done;
		}
	}

	error = vie_read_register(vm, vcpuid, VM_REG_GUEST_RSI, &rsi);
	KASSERT(error == 0, ("%s: error %d getting rsi", __func__, error));

	error = vie_read_register(vm, vcpuid, VM_REG_GUEST_RDI, &rdi);
	KASSERT(error == 0, ("%s: error %d getting rdi", __func__, error));

	error = vie_read_register(vm, vcpuid, VM_REG_GUEST_RFLAGS, &rflags);
	KASSERT(error == 0, ("%s: error %d getting rflags", __func__, error));

	if (rflags & PSL_D) {
		rsi -= opsize;
		rdi -= opsize;
	} else {
		rsi += opsize;
		rdi += opsize;
	}

	error = vie_update_register(vm, vcpuid, VM_REG_GUEST_RSI, rsi,
	    vie->addrsize);
	KASSERT(error == 0, ("%s: error %d updating rsi", __func__, error));

	error = vie_update_register(vm, vcpuid, VM_REG_GUEST_RDI, rdi,
	    vie->addrsize);
	KASSERT(error == 0, ("%s: error %d updating rdi", __func__, error));

	if (repeat) {
		rcx = rcx - 1;
		error = vie_update_register(vm, vcpuid, VM_REG_GUEST_RCX,
		    rcx, vie->addrsize);
		KASSERT(!error, ("%s: error %d updating rcx", __func__, error));

		/*
		 * Repeat the instruction if the count register is not zero.
		 */
		if ((rcx & vie_size2mask(vie->addrsize)) != 0)
			vm_restart_instruction(vm, vcpuid);
	}
done:
	KASSERT(error == 0 || error == EFAULT, ("%s: unexpected error %d",
	    __func__, error));
	return (error);
}

static int
emulate_stos(void *vm, int vcpuid, uint64_t gpa, struct vie *vie,
    struct vm_guest_paging *paging, mem_region_read_t memread,
    mem_region_write_t memwrite, void *arg)
{
	int error, opsize, repeat;
	uint64_t val;
	uint64_t rcx, rdi, rflags;

	opsize = (vie->op.op_byte == 0xAA) ? 1 : vie->opsize;
	repeat = vie->repz_present | vie->repnz_present;

	if (repeat) {
		error = vie_read_register(vm, vcpuid, VM_REG_GUEST_RCX, &rcx);
		KASSERT(!error, ("%s: error %d getting rcx", __func__, error));

		/*
		 * The count register is %rcx, %ecx or %cx depending on the
		 * address size of the instruction.
		 */
		if ((rcx & vie_size2mask(vie->addrsize)) == 0)
			return (0);
	}

	error = vie_read_register(vm, vcpuid, VM_REG_GUEST_RAX, &val);
	KASSERT(!error, ("%s: error %d getting rax", __func__, error));

	error = memwrite(vm, vcpuid, gpa, val, opsize, arg);
	if (error)
		return (error);

	error = vie_read_register(vm, vcpuid, VM_REG_GUEST_RDI, &rdi);
	KASSERT(error == 0, ("%s: error %d getting rdi", __func__, error));

	error = vie_read_register(vm, vcpuid, VM_REG_GUEST_RFLAGS, &rflags);
	KASSERT(error == 0, ("%s: error %d getting rflags", __func__, error));

	if (rflags & PSL_D)
		rdi -= opsize;
	else
		rdi += opsize;

	error = vie_update_register(vm, vcpuid, VM_REG_GUEST_RDI, rdi,
	    vie->addrsize);
	KASSERT(error == 0, ("%s: error %d updating rdi", __func__, error));

	if (repeat) {
		rcx = rcx - 1;
		error = vie_update_register(vm, vcpuid, VM_REG_GUEST_RCX,
		    rcx, vie->addrsize);
		KASSERT(!error, ("%s: error %d updating rcx", __func__, error));

		/*
		 * Repeat the instruction if the count register is not zero.
		 */
		if ((rcx & vie_size2mask(vie->addrsize)) != 0)
			vm_restart_instruction(vm, vcpuid);
	}

	return (0);
}

static int
emulate_and(void *vm, int vcpuid, uint64_t gpa, struct vie *vie,
	    mem_region_read_t memread, mem_region_write_t memwrite, void *arg)
{
	int error, size;
	enum vm_reg_name reg;
	uint64_t result, rflags, rflags2, val1, val2;

	size = vie->opsize;
	error = EINVAL;

	switch (vie->op.op_byte) {
	case 0x23:
		/*
		 * AND reg (ModRM:reg) and mem (ModRM:r/m) and store the
		 * result in reg.
		 *
		 * 23/r		and r16, r/m16
		 * 23/r		and r32, r/m32
		 * REX.W + 23/r	and r64, r/m64
		 */

		/* get the first operand */
		reg = gpr_map[vie->reg];
		error = vie_read_register(vm, vcpuid, reg, &val1);
		if (error)
			break;

		/* get the second operand */
		error = memread(vm, vcpuid, gpa, &val2, size, arg);
		if (error)
			break;

		/* perform the operation and write the result */
		result = val1 & val2;
		error = vie_update_register(vm, vcpuid, reg, result, size);
		break;
	case 0x81:
	case 0x83:
		/*
		 * AND mem (ModRM:r/m) with immediate and store the
		 * result in mem.
		 *
		 * 81 /4		and r/m16, imm16
		 * 81 /4		and r/m32, imm32
		 * REX.W + 81 /4	and r/m64, imm32 sign-extended to 64
		 *
		 * 83 /4		and r/m16, imm8 sign-extended to 16
		 * 83 /4		and r/m32, imm8 sign-extended to 32
		 * REX.W + 83/4		and r/m64, imm8 sign-extended to 64
		 */

		/* get the first operand */
                error = memread(vm, vcpuid, gpa, &val1, size, arg);
                if (error)
			break;

                /*
		 * perform the operation with the pre-fetched immediate
		 * operand and write the result
		 */
                result = val1 & vie->immediate;
                error = memwrite(vm, vcpuid, gpa, result, size, arg);
		break;
	default:
		break;
	}
	if (error)
		return (error);

	error = vie_read_register(vm, vcpuid, VM_REG_GUEST_RFLAGS, &rflags);
	if (error)
		return (error);

	/*
	 * OF and CF are cleared; the SF, ZF and PF flags are set according
	 * to the result; AF is undefined.
	 *
	 * The updated status flags are obtained by subtracting 0 from 'result'.
	 */
	rflags2 = getcc(size, result, 0);
	rflags &= ~RFLAGS_STATUS_BITS;
	rflags |= rflags2 & (PSL_PF | PSL_Z | PSL_N);

	error = vie_update_register(vm, vcpuid, VM_REG_GUEST_RFLAGS, rflags, 8);
	return (error);
}

static int
emulate_or(void *vm, int vcpuid, uint64_t gpa, struct vie *vie,
	    mem_region_read_t memread, mem_region_write_t memwrite, void *arg)
{
	int error, size;
	uint64_t val1, result, rflags, rflags2;

	size = vie->opsize;
	error = EINVAL;

	switch (vie->op.op_byte) {
	case 0x81:
	case 0x83:
		/*
		 * OR mem (ModRM:r/m) with immediate and store the
		 * result in mem.
		 *
		 * 81 /1		or r/m16, imm16
		 * 81 /1		or r/m32, imm32
		 * REX.W + 81 /1	or r/m64, imm32 sign-extended to 64
		 *
		 * 83 /1		or r/m16, imm8 sign-extended to 16
		 * 83 /1		or r/m32, imm8 sign-extended to 32
		 * REX.W + 83/1		or r/m64, imm8 sign-extended to 64
		 */

		/* get the first operand */
                error = memread(vm, vcpuid, gpa, &val1, size, arg);
                if (error)
			break;

                /*
		 * perform the operation with the pre-fetched immediate
		 * operand and write the result
		 */
                result = val1 | vie->immediate;
                error = memwrite(vm, vcpuid, gpa, result, size, arg);
		break;
	default:
		break;
	}
	if (error)
		return (error);

	error = vie_read_register(vm, vcpuid, VM_REG_GUEST_RFLAGS, &rflags);
	if (error)
		return (error);

	/*
	 * OF and CF are cleared; the SF, ZF and PF flags are set according
	 * to the result; AF is undefined.
	 *
	 * The updated status flags are obtained by subtracting 0 from 'result'.
	 */
	rflags2 = getcc(size, result, 0);
	rflags &= ~RFLAGS_STATUS_BITS;
	rflags |= rflags2 & (PSL_PF | PSL_Z | PSL_N);

	error = vie_update_register(vm, vcpuid, VM_REG_GUEST_RFLAGS, rflags, 8);
	return (error);
}

static int
emulate_cmp(void *vm, int vcpuid, uint64_t gpa, struct vie *vie,
	    mem_region_read_t memread, mem_region_write_t memwrite, void *arg)
{
	int error, size;
	uint64_t regop, memop, op1, op2, rflags, rflags2;
	enum vm_reg_name reg;

	size = vie->opsize;
	switch (vie->op.op_byte) {
	case 0x39:
	case 0x3B:
		/*
		 * 39/r		CMP r/m16, r16
		 * 39/r		CMP r/m32, r32
		 * REX.W 39/r	CMP r/m64, r64
		 *
		 * 3B/r		CMP r16, r/m16
		 * 3B/r		CMP r32, r/m32
		 * REX.W + 3B/r	CMP r64, r/m64
		 *
		 * Compare the first operand with the second operand and
		 * set status flags in EFLAGS register. The comparison is
		 * performed by subtracting the second operand from the first
		 * operand and then setting the status flags.
		 */

		/* Get the register operand */
		reg = gpr_map[vie->reg];
		error = vie_read_register(vm, vcpuid, reg, &regop);
		if (error)
			return (error);

		/* Get the memory operand */
		error = memread(vm, vcpuid, gpa, &memop, size, arg);
		if (error)
			return (error);

		if (vie->op.op_byte == 0x3B) {
			op1 = regop;
			op2 = memop;
		} else {
			op1 = memop;
			op2 = regop;
		}
		rflags2 = getcc(size, op1, op2);
		break;
	case 0x80:
	case 0x81:
	case 0x83:
		/*
		 * 80 /7		cmp r/m8, imm8
		 * REX + 80 /7		cmp r/m8, imm8
		 *
		 * 81 /7		cmp r/m16, imm16
		 * 81 /7		cmp r/m32, imm32
		 * REX.W + 81 /7	cmp r/m64, imm32 sign-extended to 64
		 *
		 * 83 /7		cmp r/m16, imm8 sign-extended to 16
		 * 83 /7		cmp r/m32, imm8 sign-extended to 32
		 * REX.W + 83 /7	cmp r/m64, imm8 sign-extended to 64
		 *
		 * Compare mem (ModRM:r/m) with immediate and set
		 * status flags according to the results.  The
		 * comparison is performed by subtracting the
		 * immediate from the first operand and then setting
		 * the status flags.
		 *
		 */
		if (vie->op.op_byte == 0x80)
			size = 1;

		/* get the first operand */
                error = memread(vm, vcpuid, gpa, &op1, size, arg);
		if (error)
			return (error);

		rflags2 = getcc(size, op1, vie->immediate);
		break;
	default:
		return (EINVAL);
	}
	error = vie_read_register(vm, vcpuid, VM_REG_GUEST_RFLAGS, &rflags);
	if (error)
		return (error);
	rflags &= ~RFLAGS_STATUS_BITS;
	rflags |= rflags2 & RFLAGS_STATUS_BITS;

	error = vie_update_register(vm, vcpuid, VM_REG_GUEST_RFLAGS, rflags, 8);
	return (error);
}

static int
emulate_sub(void *vm, int vcpuid, uint64_t gpa, struct vie *vie,
	    mem_region_read_t memread, mem_region_write_t memwrite, void *arg)
{
	int error, size;
	uint64_t nval, rflags, rflags2, val1, val2;
	enum vm_reg_name reg;

	size = vie->opsize;
	error = EINVAL;

	switch (vie->op.op_byte) {
	case 0x2B:
		/*
		 * SUB r/m from r and store the result in r
		 * 
		 * 2B/r            SUB r16, r/m16
		 * 2B/r            SUB r32, r/m32
		 * REX.W + 2B/r    SUB r64, r/m64
		 */

		/* get the first operand */
		reg = gpr_map[vie->reg];
		error = vie_read_register(vm, vcpuid, reg, &val1);
		if (error)
			break;

		/* get the second operand */
		error = memread(vm, vcpuid, gpa, &val2, size, arg);
		if (error)
			break;

		/* perform the operation and write the result */
		nval = val1 - val2;
		error = vie_update_register(vm, vcpuid, reg, nval, size);
		break;
	default:
		break;
	}

	if (!error) {
		rflags2 = getcc(size, val1, val2);
		error = vie_read_register(vm, vcpuid, VM_REG_GUEST_RFLAGS,
		    &rflags);
		if (error)
			return (error);

		rflags &= ~RFLAGS_STATUS_BITS;
		rflags |= rflags2 & RFLAGS_STATUS_BITS;
		error = vie_update_register(vm, vcpuid, VM_REG_GUEST_RFLAGS,
		    rflags, 8);
	}

	return (error);
}

static int
emulate_stack_op(void *vm, int vcpuid, uint64_t mmio_gpa, struct vie *vie,
    struct vm_guest_paging *paging, mem_region_read_t memread,
    mem_region_write_t memwrite, void *arg)
{
#ifdef _KERNEL
	struct vm_copyinfo copyinfo[2];
#else
	struct iovec copyinfo[2];
#endif
	struct seg_desc ss_desc;
	uint64_t cr0, rflags, rsp, stack_gla, val;
	int error, fault, size, stackaddrsize, pushop;

	val = 0;
	size = vie->opsize;
	pushop = (vie->op.op_type == VIE_OP_TYPE_PUSH) ? 1 : 0;

	/*
	 * From "Address-Size Attributes for Stack Accesses", Intel SDL, Vol 1
	 */
	if (paging->cpu_mode == CPU_MODE_REAL) {
		stackaddrsize = 2;
	} else if (paging->cpu_mode == CPU_MODE_64BIT) {
		/*
		 * "Stack Manipulation Instructions in 64-bit Mode", SDM, Vol 3
		 * - Stack pointer size is always 64-bits.
		 * - PUSH/POP of 32-bit values is not possible in 64-bit mode.
		 * - 16-bit PUSH/POP is supported by using the operand size
		 *   override prefix (66H).
		 */
		stackaddrsize = 8;
		size = vie->opsize_override ? 2 : 8;
	} else {
		/*
		 * In protected or compability mode the 'B' flag in the
		 * stack-segment descriptor determines the size of the
		 * stack pointer.
		 */
		error = vm_get_seg_desc(vm, vcpuid, VM_REG_GUEST_SS, &ss_desc);
		KASSERT(error == 0, ("%s: error %d getting SS descriptor",
		    __func__, error));
		if (SEG_DESC_DEF32(ss_desc.access))
			stackaddrsize = 4;
		else
			stackaddrsize = 2;
	}

	error = vie_read_register(vm, vcpuid, VM_REG_GUEST_CR0, &cr0);
	KASSERT(error == 0, ("%s: error %d getting cr0", __func__, error));

	error = vie_read_register(vm, vcpuid, VM_REG_GUEST_RFLAGS, &rflags);
	KASSERT(error == 0, ("%s: error %d getting rflags", __func__, error));

	error = vie_read_register(vm, vcpuid, VM_REG_GUEST_RSP, &rsp);
	KASSERT(error == 0, ("%s: error %d getting rsp", __func__, error));
	if (pushop) {
		rsp -= size;
	}

	if (vie_calculate_gla(paging->cpu_mode, VM_REG_GUEST_SS, &ss_desc,
	    rsp, size, stackaddrsize, pushop ? PROT_WRITE : PROT_READ,
	    &stack_gla)) {
		vm_inject_ss(vm, vcpuid, 0);
		return (0);
	}

	if (vie_canonical_check(paging->cpu_mode, stack_gla)) {
		vm_inject_ss(vm, vcpuid, 0);
		return (0);
	}

	if (vie_alignment_check(paging->cpl, size, cr0, rflags, stack_gla)) {
		vm_inject_ac(vm, vcpuid, 0);
		return (0);
	}

	error = vm_copy_setup(vm, vcpuid, paging, stack_gla, size,
	    pushop ? PROT_WRITE : PROT_READ, copyinfo, nitems(copyinfo),
	    &fault);
	if (error || fault)
		return (error);

	if (pushop) {
		error = memread(vm, vcpuid, mmio_gpa, &val, size, arg);
		if (error == 0)
			vm_copyout(vm, vcpuid, &val, copyinfo, size);
	} else {
		vm_copyin(vm, vcpuid, copyinfo, &val, size);
		error = memwrite(vm, vcpuid, mmio_gpa, val, size, arg);
		rsp += size;
	}
	vm_copy_teardown(vm, vcpuid, copyinfo, nitems(copyinfo));

	if (error == 0) {
		error = vie_update_register(vm, vcpuid, VM_REG_GUEST_RSP, rsp,
		    stackaddrsize);
		KASSERT(error == 0, ("error %d updating rsp", error));
	}
	return (error);
}

static int
emulate_push(void *vm, int vcpuid, uint64_t mmio_gpa, struct vie *vie,
    struct vm_guest_paging *paging, mem_region_read_t memread,
    mem_region_write_t memwrite, void *arg)
{
	int error;

	/*
	 * Table A-6, "Opcode Extensions", Intel SDM, Vol 2.
	 *
	 * PUSH is part of the group 5 extended opcodes and is identified
	 * by ModRM:reg = b110.
	 */
	if ((vie->reg & 7) != 6)
		return (EINVAL);

	error = emulate_stack_op(vm, vcpuid, mmio_gpa, vie, paging, memread,
	    memwrite, arg);
	return (error);
}

static int
emulate_pop(void *vm, int vcpuid, uint64_t mmio_gpa, struct vie *vie,
    struct vm_guest_paging *paging, mem_region_read_t memread,
    mem_region_write_t memwrite, void *arg)
{
	int error;

	/*
	 * Table A-6, "Opcode Extensions", Intel SDM, Vol 2.
	 *
	 * POP is part of the group 1A extended opcodes and is identified
	 * by ModRM:reg = b000.
	 */
	if ((vie->reg & 7) != 0)
		return (EINVAL);

	error = emulate_stack_op(vm, vcpuid, mmio_gpa, vie, paging, memread,
	    memwrite, arg);
	return (error);
}

static int
emulate_group1(void *vm, int vcpuid, uint64_t gpa, struct vie *vie,
    struct vm_guest_paging *paging, mem_region_read_t memread,
    mem_region_write_t memwrite, void *memarg)
{
	int error;

	switch (vie->reg & 7) {
	case 0x1:	/* OR */
		error = emulate_or(vm, vcpuid, gpa, vie,
		    memread, memwrite, memarg);
		break;
	case 0x4:	/* AND */
		error = emulate_and(vm, vcpuid, gpa, vie,
		    memread, memwrite, memarg);
		break;
	case 0x7:	/* CMP */
		error = emulate_cmp(vm, vcpuid, gpa, vie,
		    memread, memwrite, memarg);
		break;
	default:
		error = EINVAL;
		break;
	}

	return (error);
}

static int
emulate_bittest(void *vm, int vcpuid, uint64_t gpa, struct vie *vie,
    mem_region_read_t memread, mem_region_write_t memwrite, void *memarg)
{
	uint64_t val, rflags;
	int error, bitmask, bitoff;

	/*
	 * 0F BA is a Group 8 extended opcode.
	 *
	 * Currently we only emulate the 'Bit Test' instruction which is
	 * identified by a ModR/M:reg encoding of 100b.
	 */
	if ((vie->reg & 7) != 4)
		return (EINVAL);

	error = vie_read_register(vm, vcpuid, VM_REG_GUEST_RFLAGS, &rflags);
	KASSERT(error == 0, ("%s: error %d getting rflags", __func__, error));

	error = memread(vm, vcpuid, gpa, &val, vie->opsize, memarg);
	if (error)
		return (error);

	/*
	 * Intel SDM, Vol 2, Table 3-2:
	 * "Range of Bit Positions Specified by Bit Offset Operands"
	 */
	bitmask = vie->opsize * 8 - 1;
	bitoff = vie->immediate & bitmask;

	/* Copy the bit into the Carry flag in %rflags */
	if (val & (1UL << bitoff))
		rflags |= PSL_C;
	else
		rflags &= ~PSL_C;

	error = vie_update_register(vm, vcpuid, VM_REG_GUEST_RFLAGS, rflags, 8);
	KASSERT(error == 0, ("%s: error %d updating rflags", __func__, error));

	return (0);
}

int
vmm_emulate_instruction(void *vm, int vcpuid, uint64_t gpa, struct vie *vie,
    struct vm_guest_paging *paging, mem_region_read_t memread,
    mem_region_write_t memwrite, void *memarg)
{
	int error;

	if (!vie->decoded)
		return (EINVAL);

	switch (vie->op.op_type) {
	case VIE_OP_TYPE_GROUP1:
		error = emulate_group1(vm, vcpuid, gpa, vie, paging, memread,
		    memwrite, memarg);
		break;
	case VIE_OP_TYPE_POP:
		error = emulate_pop(vm, vcpuid, gpa, vie, paging, memread,
		    memwrite, memarg);
		break;
	case VIE_OP_TYPE_PUSH:
		error = emulate_push(vm, vcpuid, gpa, vie, paging, memread,
		    memwrite, memarg);
		break;
	case VIE_OP_TYPE_CMP:
		error = emulate_cmp(vm, vcpuid, gpa, vie,
				    memread, memwrite, memarg);
		break;
	case VIE_OP_TYPE_MOV:
		error = emulate_mov(vm, vcpuid, gpa, vie,
				    memread, memwrite, memarg);
		break;
	case VIE_OP_TYPE_MOVSX:
	case VIE_OP_TYPE_MOVZX:
		error = emulate_movx(vm, vcpuid, gpa, vie,
				     memread, memwrite, memarg);
		break;
	case VIE_OP_TYPE_MOVS:
		error = emulate_movs(vm, vcpuid, gpa, vie, paging, memread,
		    memwrite, memarg);
		break;
	case VIE_OP_TYPE_STOS:
		error = emulate_stos(vm, vcpuid, gpa, vie, paging, memread,
		    memwrite, memarg);
		break;
	case VIE_OP_TYPE_AND:
		error = emulate_and(vm, vcpuid, gpa, vie,
				    memread, memwrite, memarg);
		break;
	case VIE_OP_TYPE_OR:
		error = emulate_or(vm, vcpuid, gpa, vie,
				    memread, memwrite, memarg);
		break;
	case VIE_OP_TYPE_SUB:
		error = emulate_sub(vm, vcpuid, gpa, vie,
				    memread, memwrite, memarg);
		break;
	case VIE_OP_TYPE_BITTEST:
		error = emulate_bittest(vm, vcpuid, gpa, vie,
		    memread, memwrite, memarg);
		break;
	default:
		error = EINVAL;
		break;
	}

	return (error);
}

int
vie_alignment_check(int cpl, int size, uint64_t cr0, uint64_t rf, uint64_t gla)
{
	KASSERT(size == 1 || size == 2 || size == 4 || size == 8,
	    ("%s: invalid size %d", __func__, size));
	KASSERT(cpl >= 0 && cpl <= 3, ("%s: invalid cpl %d", __func__, cpl));

	if (cpl != 3 || (cr0 & CR0_AM) == 0 || (rf & PSL_AC) == 0)
		return (0);

	return ((gla & (size - 1)) ? 1 : 0);
}

int
vie_canonical_check(enum vm_cpu_mode cpu_mode, uint64_t gla)
{
	uint64_t mask;

	if (cpu_mode != CPU_MODE_64BIT)
		return (0);

	/*
	 * The value of the bit 47 in the 'gla' should be replicated in the
	 * most significant 16 bits.
	 */
	mask = ~((1UL << 48) - 1);
	if (gla & (1UL << 47))
		return ((gla & mask) != mask);
	else
		return ((gla & mask) != 0);
}

uint64_t
vie_size2mask(int size)
{
	KASSERT(size == 1 || size == 2 || size == 4 || size == 8,
	    ("vie_size2mask: invalid size %d", size));
	return (size2mask[size]);
}

int
vie_calculate_gla(enum vm_cpu_mode cpu_mode, enum vm_reg_name seg,
    struct seg_desc *desc, uint64_t offset, int length, int addrsize,
    int prot, uint64_t *gla)
{
	uint64_t firstoff, low_limit, high_limit, segbase;
	int glasize, type;

	KASSERT(seg >= VM_REG_GUEST_ES && seg <= VM_REG_GUEST_GS,
	    ("%s: invalid segment %d", __func__, seg));
	KASSERT(length == 1 || length == 2 || length == 4 || length == 8,
	    ("%s: invalid operand size %d", __func__, length));
	KASSERT((prot & ~(PROT_READ | PROT_WRITE)) == 0,
	    ("%s: invalid prot %#x", __func__, prot));

	firstoff = offset;
	if (cpu_mode == CPU_MODE_64BIT) {
		KASSERT(addrsize == 4 || addrsize == 8, ("%s: invalid address "
		    "size %d for cpu_mode %d", __func__, addrsize, cpu_mode));
		glasize = 8;
	} else {
		KASSERT(addrsize == 2 || addrsize == 4, ("%s: invalid address "
		    "size %d for cpu mode %d", __func__, addrsize, cpu_mode));
		glasize = 4;
		/*
		 * If the segment selector is loaded with a NULL selector
		 * then the descriptor is unusable and attempting to use
		 * it results in a #GP(0).
		 */
		if (SEG_DESC_UNUSABLE(desc->access))
			return (-1);

		/* 
		 * The processor generates a #NP exception when a segment
		 * register is loaded with a selector that points to a
		 * descriptor that is not present. If this was the case then
		 * it would have been checked before the VM-exit.
		 */
		KASSERT(SEG_DESC_PRESENT(desc->access),
		    ("segment %d not present: %#x", seg, desc->access));

		/*
		 * The descriptor type must indicate a code/data segment.
		 */
		type = SEG_DESC_TYPE(desc->access);
		KASSERT(type >= 16 && type <= 31, ("segment %d has invalid "
		    "descriptor type %#x", seg, type));

		if (prot & PROT_READ) {
			/* #GP on a read access to a exec-only code segment */
			if ((type & 0xA) == 0x8)
				return (-1);
		}

		if (prot & PROT_WRITE) {
			/*
			 * #GP on a write access to a code segment or a
			 * read-only data segment.
			 */
			if (type & 0x8)			/* code segment */
				return (-1);

			if ((type & 0xA) == 0)		/* read-only data seg */
				return (-1);
		}

		/*
		 * 'desc->limit' is fully expanded taking granularity into
		 * account.
		 */
		if ((type & 0xC) == 0x4) {
			/* expand-down data segment */
			low_limit = desc->limit + 1;
			high_limit = SEG_DESC_DEF32(desc->access) ?
			    0xffffffff : 0xffff;
		} else {
			/* code segment or expand-up data segment */
			low_limit = 0;
			high_limit = desc->limit;
		}

		while (length > 0) {
			offset &= vie_size2mask(addrsize);
			if (offset < low_limit || offset > high_limit)
				return (-1);
			offset++;
			length--;
		}
	}

	/*
	 * In 64-bit mode all segments except %fs and %gs have a segment
	 * base address of 0.
	 */
	if (cpu_mode == CPU_MODE_64BIT && seg != VM_REG_GUEST_FS &&
	    seg != VM_REG_GUEST_GS) {
		segbase = 0;
	} else {
		segbase = desc->base;
	}

	/*
	 * Truncate 'firstoff' to the effective address size before adding
	 * it to the segment base.
	 */
	firstoff &= vie_size2mask(addrsize);
	*gla = (segbase + firstoff) & vie_size2mask(glasize);
	return (0);
}

#ifdef _KERNEL
void
vie_init(struct vie *vie, const char *inst_bytes, int inst_length)
{
	KASSERT(inst_length >= 0 && inst_length <= VIE_INST_SIZE,
	    ("%s: invalid instruction length (%d)", __func__, inst_length));

	bzero(vie, sizeof(struct vie));

	vie->base_register = VM_REG_LAST;
	vie->index_register = VM_REG_LAST;
	vie->segment_register = VM_REG_LAST;

	if (inst_length) {
		bcopy(inst_bytes, vie->inst, inst_length);
		vie->num_valid = inst_length;
	}
}

static int
pf_error_code(int usermode, int prot, int rsvd, uint64_t pte)
{
	int error_code = 0;

	if (pte & PG_V)
		error_code |= PGEX_P;
	if (prot & VM_PROT_WRITE)
		error_code |= PGEX_W;
	if (usermode)
		error_code |= PGEX_U;
	if (rsvd)
		error_code |= PGEX_RSV;
	if (prot & VM_PROT_EXECUTE)
		error_code |= PGEX_I;

	return (error_code);
}

static void
ptp_release(void **cookie)
{
	if (*cookie != NULL) {
		vm_gpa_release(*cookie);
		*cookie = NULL;
	}
}

static void *
ptp_hold(struct vm *vm, vm_paddr_t ptpphys, size_t len, void **cookie)
{
	void *ptr;

	ptp_release(cookie);
	ptr = vm_gpa_hold(vm, ptpphys, len, VM_PROT_RW, cookie);
	return (ptr);
}

int
vm_gla2gpa(struct vm *vm, int vcpuid, struct vm_guest_paging *paging,
    uint64_t gla, int prot, uint64_t *gpa, int *guest_fault)
{
	int nlevels, pfcode, ptpshift, ptpindex, retval, usermode, writable;
	u_int retries;
	uint64_t *ptpbase, ptpphys, pte, pgsize;
	uint32_t *ptpbase32, pte32;
	void *cookie;

	*guest_fault = 0;

	usermode = (paging->cpl == 3 ? 1 : 0);
	writable = prot & VM_PROT_WRITE;
	cookie = NULL;
	retval = 0;
	retries = 0;
restart:
	ptpphys = paging->cr3;		/* root of the page tables */
	ptp_release(&cookie);
	if (retries++ > 0)
		maybe_yield();

	if (vie_canonical_check(paging->cpu_mode, gla)) {
		/*
		 * XXX assuming a non-stack reference otherwise a stack fault
		 * should be generated.
		 */
		vm_inject_gp(vm, vcpuid);
		goto fault;
	}

	if (paging->paging_mode == PAGING_MODE_FLAT) {
		*gpa = gla;
		goto done;
	}

	if (paging->paging_mode == PAGING_MODE_32) {
		nlevels = 2;
		while (--nlevels >= 0) {
			/* Zero out the lower 12 bits. */
			ptpphys &= ~0xfff;

			ptpbase32 = ptp_hold(vm, ptpphys, PAGE_SIZE, &cookie);

			if (ptpbase32 == NULL)
				goto error;

			ptpshift = PAGE_SHIFT + nlevels * 10;
			ptpindex = (gla >> ptpshift) & 0x3FF;
			pgsize = 1UL << ptpshift;

			pte32 = ptpbase32[ptpindex];

			if ((pte32 & PG_V) == 0 ||
			    (usermode && (pte32 & PG_U) == 0) ||
			    (writable && (pte32 & PG_RW) == 0)) {
				pfcode = pf_error_code(usermode, prot, 0,
				    pte32);
				vm_inject_pf(vm, vcpuid, pfcode, gla);
				goto fault;
			}

			/*
			 * Emulate the x86 MMU's management of the accessed
			 * and dirty flags. While the accessed flag is set
			 * at every level of the page table, the dirty flag
			 * is only set at the last level providing the guest
			 * physical address.
			 */
			if ((pte32 & PG_A) == 0) {
				if (atomic_cmpset_32(&ptpbase32[ptpindex],
				    pte32, pte32 | PG_A) == 0) {
					goto restart;
				}
			}

			/* XXX must be ignored if CR4.PSE=0 */
			if (nlevels > 0 && (pte32 & PG_PS) != 0)
				break;

			ptpphys = pte32;
		}

		/* Set the dirty bit in the page table entry if necessary */
		if (writable && (pte32 & PG_M) == 0) {
			if (atomic_cmpset_32(&ptpbase32[ptpindex],
			    pte32, pte32 | PG_M) == 0) {
				goto restart;
			}
		}

		/* Zero out the lower 'ptpshift' bits */
		pte32 >>= ptpshift; pte32 <<= ptpshift;
		*gpa = pte32 | (gla & (pgsize - 1));
		goto done;
	}

	if (paging->paging_mode == PAGING_MODE_PAE) {
		/* Zero out the lower 5 bits and the upper 32 bits */
		ptpphys &= 0xffffffe0UL;

		ptpbase = ptp_hold(vm, ptpphys, sizeof(*ptpbase) * 4, &cookie);
		if (ptpbase == NULL)
			goto error;

		ptpindex = (gla >> 30) & 0x3;

		pte = ptpbase[ptpindex];

		if ((pte & PG_V) == 0) {
			pfcode = pf_error_code(usermode, prot, 0, pte);
			vm_inject_pf(vm, vcpuid, pfcode, gla);
			goto fault;
		}

		ptpphys = pte;

		nlevels = 2;
	} else
		nlevels = 4;
	while (--nlevels >= 0) {
		/* Zero out the lower 12 bits and the upper 12 bits */
		ptpphys >>= 12; ptpphys <<= 24; ptpphys >>= 12;

		ptpbase = ptp_hold(vm, ptpphys, PAGE_SIZE, &cookie);
		if (ptpbase == NULL)
			goto error;

		ptpshift = PAGE_SHIFT + nlevels * 9;
		ptpindex = (gla >> ptpshift) & 0x1FF;
		pgsize = 1UL << ptpshift;

		pte = ptpbase[ptpindex];

		if ((pte & PG_V) == 0 ||
		    (usermode && (pte & PG_U) == 0) ||
		    (writable && (pte & PG_RW) == 0)) {
			pfcode = pf_error_code(usermode, prot, 0, pte);
			vm_inject_pf(vm, vcpuid, pfcode, gla);
			goto fault;
		}

		/* Set the accessed bit in the page table entry */
		if ((pte & PG_A) == 0) {
			if (atomic_cmpset_64(&ptpbase[ptpindex],
			    pte, pte | PG_A) == 0) {
				goto restart;
			}
		}

		if (nlevels > 0 && (pte & PG_PS) != 0) {
			if (pgsize > 1 * GB) {
				pfcode = pf_error_code(usermode, prot, 1, pte);
				vm_inject_pf(vm, vcpuid, pfcode, gla);
				goto fault;
			}
			break;
		}

		ptpphys = pte;
	}

	/* Set the dirty bit in the page table entry if necessary */
	if (writable && (pte & PG_M) == 0) {
		if (atomic_cmpset_64(&ptpbase[ptpindex], pte, pte | PG_M) == 0)
			goto restart;
	}

	/* Zero out the lower 'ptpshift' bits and the upper 12 bits */
	pte >>= ptpshift; pte <<= (ptpshift + 12); pte >>= 12;
	*gpa = pte | (gla & (pgsize - 1));
done:
	ptp_release(&cookie);
	KASSERT(retval == 0 || retval == EFAULT, ("%s: unexpected retval %d",
	    __func__, retval));
	return (retval);
error:
	retval = EFAULT;
	goto done;
fault:
	*guest_fault = 1;
	goto done;
}

int
vmm_fetch_instruction(struct vm *vm, int vcpuid, struct vm_guest_paging *paging,
    uint64_t rip, int inst_length, struct vie *vie, int *faultptr)
{
	struct vm_copyinfo copyinfo[2];
	int error, prot;

	if (inst_length > VIE_INST_SIZE)
		panic("vmm_fetch_instruction: invalid length %d", inst_length);

	prot = PROT_READ | PROT_EXEC;
	error = vm_copy_setup(vm, vcpuid, paging, rip, inst_length, prot,
	    copyinfo, nitems(copyinfo), faultptr);
	if (error || *faultptr)
		return (error);

	vm_copyin(vm, vcpuid, copyinfo, vie->inst, inst_length);
	vm_copy_teardown(vm, vcpuid, copyinfo, nitems(copyinfo));
	vie->num_valid = inst_length;
	return (0);
}

static int
vie_peek(struct vie *vie, uint8_t *x)
{

	if (vie->num_processed < vie->num_valid) {
		*x = vie->inst[vie->num_processed];
		return (0);
	} else
		return (-1);
}

static void
vie_advance(struct vie *vie)
{

	vie->num_processed++;
}

static bool
segment_override(uint8_t x, int *seg)
{

	switch (x) {
	case 0x2E:
		*seg = VM_REG_GUEST_CS;
		break;
	case 0x36:
		*seg = VM_REG_GUEST_SS;
		break;
	case 0x3E:
		*seg = VM_REG_GUEST_DS;
		break;
	case 0x26:
		*seg = VM_REG_GUEST_ES;
		break;
	case 0x64:
		*seg = VM_REG_GUEST_FS;
		break;
	case 0x65:
		*seg = VM_REG_GUEST_GS;
		break;
	default:
		return (false);
	}
	return (true);
}

static int
decode_prefixes(struct vie *vie, enum vm_cpu_mode cpu_mode, int cs_d)
{
	uint8_t x;

	while (1) {
		if (vie_peek(vie, &x))
			return (-1);

		if (x == 0x66)
			vie->opsize_override = 1;
		else if (x == 0x67)
			vie->addrsize_override = 1;
		else if (x == 0xF3)
			vie->repz_present = 1;
		else if (x == 0xF2)
			vie->repnz_present = 1;
		else if (segment_override(x, &vie->segment_register))
			vie->segment_override = 1;
		else
			break;

		vie_advance(vie);
	}

	/*
	 * From section 2.2.1, "REX Prefixes", Intel SDM Vol 2:
	 * - Only one REX prefix is allowed per instruction.
	 * - The REX prefix must immediately precede the opcode byte or the
	 *   escape opcode byte.
	 * - If an instruction has a mandatory prefix (0x66, 0xF2 or 0xF3)
	 *   the mandatory prefix must come before the REX prefix.
	 */
	if (cpu_mode == CPU_MODE_64BIT && x >= 0x40 && x <= 0x4F) {
		vie->rex_present = 1;
		vie->rex_w = x & 0x8 ? 1 : 0;
		vie->rex_r = x & 0x4 ? 1 : 0;
		vie->rex_x = x & 0x2 ? 1 : 0;
		vie->rex_b = x & 0x1 ? 1 : 0;
		vie_advance(vie);
	}

	/*
	 * Section "Operand-Size And Address-Size Attributes", Intel SDM, Vol 1
	 */
	if (cpu_mode == CPU_MODE_64BIT) {
		/*
		 * Default address size is 64-bits and default operand size
		 * is 32-bits.
		 */
		vie->addrsize = vie->addrsize_override ? 4 : 8;
		if (vie->rex_w)
			vie->opsize = 8;
		else if (vie->opsize_override)
			vie->opsize = 2;
		else
			vie->opsize = 4;
	} else if (cs_d) {
		/* Default address and operand sizes are 32-bits */
		vie->addrsize = vie->addrsize_override ? 2 : 4;
		vie->opsize = vie->opsize_override ? 2 : 4;
	} else {
		/* Default address and operand sizes are 16-bits */
		vie->addrsize = vie->addrsize_override ? 4 : 2;
		vie->opsize = vie->opsize_override ? 4 : 2;
	}
	return (0);
}

static int
decode_two_byte_opcode(struct vie *vie)
{
	uint8_t x;

	if (vie_peek(vie, &x))
		return (-1);

	vie->op = two_byte_opcodes[x];

	if (vie->op.op_type == VIE_OP_TYPE_NONE)
		return (-1);

	vie_advance(vie);
	return (0);
}

static int
decode_opcode(struct vie *vie)
{
	uint8_t x;

	if (vie_peek(vie, &x))
		return (-1);

	vie->op = one_byte_opcodes[x];

	if (vie->op.op_type == VIE_OP_TYPE_NONE)
		return (-1);

	vie_advance(vie);

	if (vie->op.op_type == VIE_OP_TYPE_TWO_BYTE)
		return (decode_two_byte_opcode(vie));

	return (0);
}

static int
decode_modrm(struct vie *vie, enum vm_cpu_mode cpu_mode)
{
	uint8_t x;

	if (vie->op.op_flags & VIE_OP_F_NO_MODRM)
		return (0);

	if (cpu_mode == CPU_MODE_REAL)
		return (-1);

	if (vie_peek(vie, &x))
		return (-1);

	vie->mod = (x >> 6) & 0x3;
	vie->rm =  (x >> 0) & 0x7;
	vie->reg = (x >> 3) & 0x7;

	/*
	 * A direct addressing mode makes no sense in the context of an EPT
	 * fault. There has to be a memory access involved to cause the
	 * EPT fault.
	 */
	if (vie->mod == VIE_MOD_DIRECT)
		return (-1);

	if ((vie->mod == VIE_MOD_INDIRECT && vie->rm == VIE_RM_DISP32) ||
	    (vie->mod != VIE_MOD_DIRECT && vie->rm == VIE_RM_SIB)) {
		/*
		 * Table 2-5: Special Cases of REX Encodings
		 *
		 * mod=0, r/m=5 is used in the compatibility mode to
		 * indicate a disp32 without a base register.
		 *
		 * mod!=3, r/m=4 is used in the compatibility mode to
		 * indicate that the SIB byte is present.
		 *
		 * The 'b' bit in the REX prefix is don't care in
		 * this case.
		 */
	} else {
		vie->rm |= (vie->rex_b << 3);
	}

	vie->reg |= (vie->rex_r << 3);

	/* SIB */
	if (vie->mod != VIE_MOD_DIRECT && vie->rm == VIE_RM_SIB)
		goto done;

	vie->base_register = gpr_map[vie->rm];

	switch (vie->mod) {
	case VIE_MOD_INDIRECT_DISP8:
		vie->disp_bytes = 1;
		break;
	case VIE_MOD_INDIRECT_DISP32:
		vie->disp_bytes = 4;
		break;
	case VIE_MOD_INDIRECT:
		if (vie->rm == VIE_RM_DISP32) {
			vie->disp_bytes = 4;
			/*
			 * Table 2-7. RIP-Relative Addressing
			 *
			 * In 64-bit mode mod=00 r/m=101 implies [rip] + disp32
			 * whereas in compatibility mode it just implies disp32.
			 */

			if (cpu_mode == CPU_MODE_64BIT)
				vie->base_register = VM_REG_GUEST_RIP;
			else
				vie->base_register = VM_REG_LAST;
		}
		break;
	}

done:
	vie_advance(vie);

	return (0);
}

static int
decode_sib(struct vie *vie)
{
	uint8_t x;

	/* Proceed only if SIB byte is present */
	if (vie->mod == VIE_MOD_DIRECT || vie->rm != VIE_RM_SIB)
		return (0);

	if (vie_peek(vie, &x))
		return (-1);

	/* De-construct the SIB byte */
	vie->ss = (x >> 6) & 0x3;
	vie->index = (x >> 3) & 0x7;
	vie->base = (x >> 0) & 0x7;

	/* Apply the REX prefix modifiers */
	vie->index |= vie->rex_x << 3;
	vie->base |= vie->rex_b << 3;

	switch (vie->mod) {
	case VIE_MOD_INDIRECT_DISP8:
		vie->disp_bytes = 1;
		break;
	case VIE_MOD_INDIRECT_DISP32:
		vie->disp_bytes = 4;
		break;
	}

	if (vie->mod == VIE_MOD_INDIRECT &&
	    (vie->base == 5 || vie->base == 13)) {
		/*
		 * Special case when base register is unused if mod = 0
		 * and base = %rbp or %r13.
		 *
		 * Documented in:
		 * Table 2-3: 32-bit Addressing Forms with the SIB Byte
		 * Table 2-5: Special Cases of REX Encodings
		 */
		vie->disp_bytes = 4;
	} else {
		vie->base_register = gpr_map[vie->base];
	}

	/*
	 * All encodings of 'index' are valid except for %rsp (4).
	 *
	 * Documented in:
	 * Table 2-3: 32-bit Addressing Forms with the SIB Byte
	 * Table 2-5: Special Cases of REX Encodings
	 */
	if (vie->index != 4)
		vie->index_register = gpr_map[vie->index];

	/* 'scale' makes sense only in the context of an index register */
	if (vie->index_register < VM_REG_LAST)
		vie->scale = 1 << vie->ss;

	vie_advance(vie);

	return (0);
}

static int
decode_displacement(struct vie *vie)
{
	int n, i;
	uint8_t x;

	union {
		char	buf[4];
		int8_t	signed8;
		int32_t	signed32;
	} u;

	if ((n = vie->disp_bytes) == 0)
		return (0);

	if (n != 1 && n != 4)
		panic("decode_displacement: invalid disp_bytes %d", n);

	for (i = 0; i < n; i++) {
		if (vie_peek(vie, &x))
			return (-1);

		u.buf[i] = x;
		vie_advance(vie);
	}

	if (n == 1)
		vie->displacement = u.signed8;		/* sign-extended */
	else
		vie->displacement = u.signed32;		/* sign-extended */

	return (0);
}

static int
decode_immediate(struct vie *vie)
{
	int i, n;
	uint8_t x;
	union {
		char	buf[4];
		int8_t	signed8;
		int16_t	signed16;
		int32_t	signed32;
	} u;

	/* Figure out immediate operand size (if any) */
	if (vie->op.op_flags & VIE_OP_F_IMM) {
		/*
		 * Section 2.2.1.5 "Immediates", Intel SDM:
		 * In 64-bit mode the typical size of immediate operands
		 * remains 32-bits. When the operand size if 64-bits, the
		 * processor sign-extends all immediates to 64-bits prior
		 * to their use.
		 */
		if (vie->opsize == 4 || vie->opsize == 8)
			vie->imm_bytes = 4;
		else
			vie->imm_bytes = 2;
	} else if (vie->op.op_flags & VIE_OP_F_IMM8) {
		vie->imm_bytes = 1;
	}

	if ((n = vie->imm_bytes) == 0)
		return (0);

	KASSERT(n == 1 || n == 2 || n == 4,
	    ("%s: invalid number of immediate bytes: %d", __func__, n));

	for (i = 0; i < n; i++) {
		if (vie_peek(vie, &x))
			return (-1);

		u.buf[i] = x;
		vie_advance(vie);
	}

	/* sign-extend the immediate value before use */
	if (n == 1)
		vie->immediate = u.signed8;
	else if (n == 2)
		vie->immediate = u.signed16;
	else
		vie->immediate = u.signed32;

	return (0);
}

static int
decode_moffset(struct vie *vie)
{
	int i, n;
	uint8_t x;
	union {
		char	buf[8];
		uint64_t u64;
	} u;

	if ((vie->op.op_flags & VIE_OP_F_MOFFSET) == 0)
		return (0);

	/*
	 * Section 2.2.1.4, "Direct Memory-Offset MOVs", Intel SDM:
	 * The memory offset size follows the address-size of the instruction.
	 */
	n = vie->addrsize;
	KASSERT(n == 2 || n == 4 || n == 8, ("invalid moffset bytes: %d", n));

	u.u64 = 0;
	for (i = 0; i < n; i++) {
		if (vie_peek(vie, &x))
			return (-1);

		u.buf[i] = x;
		vie_advance(vie);
	}
	vie->displacement = u.u64;
	return (0);
}

/*
 * Verify that the 'guest linear address' provided as collateral of the nested
 * page table fault matches with our instruction decoding.
 */
static int
verify_gla(struct vm *vm, int cpuid, uint64_t gla, struct vie *vie)
{
	int error;
	uint64_t base, idx, gla2;

	/* Skip 'gla' verification */
	if (gla == VIE_INVALID_GLA)
		return (0);

	base = 0;
	if (vie->base_register != VM_REG_LAST) {
		error = vm_get_register(vm, cpuid, vie->base_register, &base);
		if (error) {
			printf("verify_gla: error %d getting base reg %d\n",
				error, vie->base_register);
			return (-1);
		}

		/*
		 * RIP-relative addressing starts from the following
		 * instruction
		 */
		if (vie->base_register == VM_REG_GUEST_RIP)
			base += vie->num_valid;
	}

	idx = 0;
	if (vie->index_register != VM_REG_LAST) {
		error = vm_get_register(vm, cpuid, vie->index_register, &idx);
		if (error) {
			printf("verify_gla: error %d getting index reg %d\n",
				error, vie->index_register);
			return (-1);
		}
	}

	/* XXX assuming that the base address of the segment is 0 */
	gla2 = base + vie->scale * idx + vie->displacement;
	gla2 &= size2mask[vie->addrsize];
	if (gla != gla2) {
		printf("verify_gla mismatch: "
		       "base(0x%0lx), scale(%d), index(0x%0lx), "
		       "disp(0x%0lx), gla(0x%0lx), gla2(0x%0lx)\n",
		       base, vie->scale, idx, vie->displacement, gla, gla2);
		return (-1);
	}

	return (0);
}

int
vmm_decode_instruction(struct vm *vm, int cpuid, uint64_t gla,
		       enum vm_cpu_mode cpu_mode, int cs_d, struct vie *vie)
{

	if (decode_prefixes(vie, cpu_mode, cs_d))
		return (-1);

	if (decode_opcode(vie))
		return (-1);

	if (decode_modrm(vie, cpu_mode))
		return (-1);

	if (decode_sib(vie))
		return (-1);

	if (decode_displacement(vie))
		return (-1);

	if (decode_immediate(vie))
		return (-1);

	if (decode_moffset(vie))
		return (-1);

	if ((vie->op.op_flags & VIE_OP_F_NO_GLA_VERIFICATION) == 0) {
		if (verify_gla(vm, cpuid, gla, vie))
			return (-1);
	}

	vie->decoded = 1;	/* success */

	return (0);
}
#endif	/* _KERNEL */<|MERGE_RESOLUTION|>--- conflicted
+++ resolved
@@ -137,8 +137,6 @@
 		.op_byte = 0x8B,
 		.op_type = VIE_OP_TYPE_MOV,
 	},
-<<<<<<< HEAD
-=======
 	[0xA1] = {
 		.op_byte = 0xA1,
 		.op_type = VIE_OP_TYPE_MOV,
@@ -169,7 +167,6 @@
 		.op_type = VIE_OP_TYPE_STOS,
 		.op_flags = VIE_OP_F_NO_MODRM | VIE_OP_F_NO_GLA_VERIFICATION
 	},
->>>>>>> 365501d4
 	[0xC6] = {
 		/* XXX Group 11 extended opcode - not just MOV */
 		.op_byte = 0xC6,
@@ -464,8 +461,6 @@
 			error = vie_update_register(vm, vcpuid, reg, val, size);
 		}
 		break;
-<<<<<<< HEAD
-=======
 	case 0xA1:
 		/*
 		 * MOV from seg:moffset to AX/EAX/RAX
@@ -492,18 +487,13 @@
 			error = memwrite(vm, vcpuid, gpa, val, size, arg);
 		}
 		break;
->>>>>>> 365501d4
 	case 0xC6:
 		/*
 		 * MOV from imm8 to mem (ModRM:r/m)
 		 * C6/0		mov r/m8, imm8
 		 * REX + C6/0	mov r/m8, imm8
 		 */
-<<<<<<< HEAD
-		size = 1;
-=======
 		size = 1;	/* override for byte operation */
->>>>>>> 365501d4
 		error = memwrite(vm, vcpuid, gpa, vie->immediate, size, arg);
 		break;
 	case 0xC7:
