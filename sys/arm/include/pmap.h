/*-
 * Copyright (c) 1991 Regents of the University of California.
 * All rights reserved.
 *
 * This code is derived from software contributed to Berkeley by
 * the Systems Programming Group of the University of Utah Computer
 * Science Department and William Jolitz of UUNET Technologies Inc.
 *
 * Redistribution and use in source and binary forms, with or without
 * modification, are permitted provided that the following conditions
 * are met:
 * 1. Redistributions of source code must retain the above copyright
 *    notice, this list of conditions and the following disclaimer.
 * 2. Redistributions in binary form must reproduce the above copyright
 *    notice, this list of conditions and the following disclaimer in the
 *    documentation and/or other materials provided with the distribution.
 * 3. All advertising materials mentioning features or use of this software
 *    must display the following acknowledgement:
 *      This product includes software developed by the University of
 *      California, Berkeley and its contributors.
 * 4. Neither the name of the University nor the names of its contributors
 *    may be used to endorse or promote products derived from this software
 *    without specific prior written permission.
 *
 * THIS SOFTWARE IS PROVIDED BY THE REGENTS AND CONTRIBUTORS ``AS IS'' AND
 * ANY EXPRESS OR IMPLIED WARRANTIES, INCLUDING, BUT NOT LIMITED TO, THE
 * IMPLIED WARRANTIES OF MERCHANTABILITY AND FITNESS FOR A PARTICULAR PURPOSE
 * ARE DISCLAIMED.  IN NO EVENT SHALL THE REGENTS OR CONTRIBUTORS BE LIABLE
 * FOR ANY DIRECT, INDIRECT, INCIDENTAL, SPECIAL, EXEMPLARY, OR CONSEQUENTIAL
 * DAMAGES (INCLUDING, BUT NOT LIMITED TO, PROCUREMENT OF SUBSTITUTE GOODS
 * OR SERVICES; LOSS OF USE, DATA, OR PROFITS; OR BUSINESS INTERRUPTION)
 * HOWEVER CAUSED AND ON ANY THEORY OF LIABILITY, WHETHER IN CONTRACT, STRICT
 * LIABILITY, OR TORT (INCLUDING NEGLIGENCE OR OTHERWISE) ARISING IN ANY WAY
 * OUT OF THE USE OF THIS SOFTWARE, EVEN IF ADVISED OF THE POSSIBILITY OF
 * SUCH DAMAGE.
 *
 * Derived from hp300 version by Mike Hibler, this version by William
 * Jolitz uses a recursive map [a pde points to the page directory] to
 * map the page tables using the pagetables themselves. This is done to
 * reduce the impact on kernel virtual memory for lots of sparse address
 * space, and to reduce the cost of memory to each process.
 *
 *      from: hp300: @(#)pmap.h 7.2 (Berkeley) 12/16/90
 *      from: @(#)pmap.h        7.4 (Berkeley) 5/12/91
 * 	from: FreeBSD: src/sys/i386/include/pmap.h,v 1.70 2000/11/30
 *
 * $FreeBSD$
 */

#ifndef _MACHINE_PMAP_H_
#define _MACHINE_PMAP_H_

#include <machine/pte.h>
#include <machine/cpuconf.h>

/*
 * Pte related macros
 */
#if ARM_ARCH_6 || ARM_ARCH_7A
#ifdef SMP
#define PTE_NOCACHE	2
#else
#define PTE_NOCACHE	1
#endif
#define PTE_CACHE	6
#define PTE_DEVICE	2
#define PTE_PAGETABLE	6
#else
#define PTE_NOCACHE	1
#define PTE_CACHE	2
#define PTE_DEVICE	PTE_NOCACHE
#define PTE_PAGETABLE	3
#endif

enum mem_type {
	STRONG_ORD = 0,
	DEVICE_NOSHARE,
	DEVICE_SHARE,
	NRML_NOCACHE,
	NRML_IWT_OWT,
	NRML_IWB_OWB,
	NRML_IWBA_OWBA
};

#ifndef LOCORE

#include <sys/queue.h>
#include <sys/_cpuset.h>
#include <sys/_lock.h>
#include <sys/_mutex.h>

#define PDESIZE		sizeof(pd_entry_t)	/* for assembly files */
#define PTESIZE		sizeof(pt_entry_t)	/* for assembly files */

#ifdef _KERNEL

#define vtophys(va)	pmap_kextract((vm_offset_t)(va))

#endif

#define	pmap_page_get_memattr(m)	((m)->md.pv_memattr)
#define	pmap_page_is_write_mapped(m)	(((m)->aflags & PGA_WRITEABLE) != 0)
#if (ARM_MMU_V6 + ARM_MMU_V7) > 0
boolean_t pmap_page_is_mapped(vm_page_t);
#else
#define	pmap_page_is_mapped(m)	(!TAILQ_EMPTY(&(m)->md.pv_list))
#endif
void pmap_page_set_memattr(vm_page_t m, vm_memattr_t ma);

/*
 * Pmap stuff
 */

/*
 * This structure is used to hold a virtual<->physical address
 * association and is used mostly by bootstrap code
 */
struct pv_addr {
	SLIST_ENTRY(pv_addr) pv_list;
	vm_offset_t	pv_va;
	vm_paddr_t	pv_pa;
};

struct	pv_entry;
struct	pv_chunk;

struct	md_page {
	int pvh_attrs;
	vm_memattr_t	 pv_memattr;
#if (ARM_MMU_V6 + ARM_MMU_V7) == 0
	vm_offset_t pv_kva;		/* first kernel VA mapping */
#endif
	TAILQ_HEAD(,pv_entry)	pv_list;
};

struct l1_ttable;
struct l2_dtable;


/*
 * The number of L2 descriptor tables which can be tracked by an l2_dtable.
 * A bucket size of 16 provides for 16MB of contiguous virtual address
 * space per l2_dtable. Most processes will, therefore, require only two or
 * three of these to map their whole working set.
 */
#define	L2_BUCKET_LOG2	4
#define	L2_BUCKET_SIZE	(1 << L2_BUCKET_LOG2)
/*
 * Given the above "L2-descriptors-per-l2_dtable" constant, the number
 * of l2_dtable structures required to track all possible page descriptors
 * mappable by an L1 translation table is given by the following constants:
 */
#define	L2_LOG2		((32 - L1_S_SHIFT) - L2_BUCKET_LOG2)
#define	L2_SIZE		(1 << L2_LOG2)

struct	pmap {
	struct mtx		pm_mtx;
	u_int8_t		pm_domain;
	struct l1_ttable	*pm_l1;
	struct l2_dtable	*pm_l2[L2_SIZE];
	cpuset_t		pm_active;	/* active on cpus */
	struct pmap_statistics	pm_stats;	/* pmap statictics */
#if (ARM_MMU_V6 + ARM_MMU_V7) != 0
	TAILQ_HEAD(,pv_chunk)	pm_pvchunk;	/* list of mappings in pmap */
#else
	TAILQ_HEAD(,pv_entry)	pm_pvlist;	/* list of mappings in pmap */
#endif
};

typedef struct pmap *pmap_t;

#ifdef _KERNEL
extern struct pmap	kernel_pmap_store;
#define kernel_pmap	(&kernel_pmap_store)
#define pmap_kernel() kernel_pmap

#define	PMAP_ASSERT_LOCKED(pmap) \
				mtx_assert(&(pmap)->pm_mtx, MA_OWNED)
#define	PMAP_LOCK(pmap)		mtx_lock(&(pmap)->pm_mtx)
#define	PMAP_LOCK_DESTROY(pmap)	mtx_destroy(&(pmap)->pm_mtx)
#define	PMAP_LOCK_INIT(pmap)	mtx_init(&(pmap)->pm_mtx, "pmap", \
				    NULL, MTX_DEF | MTX_DUPOK)
#define	PMAP_OWNED(pmap)	mtx_owned(&(pmap)->pm_mtx)
#define	PMAP_MTX(pmap)		(&(pmap)->pm_mtx)
#define	PMAP_TRYLOCK(pmap)	mtx_trylock(&(pmap)->pm_mtx)
#define	PMAP_UNLOCK(pmap)	mtx_unlock(&(pmap)->pm_mtx)
#endif


/*
 * For each vm_page_t, there is a list of all currently valid virtual
 * mappings of that page.  An entry is a pv_entry_t, the list is pv_list.
 */
typedef struct pv_entry {
	vm_offset_t     pv_va;          /* virtual address for mapping */
	TAILQ_ENTRY(pv_entry)   pv_list;
	int		pv_flags;	/* flags (wired, etc...) */
#if (ARM_MMU_V6 + ARM_MMU_V7) == 0
	pmap_t          pv_pmap;        /* pmap where mapping lies */
	TAILQ_ENTRY(pv_entry)	pv_plist;
#endif
} *pv_entry_t;

/*
 * pv_entries are allocated in chunks per-process.  This avoids the
 * need to track per-pmap assignments.
 */
#define	_NPCM	8
#define	_NPCPV	252

struct pv_chunk {
	pmap_t			pc_pmap;
	TAILQ_ENTRY(pv_chunk)	pc_list;
	uint32_t		pc_map[_NPCM];	/* bitmap; 1 = free */
	uint32_t		pc_dummy[3];	/* aligns pv_chunk to 4KB */
	TAILQ_ENTRY(pv_chunk)	pc_lru;
	struct pv_entry		pc_pventry[_NPCPV];
};

#ifdef _KERNEL

boolean_t pmap_get_pde_pte(pmap_t, vm_offset_t, pd_entry_t **, pt_entry_t **);

/*
 * virtual address to page table entry and
 * to physical address. Likewise for alternate address space.
 * Note: these work recursively, thus vtopte of a pte will give
 * the corresponding pde that in turn maps it.
 */

/*
 * The current top of kernel VM.
 */
extern vm_offset_t pmap_curmaxkvaddr;

struct pcb;

void	pmap_set_pcb_pagedir(pmap_t, struct pcb *);
/* Virtual address to page table entry */
static __inline pt_entry_t *
vtopte(vm_offset_t va)
{
	pd_entry_t *pdep;
	pt_entry_t *ptep;

	if (pmap_get_pde_pte(pmap_kernel(), va, &pdep, &ptep) == FALSE)
		return (NULL);
	return (ptep);
}

extern vm_paddr_t phys_avail[];
extern vm_offset_t virtual_avail;
extern vm_offset_t virtual_end;

void	pmap_bootstrap(vm_offset_t firstaddr, struct pv_addr *l1pt);
int	pmap_change_attr(vm_offset_t, vm_size_t, int);
void	pmap_kenter(vm_offset_t va, vm_paddr_t pa);
void	pmap_kenter_nocache(vm_offset_t va, vm_paddr_t pa);
void	pmap_kenter_device(vm_offset_t va, vm_paddr_t pa);
void	*pmap_kenter_temp(vm_paddr_t pa, int i);
void 	pmap_kenter_user(vm_offset_t va, vm_paddr_t pa);
vm_paddr_t pmap_kextract(vm_offset_t va);
void	pmap_kremove(vm_offset_t);
void	*pmap_mapdev(vm_offset_t, vm_size_t);
void	pmap_unmapdev(vm_offset_t, vm_size_t);
vm_page_t	pmap_use_pt(pmap_t, vm_offset_t);
void	pmap_debug(int);
#if (ARM_MMU_V6 + ARM_MMU_V7) == 0
void	pmap_map_section(vm_offset_t, vm_offset_t, vm_offset_t, int, int);
#endif
void	pmap_link_l2pt(vm_offset_t, vm_offset_t, struct pv_addr *);
vm_size_t	pmap_map_chunk(vm_offset_t, vm_offset_t, vm_offset_t, vm_size_t, int, int);
void
pmap_map_entry(vm_offset_t l1pt, vm_offset_t va, vm_offset_t pa, int prot,
    int cache);
int pmap_fault_fixup(pmap_t, vm_offset_t, vm_prot_t, int);
int pmap_dmap_iscurrent(pmap_t pmap);

/*
 * Definitions for MMU domains
 */
#define	PMAP_DOMAINS		15	/* 15 'user' domains (1-15) */
#define	PMAP_DOMAIN_KERNEL	0	/* The kernel uses domain #0 */

/*
 * The new pmap ensures that page-tables are always mapping Write-Thru.
 * Thus, on some platforms we can run fast and loose and avoid syncing PTEs
 * on every change.
 *
 * Unfortunately, not all CPUs have a write-through cache mode.  So we
 * define PMAP_NEEDS_PTE_SYNC for C code to conditionally do PTE syncs,
 * and if there is the chance for PTE syncs to be needed, we define
 * PMAP_INCLUDE_PTE_SYNC so e.g. assembly code can include (and run)
 * the code.
 */
extern int pmap_needs_pte_sync;

/*
 * These macros define the various bit masks in the PTE.
 *
 * We use these macros since we use different bits on different processor
 * models.
 */

#define	L1_S_CACHE_MASK_generic	(L1_S_B|L1_S_C)
#define	L1_S_CACHE_MASK_xscale	(L1_S_B|L1_S_C|L1_S_XSCALE_TEX(TEX_XSCALE_X)|\
    				L1_S_XSCALE_TEX(TEX_XSCALE_T))

#define	L2_L_CACHE_MASK_generic	(L2_B|L2_C)
#define	L2_L_CACHE_MASK_xscale	(L2_B|L2_C|L2_XSCALE_L_TEX(TEX_XSCALE_X) | \
    				L2_XSCALE_L_TEX(TEX_XSCALE_T))

#define	L2_S_PROT_U_generic	(L2_AP(AP_U))
#define	L2_S_PROT_W_generic	(L2_AP(AP_W))
#define	L2_S_PROT_MASK_generic	(L2_S_PROT_U|L2_S_PROT_W)

#define	L2_S_PROT_U_xscale	(L2_AP0(AP_U))
#define	L2_S_PROT_W_xscale	(L2_AP0(AP_W))
#define	L2_S_PROT_MASK_xscale	(L2_S_PROT_U|L2_S_PROT_W)

#define	L2_S_CACHE_MASK_generic	(L2_B|L2_C)
#define	L2_S_CACHE_MASK_xscale	(L2_B|L2_C|L2_XSCALE_T_TEX(TEX_XSCALE_X)| \
    				 L2_XSCALE_T_TEX(TEX_XSCALE_X))

#define	L1_S_PROTO_generic	(L1_TYPE_S | L1_S_IMP)
#define	L1_S_PROTO_xscale	(L1_TYPE_S)

#define	L1_C_PROTO_generic	(L1_TYPE_C | L1_C_IMP2)
#define	L1_C_PROTO_xscale	(L1_TYPE_C)

#define	L2_L_PROTO		(L2_TYPE_L)

#define	L2_S_PROTO_generic	(L2_TYPE_S)
#define	L2_S_PROTO_xscale	(L2_TYPE_XSCALE_XS)

/*
 * User-visible names for the ones that vary with MMU class.
 */
#if (ARM_MMU_V6 + ARM_MMU_V7) != 0
#define	L2_AP(x)	(L2_AP0(x))
#else
#define	L2_AP(x)	(L2_AP0(x) | L2_AP1(x) | L2_AP2(x) | L2_AP3(x))
#endif

<<<<<<< HEAD
#if (ARM_MMU_V6 + ARM_MMU_V7) != 0
=======
#if ARM_NMMUS > 1
/* More than one MMU class configured; use variables. */
#define	L2_S_PROT_U		pte_l2_s_prot_u
#define	L2_S_PROT_W		pte_l2_s_prot_w
#define	L2_S_PROT_MASK		pte_l2_s_prot_mask

#define	L1_S_CACHE_MASK		pte_l1_s_cache_mask
#define	L2_L_CACHE_MASK		pte_l2_l_cache_mask
#define	L2_S_CACHE_MASK		pte_l2_s_cache_mask

#define	L1_S_PROTO		pte_l1_s_proto
#define	L1_C_PROTO		pte_l1_c_proto
#define	L2_S_PROTO		pte_l2_s_proto

#elif ARM_MMU_GENERIC != 0
#define	L2_S_PROT_U		L2_S_PROT_U_generic
#define	L2_S_PROT_W		L2_S_PROT_W_generic
#define	L2_S_PROT_MASK		L2_S_PROT_MASK_generic

#define	L1_S_CACHE_MASK		L1_S_CACHE_MASK_generic
#define	L2_L_CACHE_MASK		L2_L_CACHE_MASK_generic
#define	L2_S_CACHE_MASK		L2_S_CACHE_MASK_generic

#define	L1_S_PROTO		L1_S_PROTO_generic
#define	L1_C_PROTO		L1_C_PROTO_generic
#define	L2_S_PROTO		L2_S_PROTO_generic

#elif ARM_MMU_XSCALE == 1
#define	L2_S_PROT_U		L2_S_PROT_U_xscale
#define	L2_S_PROT_W		L2_S_PROT_W_xscale
#define	L2_S_PROT_MASK		L2_S_PROT_MASK_xscale

#define	L1_S_CACHE_MASK		L1_S_CACHE_MASK_xscale
#define	L2_L_CACHE_MASK		L2_L_CACHE_MASK_xscale
#define	L2_S_CACHE_MASK		L2_S_CACHE_MASK_xscale

#define	L1_S_PROTO		L1_S_PROTO_xscale
#define	L1_C_PROTO		L1_C_PROTO_xscale
#define	L2_S_PROTO		L2_S_PROTO_xscale

#elif (ARM_MMU_V6 + ARM_MMU_V7) != 0
>>>>>>> 72e3ed2c
/*
 * AP[2:1] access permissions model:
 *
 * AP[2](APX)	- Write Disable
 * AP[1]	- User Enable
 * AP[0]	- Reference Flag
 *
 * AP[2]     AP[1]     Kernel     User
 *  0          0        R/W        N
 *  0          1        R/W       R/W
 *  1          0         R         N
 *  1          1         R         R
 *
 */
#define	L2_S_PROT_R		(0)		/* kernel read */
#define	L2_S_PROT_U		(L2_AP0(2))	/* user read */
#define L2_S_REF		(L2_AP0(1))	/* reference flag */

#define	L2_S_PROT_MASK		(L2_S_PROT_U|L2_S_PROT_R|L2_APX)
#define	L2_S_EXECUTABLE(pte)	(!(pte & L2_XN))
#define	L2_S_WRITABLE(pte)	(!(pte & L2_APX))
#define	L2_S_REFERENCED(pte)	(!!(pte & L2_S_REF))

#ifndef SMP
#define	L1_S_CACHE_MASK		(L1_S_TEX_MASK|L1_S_B|L1_S_C)
#define	L2_L_CACHE_MASK		(L2_L_TEX_MASK|L2_B|L2_C)
#define	L2_S_CACHE_MASK		(L2_S_TEX_MASK|L2_B|L2_C)
#else
#define	L1_S_CACHE_MASK		(L1_S_TEX_MASK|L1_S_B|L1_S_C|L1_SHARED)
#define	L2_L_CACHE_MASK		(L2_L_TEX_MASK|L2_B|L2_C|L2_SHARED)
#define	L2_S_CACHE_MASK		(L2_S_TEX_MASK|L2_B|L2_C|L2_SHARED)
#endif  /* SMP */

#define	L1_S_PROTO		(L1_TYPE_S)
#define	L1_C_PROTO		(L1_TYPE_C)
#define	L2_S_PROTO		(L2_TYPE_S)

/*
 * Promotion to a 1MB (SECTION) mapping requires that the corresponding
 * 4KB (SMALL) page mappings have identical settings for the following fields:
 */
#define	L2_S_PROMOTE		(L2_S_REF | L2_SHARED | L2_S_PROT_MASK | \
				 L2_XN | L2_S_PROTO)

/*
 * In order to compare 1MB (SECTION) entry settings with the 4KB (SMALL)
 * page mapping it is necessary to read and shift appropriate bits from
 * L1 entry to positions of the corresponding bits in the L2 entry.
 */
#define L1_S_DEMOTE(l1pd)	((((l1pd) & L1_S_PROTO) >> 0) | \
				(((l1pd) & L1_SHARED) >> 6) | \
				(((l1pd) & L1_S_REF) >> 6) | \
				(((l1pd) & L1_S_PROT_MASK) >> 6) | \
				(((l1pd) & L1_S_XN) >> 4))

#ifndef SMP
#define ARM_L1S_STRONG_ORD	(0)
#define ARM_L1S_DEVICE_NOSHARE	(L1_S_TEX(2))
#define ARM_L1S_DEVICE_SHARE	(L1_S_B)
#define ARM_L1S_NRML_NOCACHE	(L1_S_TEX(1))
#define ARM_L1S_NRML_IWT_OWT	(L1_S_C)
#define ARM_L1S_NRML_IWB_OWB	(L1_S_C|L1_S_B)
#define ARM_L1S_NRML_IWBA_OWBA	(L1_S_TEX(1)|L1_S_C|L1_S_B)

#define ARM_L2L_STRONG_ORD	(0)
#define ARM_L2L_DEVICE_NOSHARE	(L2_L_TEX(2))
#define ARM_L2L_DEVICE_SHARE	(L2_B)
#define ARM_L2L_NRML_NOCACHE	(L2_L_TEX(1))
#define ARM_L2L_NRML_IWT_OWT	(L2_C)
#define ARM_L2L_NRML_IWB_OWB	(L2_C|L2_B)
#define ARM_L2L_NRML_IWBA_OWBA	(L2_L_TEX(1)|L2_C|L2_B)

#define ARM_L2S_STRONG_ORD	(0)
#define ARM_L2S_DEVICE_NOSHARE	(L2_S_TEX(2))
#define ARM_L2S_DEVICE_SHARE	(L2_B)
#define ARM_L2S_NRML_NOCACHE	(L2_S_TEX(1))
#define ARM_L2S_NRML_IWT_OWT	(L2_C)
#define ARM_L2S_NRML_IWB_OWB	(L2_C|L2_B)
#define ARM_L2S_NRML_IWBA_OWBA	(L2_S_TEX(1)|L2_C|L2_B)
#else
#define ARM_L1S_STRONG_ORD	(0)
#define ARM_L1S_DEVICE_NOSHARE	(L1_S_TEX(2))
#define ARM_L1S_DEVICE_SHARE	(L1_S_B)
#define ARM_L1S_NRML_NOCACHE	(L1_S_TEX(1)|L1_SHARED)
#define ARM_L1S_NRML_IWT_OWT	(L1_S_C|L1_SHARED)
#define ARM_L1S_NRML_IWB_OWB	(L1_S_C|L1_S_B|L1_SHARED)
#define ARM_L1S_NRML_IWBA_OWBA	(L1_S_TEX(1)|L1_S_C|L1_S_B|L1_SHARED)

#define ARM_L2L_STRONG_ORD	(0)
#define ARM_L2L_DEVICE_NOSHARE	(L2_L_TEX(2))
#define ARM_L2L_DEVICE_SHARE	(L2_B)
#define ARM_L2L_NRML_NOCACHE	(L2_L_TEX(1)|L2_SHARED)
#define ARM_L2L_NRML_IWT_OWT	(L2_C|L2_SHARED)
#define ARM_L2L_NRML_IWB_OWB	(L2_C|L2_B|L2_SHARED)
#define ARM_L2L_NRML_IWBA_OWBA	(L2_L_TEX(1)|L2_C|L2_B|L2_SHARED)

#define ARM_L2S_STRONG_ORD	(0)
#define ARM_L2S_DEVICE_NOSHARE	(L2_S_TEX(2))
#define ARM_L2S_DEVICE_SHARE	(L2_B)
#define ARM_L2S_NRML_NOCACHE	(L2_S_TEX(1)|L2_SHARED)
#define ARM_L2S_NRML_IWT_OWT	(L2_C|L2_SHARED)
#define ARM_L2S_NRML_IWB_OWB	(L2_C|L2_B|L2_SHARED)
#define ARM_L2S_NRML_IWBA_OWBA	(L2_S_TEX(1)|L2_C|L2_B|L2_SHARED)
#endif /* SMP */

#elif ARM_NMMUS > 1 /* This will only work for pre-v6 MMUs */
/* More than one MMU class configured; use variables. */
#define	L2_S_PROT_U		pte_l2_s_prot_u
#define	L2_S_PROT_W		pte_l2_s_prot_w
#define	L2_S_PROT_MASK		pte_l2_s_prot_mask

#define	L1_S_CACHE_MASK		pte_l1_s_cache_mask
#define	L2_L_CACHE_MASK		pte_l2_l_cache_mask
#define	L2_S_CACHE_MASK		pte_l2_s_cache_mask

#define	L1_S_PROTO		pte_l1_s_proto
#define	L1_C_PROTO		pte_l1_c_proto
#define	L2_S_PROTO		pte_l2_s_proto

#elif (ARM_MMU_GENERIC + ARM_MMU_SA1) != 0
#define	L2_S_PROT_U		L2_S_PROT_U_generic
#define	L2_S_PROT_W		L2_S_PROT_W_generic
#define	L2_S_PROT_MASK		L2_S_PROT_MASK_generic

#define	L1_S_CACHE_MASK		L1_S_CACHE_MASK_generic
#define	L2_L_CACHE_MASK		L2_L_CACHE_MASK_generic
#define	L2_S_CACHE_MASK		L2_S_CACHE_MASK_generic

#define	L1_S_PROTO		L1_S_PROTO_generic
#define	L1_C_PROTO		L1_C_PROTO_generic
#define	L2_S_PROTO		L2_S_PROTO_generic

#elif ARM_MMU_XSCALE == 1
#define	L2_S_PROT_U		L2_S_PROT_U_xscale
#define	L2_S_PROT_W		L2_S_PROT_W_xscale
#define	L2_S_PROT_MASK		L2_S_PROT_MASK_xscale

#define	L1_S_CACHE_MASK		L1_S_CACHE_MASK_xscale
#define	L2_L_CACHE_MASK		L2_L_CACHE_MASK_xscale
#define	L2_S_CACHE_MASK		L2_S_CACHE_MASK_xscale

#define	L1_S_PROTO		L1_S_PROTO_xscale
#define	L1_C_PROTO		L1_C_PROTO_xscale
#define	L2_S_PROTO		L2_S_PROTO_xscale

#endif /* (ARM_MMU_V6 + ARM_MMU_V7) != 0 */

#if defined(CPU_XSCALE_81342) || ARM_ARCH_6 || ARM_ARCH_7A
#define PMAP_NEEDS_PTE_SYNC	1
#define PMAP_INCLUDE_PTE_SYNC
#else
#define	PMAP_NEEDS_PTE_SYNC	0
#endif

/*
 * These macros return various bits based on kernel/user and protection.
 * Note that the compiler will usually fold these at compile time.
 */
#if (ARM_MMU_V6 + ARM_MMU_V7) == 0

#define	L1_S_PROT_U		(L1_S_AP(AP_U))
#define	L1_S_PROT_W		(L1_S_AP(AP_W))
#define	L1_S_PROT_MASK		(L1_S_PROT_U|L1_S_PROT_W)
#define	L1_S_WRITABLE(pd)	((pd) & L1_S_PROT_W)

#define	L1_S_PROT(ku, pr)	((((ku) == PTE_USER) ? L1_S_PROT_U : 0) | \
				 (((pr) & VM_PROT_WRITE) ? L1_S_PROT_W : 0))

#define	L2_L_PROT_U		(L2_AP(AP_U))
#define	L2_L_PROT_W		(L2_AP(AP_W))
#define	L2_L_PROT_MASK		(L2_L_PROT_U|L2_L_PROT_W)

#define	L2_L_PROT(ku, pr)	((((ku) == PTE_USER) ? L2_L_PROT_U : 0) | \
				 (((pr) & VM_PROT_WRITE) ? L2_L_PROT_W : 0))

#define	L2_S_PROT(ku, pr)	((((ku) == PTE_USER) ? L2_S_PROT_U : 0) | \
				 (((pr) & VM_PROT_WRITE) ? L2_S_PROT_W : 0))
#else
#define	L1_S_PROT_U		(L1_S_AP(AP_U))
#define	L1_S_PROT_W		(L1_S_APX)		/* Write disable */
#define	L1_S_PROT_MASK		(L1_S_PROT_W|L1_S_PROT_U)
#define	L1_S_REF		(L1_S_AP(AP_REF))	/* Reference flag */
#define	L1_S_WRITABLE(pd)	(!((pd) & L1_S_PROT_W))
#define	L1_S_EXECUTABLE(pd)	(!((pd) & L1_S_XN))
#define	L1_S_REFERENCED(pd)	((pd) & L1_S_REF)

#define	L1_S_PROT(ku, pr)	(((((ku) == PTE_KERNEL) ? 0 : L1_S_PROT_U) | \
				 (((pr) & VM_PROT_WRITE) ? 0 : L1_S_PROT_W) | \
				 (((pr) & VM_PROT_EXECUTE) ? 0 : L1_S_XN)))

#define	L2_L_PROT_MASK		(L2_APX|L2_AP0(0x3))
#define	L2_L_PROT(ku, pr)	(L2_L_PROT_MASK & ~((((ku) == PTE_KERNEL) ? L2_S_PROT_U : 0) | \
				 (((pr) & VM_PROT_WRITE) ? L2_APX : 0)))

#define	L2_S_PROT(ku, pr)	(L2_S_PROT_MASK & ~((((ku) == PTE_KERNEL) ? L2_S_PROT_U : 0) | \
				 (((pr) & VM_PROT_WRITE) ? L2_APX : 0)))

#endif

/*
 * Macros to test if a mapping is mappable with an L1 Section mapping
 * or an L2 Large Page mapping.
 */
#define	L1_S_MAPPABLE_P(va, pa, size)					\
	((((va) | (pa)) & L1_S_OFFSET) == 0 && (size) >= L1_S_SIZE)

#define	L2_L_MAPPABLE_P(va, pa, size)					\
	((((va) | (pa)) & L2_L_OFFSET) == 0 && (size) >= L2_L_SIZE)

/*
 * Provide a fallback in case we were not able to determine it at
 * compile-time.
 */
#ifndef PMAP_NEEDS_PTE_SYNC
#define	PMAP_NEEDS_PTE_SYNC	pmap_needs_pte_sync
#define	PMAP_INCLUDE_PTE_SYNC
#endif

#define	_sync_l2(pte, size)			\
do {						\
	vm_offset_t __pte = (pte);		\
						\
	if (__pte == L2CACHE_PIPT)		\
		__pte = vtophys(__pte);		\
	cpu_l2cache_wb_range(__pte, size);	\
} while (0)

#define	PTE_SYNC(pte)							\
do {									\
	if (PMAP_NEEDS_PTE_SYNC) {					\
		cpu_dcache_wb_range((vm_offset_t)(pte), sizeof(pt_entry_t));\
		cpu_drain_writebuf();					\
		_sync_l2((vm_offset_t)(pte), sizeof(pt_entry_t));\
	} else								\
		cpu_drain_writebuf();					\
} while (/*CONSTCOND*/0)

#define	PTE_SYNC_RANGE(pte, cnt)					\
do {									\
	if (PMAP_NEEDS_PTE_SYNC) {					\
		cpu_dcache_wb_range((vm_offset_t)(pte),			\
		    (cnt) << 2); /* * sizeof(pt_entry_t) */		\
		cpu_drain_writebuf();					\
		_sync_l2((vm_offset_t)(pte),		 		\
		    (cnt) << 2); /* * sizeof(pt_entry_t) */		\
	} else								\
		cpu_drain_writebuf();					\
} while (/*CONSTCOND*/0)

extern pt_entry_t		pte_l1_s_cache_mode;
extern pt_entry_t		pte_l1_s_cache_mask;

extern pt_entry_t		pte_l2_l_cache_mode;
extern pt_entry_t		pte_l2_l_cache_mask;

extern pt_entry_t		pte_l2_s_cache_mode;
extern pt_entry_t		pte_l2_s_cache_mask;

extern pt_entry_t		pte_l1_s_cache_mode_pt;
extern pt_entry_t		pte_l2_l_cache_mode_pt;
extern pt_entry_t		pte_l2_s_cache_mode_pt;

extern pt_entry_t		pte_l2_s_prot_u;
extern pt_entry_t		pte_l2_s_prot_w;
extern pt_entry_t		pte_l2_s_prot_mask;

extern pt_entry_t		pte_l1_s_proto;
extern pt_entry_t		pte_l1_c_proto;
extern pt_entry_t		pte_l2_s_proto;

extern void (*pmap_copy_page_func)(vm_paddr_t, vm_paddr_t);
extern void (*pmap_copy_page_offs_func)(vm_paddr_t a_phys,
    vm_offset_t a_offs, vm_paddr_t b_phys, vm_offset_t b_offs, int cnt);
extern void (*pmap_zero_page_func)(vm_paddr_t, int, int);

#if (ARM_MMU_GENERIC + ARM_MMU_V6 + ARM_MMU_V7) != 0 || defined(CPU_XSCALE_81342)
void	pmap_copy_page_generic(vm_paddr_t, vm_paddr_t);
void	pmap_zero_page_generic(vm_paddr_t, int, int);

void	pmap_pte_init_generic(void);
#if defined(CPU_ARM9)
void	pmap_pte_init_arm9(void);
#endif /* CPU_ARM9 */
#if defined(CPU_ARM10)
void	pmap_pte_init_arm10(void);
#endif /* CPU_ARM10 */
#if (ARM_MMU_V6 + ARM_MMU_V7) != 0
void	pmap_pte_init_mmu_v6(void);
#endif /* (ARM_MMU_V6 + ARM_MMU_V7) != 0 */
#endif /* (ARM_MMU_GENERIC + ARM_MMU_V6 + ARM_MMU_V7) != 0 */

#if ARM_MMU_XSCALE == 1
void	pmap_copy_page_xscale(vm_paddr_t, vm_paddr_t);
void	pmap_zero_page_xscale(vm_paddr_t, int, int);

void	pmap_pte_init_xscale(void);

void	xscale_setup_minidata(vm_offset_t, vm_offset_t, vm_offset_t);

void	pmap_use_minicache(vm_offset_t, vm_size_t);
#endif /* ARM_MMU_XSCALE == 1 */
#if defined(CPU_XSCALE_81342)
#define ARM_HAVE_SUPERSECTIONS
#endif

#define PTE_KERNEL	0
#define PTE_USER	1
#define	l1pte_valid(pde)	((pde) != 0)
#define	l1pte_section_p(pde)	(((pde) & L1_TYPE_MASK) == L1_TYPE_S)
#define	l1pte_page_p(pde)	(((pde) & L1_TYPE_MASK) == L1_TYPE_C)
#define	l1pte_fpage_p(pde)	(((pde) & L1_TYPE_MASK) == L1_TYPE_F)

#define l2pte_index(v)		(((v) & L2_ADDR_BITS) >> L2_S_SHIFT)
#define	l2pte_valid(pte)	((pte) != 0)
#define	l2pte_pa(pte)		((pte) & L2_S_FRAME)
#define l2pte_minidata(pte)	(((pte) & \
				 (L2_B | L2_C | L2_XSCALE_T_TEX(TEX_XSCALE_X)))\
				 == (L2_C | L2_XSCALE_T_TEX(TEX_XSCALE_X)))

/* L1 and L2 page table macros */
#define pmap_pde_v(pde)		l1pte_valid(*(pde))
#define pmap_pde_section(pde)	l1pte_section_p(*(pde))
#define pmap_pde_page(pde)	l1pte_page_p(*(pde))
#define pmap_pde_fpage(pde)	l1pte_fpage_p(*(pde))

#define	pmap_pte_v(pte)		l2pte_valid(*(pte))
#define	pmap_pte_pa(pte)	l2pte_pa(*(pte))

/*
 * Flags that indicate attributes of pages or mappings of pages.
 *
 * The PVF_MOD and PVF_REF flags are stored in the mdpage for each
 * page.  PVF_WIRED, PVF_WRITE, and PVF_NC are kept in individual
 * pv_entry's for each page.  They live in the same "namespace" so
 * that we can clear multiple attributes at a time.
 *
 * Note the "non-cacheable" flag generally means the page has
 * multiple mappings in a given address space.
 */
#define	PVF_MOD		0x01		/* page is modified */
#define	PVF_REF		0x02		/* page is referenced */
#define	PVF_WIRED	0x04		/* mapping is wired */
#define	PVF_WRITE	0x08		/* mapping is writable */
#define	PVF_EXEC	0x10		/* mapping is executable */
#define	PVF_NC		0x20		/* mapping is non-cacheable */
#define	PVF_MWC		0x40		/* mapping is used multiple times in userland */
#define	PVF_UNMAN	0x80		/* mapping is unmanaged */

void vector_page_setprot(int);

#define SECTION_CACHE	0x1
#define SECTION_PT	0x2
void	pmap_kenter_section(vm_offset_t, vm_paddr_t, int flags);
#ifdef ARM_HAVE_SUPERSECTIONS
void	pmap_kenter_supersection(vm_offset_t, uint64_t, int flags);
#endif

extern char *_tmppt;

void	pmap_postinit(void);

extern vm_paddr_t dump_avail[];
#endif	/* _KERNEL */

#endif	/* !LOCORE */

#endif	/* !_MACHINE_PMAP_H_ */<|MERGE_RESOLUTION|>--- conflicted
+++ resolved
@@ -342,51 +342,7 @@
 #define	L2_AP(x)	(L2_AP0(x) | L2_AP1(x) | L2_AP2(x) | L2_AP3(x))
 #endif
 
-<<<<<<< HEAD
 #if (ARM_MMU_V6 + ARM_MMU_V7) != 0
-=======
-#if ARM_NMMUS > 1
-/* More than one MMU class configured; use variables. */
-#define	L2_S_PROT_U		pte_l2_s_prot_u
-#define	L2_S_PROT_W		pte_l2_s_prot_w
-#define	L2_S_PROT_MASK		pte_l2_s_prot_mask
-
-#define	L1_S_CACHE_MASK		pte_l1_s_cache_mask
-#define	L2_L_CACHE_MASK		pte_l2_l_cache_mask
-#define	L2_S_CACHE_MASK		pte_l2_s_cache_mask
-
-#define	L1_S_PROTO		pte_l1_s_proto
-#define	L1_C_PROTO		pte_l1_c_proto
-#define	L2_S_PROTO		pte_l2_s_proto
-
-#elif ARM_MMU_GENERIC != 0
-#define	L2_S_PROT_U		L2_S_PROT_U_generic
-#define	L2_S_PROT_W		L2_S_PROT_W_generic
-#define	L2_S_PROT_MASK		L2_S_PROT_MASK_generic
-
-#define	L1_S_CACHE_MASK		L1_S_CACHE_MASK_generic
-#define	L2_L_CACHE_MASK		L2_L_CACHE_MASK_generic
-#define	L2_S_CACHE_MASK		L2_S_CACHE_MASK_generic
-
-#define	L1_S_PROTO		L1_S_PROTO_generic
-#define	L1_C_PROTO		L1_C_PROTO_generic
-#define	L2_S_PROTO		L2_S_PROTO_generic
-
-#elif ARM_MMU_XSCALE == 1
-#define	L2_S_PROT_U		L2_S_PROT_U_xscale
-#define	L2_S_PROT_W		L2_S_PROT_W_xscale
-#define	L2_S_PROT_MASK		L2_S_PROT_MASK_xscale
-
-#define	L1_S_CACHE_MASK		L1_S_CACHE_MASK_xscale
-#define	L2_L_CACHE_MASK		L2_L_CACHE_MASK_xscale
-#define	L2_S_CACHE_MASK		L2_S_CACHE_MASK_xscale
-
-#define	L1_S_PROTO		L1_S_PROTO_xscale
-#define	L1_C_PROTO		L1_C_PROTO_xscale
-#define	L2_S_PROTO		L2_S_PROTO_xscale
-
-#elif (ARM_MMU_V6 + ARM_MMU_V7) != 0
->>>>>>> 72e3ed2c
 /*
  * AP[2:1] access permissions model:
  *
@@ -506,7 +462,7 @@
 #define	L1_C_PROTO		pte_l1_c_proto
 #define	L2_S_PROTO		pte_l2_s_proto
 
-#elif (ARM_MMU_GENERIC + ARM_MMU_SA1) != 0
+#elif ARM_MMU_GENERIC != 0
 #define	L2_S_PROT_U		L2_S_PROT_U_generic
 #define	L2_S_PROT_W		L2_S_PROT_W_generic
 #define	L2_S_PROT_MASK		L2_S_PROT_MASK_generic
