# $FreeBSD$
#
# The long compile-with and dependency lines are required because of
# limitations in config: backslash-newline doesn't work in strings, and
# dependency lines other than the first are silently ignored.
#
acpi_quirks.h			optional acpi				   \
	dependency	"$S/tools/acpi_quirks2h.awk $S/dev/acpica/acpi_quirks" \
	compile-with	"${AWK} -f $S/tools/acpi_quirks2h.awk $S/dev/acpica/acpi_quirks" \
	no-obj no-implicit-rule before-depend				   \
	clean		"acpi_quirks.h"
#
# The 'fdt_dtb_file' target covers an actual DTB file name, which is derived
# from the specified source (DTS) file: <platform>.dts -> <platform>.dtb
#
fdt_dtb_file			optional fdt fdt_dtb_static \
	compile-with "sh $S/tools/fdt/make_dtb.sh $S ${FDT_DTS_FILE} ${.CURDIR}" \
	no-obj no-implicit-rule before-depend	\
	clean		"${FDT_DTS_FILE:R}.dtb"
fdt_static_dtb.h		optional fdt fdt_dtb_static \
	compile-with "sh $S/tools/fdt/make_dtbh.sh ${FDT_DTS_FILE} ${.CURDIR}" \
	dependency	"fdt_dtb_file" \
	no-obj no-implicit-rule before-depend \
	clean		"fdt_static_dtb.h"
feeder_eq_gen.h			optional sound				   \
	dependency	"$S/tools/sound/feeder_eq_mkfilter.awk"		   \
	compile-with	"${AWK} -f $S/tools/sound/feeder_eq_mkfilter.awk -- ${FEEDER_EQ_PRESETS} > feeder_eq_gen.h" \
	no-obj no-implicit-rule before-depend				   \
	clean		"feeder_eq_gen.h"
feeder_rate_gen.h		optional sound				   \
	dependency	"$S/tools/sound/feeder_rate_mkfilter.awk"	   \
	compile-with	"${AWK} -f $S/tools/sound/feeder_rate_mkfilter.awk -- ${FEEDER_RATE_PRESETS} > feeder_rate_gen.h" \
	no-obj no-implicit-rule before-depend				   \
	clean		"feeder_rate_gen.h"
snd_fxdiv_gen.h			optional sound				   \
	dependency	"$S/tools/sound/snd_fxdiv_gen.awk"		   \
	compile-with	"${AWK} -f $S/tools/sound/snd_fxdiv_gen.awk -- > snd_fxdiv_gen.h" \
	no-obj no-implicit-rule before-depend				   \
	clean		"snd_fxdiv_gen.h"
miidevs.h			optional miibus | mii			   \
	dependency	"$S/tools/miidevs2h.awk $S/dev/mii/miidevs"	   \
	compile-with	"${AWK} -f $S/tools/miidevs2h.awk $S/dev/mii/miidevs" \
	no-obj no-implicit-rule before-depend				   \
	clean		"miidevs.h"
pccarddevs.h			standard				   \
	dependency	"$S/tools/pccarddevs2h.awk $S/dev/pccard/pccarddevs" \
	compile-with	"${AWK} -f $S/tools/pccarddevs2h.awk $S/dev/pccard/pccarddevs" \
	no-obj no-implicit-rule before-depend				   \
	clean		"pccarddevs.h"
teken_state.h		optional sc | vt				   \
	dependency	"$S/teken/gensequences $S/teken/sequences" \
	compile-with	"${AWK} -f $S/teken/gensequences $S/teken/sequences > teken_state.h" \
	no-obj no-implicit-rule before-depend				   \
	clean		"teken_state.h"
usbdevs.h			optional usb				   \
	dependency	"$S/tools/usbdevs2h.awk $S/dev/usb/usbdevs" \
	compile-with	"${AWK} -f $S/tools/usbdevs2h.awk $S/dev/usb/usbdevs -h" \
	no-obj no-implicit-rule before-depend				   \
	clean		"usbdevs.h"
usbdevs_data.h			optional usb				   \
	dependency	"$S/tools/usbdevs2h.awk $S/dev/usb/usbdevs" \
	compile-with	"${AWK} -f $S/tools/usbdevs2h.awk $S/dev/usb/usbdevs -d" \
	no-obj no-implicit-rule before-depend				   \
	clean		"usbdevs_data.h"
cam/cam.c			optional scbus
cam/cam_compat.c		optional scbus
cam/cam_periph.c		optional scbus
cam/cam_queue.c			optional scbus
cam/cam_sim.c			optional scbus
cam/cam_xpt.c			optional scbus
cam/ata/ata_all.c		optional scbus
cam/ata/ata_xpt.c		optional scbus
cam/ata/ata_pmp.c		optional scbus
cam/scsi/scsi_xpt.c		optional scbus
cam/scsi/scsi_all.c		optional scbus
cam/scsi/scsi_cd.c		optional cd
cam/scsi/scsi_ch.c		optional ch
cam/ata/ata_da.c		optional ada | da
cam/ctl/ctl.c			optional ctl
cam/ctl/ctl_backend.c		optional ctl
cam/ctl/ctl_backend_block.c	optional ctl
cam/ctl/ctl_backend_ramdisk.c	optional ctl
cam/ctl/ctl_cmd_table.c		optional ctl
cam/ctl/ctl_frontend.c		optional ctl
cam/ctl/ctl_frontend_cam_sim.c	optional ctl
cam/ctl/ctl_frontend_internal.c	optional ctl
cam/ctl/ctl_frontend_iscsi.c	optional ctl
cam/ctl/ctl_scsi_all.c		optional ctl
cam/ctl/ctl_error.c		optional ctl
cam/ctl/ctl_util.c		optional ctl
cam/ctl/scsi_ctl.c		optional ctl
cam/scsi/scsi_da.c		optional da
cam/scsi/scsi_low.c		optional ct | ncv | nsp | stg
cam/scsi/scsi_pass.c		optional pass
cam/scsi/scsi_pt.c		optional pt
cam/scsi/scsi_sa.c		optional sa
cam/scsi/scsi_enc.c		optional ses
cam/scsi/scsi_enc_ses.c		optional ses
cam/scsi/scsi_enc_safte.c	optional ses
cam/scsi/scsi_sg.c		optional sg
cam/scsi/scsi_targ_bh.c		optional targbh
cam/scsi/scsi_target.c		optional targ
cam/scsi/smp_all.c		optional scbus
# shared between zfs and dtrace
cddl/compat/opensolaris/kern/opensolaris.c				optional zfs compile-with "${ZFS_C}"
cddl/compat/opensolaris/kern/opensolaris_cmn_err.c			optional zfs compile-with "${ZFS_C}"
cddl/compat/opensolaris/kern/opensolaris_kmem.c				optional zfs compile-with "${ZFS_C}"
cddl/compat/opensolaris/kern/opensolaris_misc.c				optional zfs compile-with "${ZFS_C}"
cddl/compat/opensolaris/kern/opensolaris_sunddi.c			optional zfs compile-with "${ZFS_C}"
# zfs specific
cddl/compat/opensolaris/kern/opensolaris_acl.c				optional zfs compile-with "${ZFS_C}"
cddl/compat/opensolaris/kern/opensolaris_kobj.c				optional zfs compile-with "${ZFS_C}"
cddl/compat/opensolaris/kern/opensolaris_kstat.c			optional zfs compile-with "${ZFS_C}"
cddl/compat/opensolaris/kern/opensolaris_lookup.c			optional zfs compile-with "${ZFS_C}"
cddl/compat/opensolaris/kern/opensolaris_policy.c			optional zfs compile-with "${ZFS_C}"
cddl/compat/opensolaris/kern/opensolaris_string.c			optional zfs compile-with "${ZFS_C}"
cddl/compat/opensolaris/kern/opensolaris_sysevent.c			optional zfs compile-with "${ZFS_C}"
cddl/compat/opensolaris/kern/opensolaris_taskq.c			optional zfs compile-with "${ZFS_C}"
cddl/compat/opensolaris/kern/opensolaris_uio.c				optional zfs compile-with "${ZFS_C}"
cddl/compat/opensolaris/kern/opensolaris_vfs.c				optional zfs compile-with "${ZFS_C}"
cddl/compat/opensolaris/kern/opensolaris_vm.c				optional zfs compile-with "${ZFS_C}"
cddl/compat/opensolaris/kern/opensolaris_zone.c				optional zfs compile-with "${ZFS_C}"
cddl/contrib/opensolaris/common/acl/acl_common.c			optional zfs compile-with "${ZFS_C}"
cddl/contrib/opensolaris/common/avl/avl.c				optional zfs compile-with "${ZFS_C}"
cddl/contrib/opensolaris/common/nvpair/fnvpair.c			optional zfs compile-with "${ZFS_C}"
cddl/contrib/opensolaris/common/nvpair/nvpair.c				optional zfs compile-with "${ZFS_C}"
cddl/contrib/opensolaris/common/nvpair/nvpair_alloc_fixed.c		optional zfs compile-with "${ZFS_C}"
cddl/contrib/opensolaris/common/unicode/u8_textprep.c			optional zfs compile-with "${ZFS_C}"
cddl/contrib/opensolaris/common/zfs/zfeature_common.c			optional zfs compile-with "${ZFS_C}"
cddl/contrib/opensolaris/common/zfs/zfs_comutil.c			optional zfs compile-with "${ZFS_C}"
cddl/contrib/opensolaris/common/zfs/zfs_deleg.c				optional zfs compile-with "${ZFS_C}"
cddl/contrib/opensolaris/common/zfs/zfs_fletcher.c			optional zfs compile-with "${ZFS_C}"
cddl/contrib/opensolaris/common/zfs/zfs_ioctl_compat.c			optional zfs compile-with "${ZFS_C}"
cddl/contrib/opensolaris/common/zfs/zfs_namecheck.c			optional zfs compile-with "${ZFS_C}"
cddl/contrib/opensolaris/common/zfs/zfs_prop.c				optional zfs compile-with "${ZFS_C}"
cddl/contrib/opensolaris/common/zfs/zpool_prop.c			optional zfs compile-with "${ZFS_C}"
cddl/contrib/opensolaris/common/zfs/zprop_common.c			optional zfs compile-with "${ZFS_C}"
cddl/contrib/opensolaris/uts/common/fs/gfs.c				optional zfs compile-with "${ZFS_C}"
cddl/contrib/opensolaris/uts/common/fs/vnode.c				optional zfs compile-with "${ZFS_C}"
cddl/contrib/opensolaris/uts/common/fs/zfs/arc.c			optional zfs compile-with "${ZFS_C}"
cddl/contrib/opensolaris/uts/common/fs/zfs/bplist.c			optional zfs compile-with "${ZFS_C}"
cddl/contrib/opensolaris/uts/common/fs/zfs/bpobj.c			optional zfs compile-with "${ZFS_C}"
cddl/contrib/opensolaris/uts/common/fs/zfs/bptree.c			optional zfs compile-with "${ZFS_C}"
cddl/contrib/opensolaris/uts/common/fs/zfs/dbuf.c			optional zfs compile-with "${ZFS_C}"
cddl/contrib/opensolaris/uts/common/fs/zfs/ddt.c			optional zfs compile-with "${ZFS_C}"
cddl/contrib/opensolaris/uts/common/fs/zfs/ddt_zap.c			optional zfs compile-with "${ZFS_C}"
cddl/contrib/opensolaris/uts/common/fs/zfs/dmu.c			optional zfs compile-with "${ZFS_C}"
cddl/contrib/opensolaris/uts/common/fs/zfs/dmu_diff.c			optional zfs compile-with "${ZFS_C}"
cddl/contrib/opensolaris/uts/common/fs/zfs/dmu_object.c			optional zfs compile-with "${ZFS_C}"
cddl/contrib/opensolaris/uts/common/fs/zfs/dmu_objset.c			optional zfs compile-with "${ZFS_C}"
cddl/contrib/opensolaris/uts/common/fs/zfs/dmu_send.c			optional zfs compile-with "${ZFS_C}"
cddl/contrib/opensolaris/uts/common/fs/zfs/dmu_traverse.c		optional zfs compile-with "${ZFS_C}"
cddl/contrib/opensolaris/uts/common/fs/zfs/dmu_tx.c			optional zfs compile-with "${ZFS_C}"
cddl/contrib/opensolaris/uts/common/fs/zfs/dmu_zfetch.c			optional zfs compile-with "${ZFS_C}"
cddl/contrib/opensolaris/uts/common/fs/zfs/dnode.c			optional zfs compile-with "${ZFS_C}" \
	warning "kernel contains CDDL licensed ZFS filesystem"
cddl/contrib/opensolaris/uts/common/fs/zfs/dnode_sync.c			optional zfs compile-with "${ZFS_C}"
cddl/contrib/opensolaris/uts/common/fs/zfs/dsl_bookmark.c		optional zfs compile-with "${ZFS_C}"
cddl/contrib/opensolaris/uts/common/fs/zfs/dsl_dataset.c		optional zfs compile-with "${ZFS_C}"
cddl/contrib/opensolaris/uts/common/fs/zfs/dsl_deadlist.c		optional zfs compile-with "${ZFS_C}"
cddl/contrib/opensolaris/uts/common/fs/zfs/dsl_deleg.c			optional zfs compile-with "${ZFS_C}"
cddl/contrib/opensolaris/uts/common/fs/zfs/dsl_destroy.c		optional zfs compile-with "${ZFS_C}"
cddl/contrib/opensolaris/uts/common/fs/zfs/dsl_dir.c			optional zfs compile-with "${ZFS_C}"
cddl/contrib/opensolaris/uts/common/fs/zfs/dsl_pool.c			optional zfs compile-with "${ZFS_C}"
cddl/contrib/opensolaris/uts/common/fs/zfs/dsl_prop.c			optional zfs compile-with "${ZFS_C}"
cddl/contrib/opensolaris/uts/common/fs/zfs/dsl_scan.c			optional zfs compile-with "${ZFS_C}"
cddl/contrib/opensolaris/uts/common/fs/zfs/dsl_userhold.c		optional zfs compile-with "${ZFS_C}"
cddl/contrib/opensolaris/uts/common/fs/zfs/dsl_synctask.c		optional zfs compile-with "${ZFS_C}"
cddl/contrib/opensolaris/uts/common/fs/zfs/gzip.c			optional zfs compile-with "${ZFS_C}"
cddl/contrib/opensolaris/uts/common/fs/zfs/lz4.c			optional zfs compile-with "${ZFS_C}"
cddl/contrib/opensolaris/uts/common/fs/zfs/lzjb.c			optional zfs compile-with "${ZFS_C}"
cddl/contrib/opensolaris/uts/common/fs/zfs/metaslab.c			optional zfs compile-with "${ZFS_C}"
cddl/contrib/opensolaris/uts/common/fs/zfs/range_tree.c			optional zfs compile-with "${ZFS_C}"
cddl/contrib/opensolaris/uts/common/fs/zfs/refcount.c			optional zfs compile-with "${ZFS_C}"
cddl/contrib/opensolaris/uts/common/fs/zfs/rrwlock.c			optional zfs compile-with "${ZFS_C}"
cddl/contrib/opensolaris/uts/common/fs/zfs/sa.c				optional zfs compile-with "${ZFS_C}"
cddl/contrib/opensolaris/uts/common/fs/zfs/sha256.c			optional zfs compile-with "${ZFS_C}"
cddl/contrib/opensolaris/uts/common/fs/zfs/spa.c			optional zfs compile-with "${ZFS_C}"
cddl/contrib/opensolaris/uts/common/fs/zfs/spa_config.c			optional zfs compile-with "${ZFS_C}"
cddl/contrib/opensolaris/uts/common/fs/zfs/spa_errlog.c			optional zfs compile-with "${ZFS_C}"
cddl/contrib/opensolaris/uts/common/fs/zfs/spa_history.c		optional zfs compile-with "${ZFS_C}"
cddl/contrib/opensolaris/uts/common/fs/zfs/spa_misc.c			optional zfs compile-with "${ZFS_C}"
cddl/contrib/opensolaris/uts/common/fs/zfs/space_map.c			optional zfs compile-with "${ZFS_C}"
cddl/contrib/opensolaris/uts/common/fs/zfs/space_reftree.c		optional zfs compile-with "${ZFS_C}"
cddl/contrib/opensolaris/uts/common/fs/zfs/trim_map.c			optional zfs compile-with "${ZFS_C}"
cddl/contrib/opensolaris/uts/common/fs/zfs/txg.c			optional zfs compile-with "${ZFS_C}"
cddl/contrib/opensolaris/uts/common/fs/zfs/uberblock.c			optional zfs compile-with "${ZFS_C}"
cddl/contrib/opensolaris/uts/common/fs/zfs/unique.c			optional zfs compile-with "${ZFS_C}"
cddl/contrib/opensolaris/uts/common/fs/zfs/vdev.c			optional zfs compile-with "${ZFS_C}"
cddl/contrib/opensolaris/uts/common/fs/zfs/vdev_cache.c			optional zfs compile-with "${ZFS_C}"
cddl/contrib/opensolaris/uts/common/fs/zfs/vdev_file.c			optional zfs compile-with "${ZFS_C}"
cddl/contrib/opensolaris/uts/common/fs/zfs/vdev_geom.c			optional zfs compile-with "${ZFS_C}"
cddl/contrib/opensolaris/uts/common/fs/zfs/vdev_label.c			optional zfs compile-with "${ZFS_C}"
cddl/contrib/opensolaris/uts/common/fs/zfs/vdev_mirror.c		optional zfs compile-with "${ZFS_C}"
cddl/contrib/opensolaris/uts/common/fs/zfs/vdev_missing.c		optional zfs compile-with "${ZFS_C}"
cddl/contrib/opensolaris/uts/common/fs/zfs/vdev_queue.c			optional zfs compile-with "${ZFS_C}"
cddl/contrib/opensolaris/uts/common/fs/zfs/vdev_raidz.c			optional zfs compile-with "${ZFS_C}"
cddl/contrib/opensolaris/uts/common/fs/zfs/vdev_root.c			optional zfs compile-with "${ZFS_C}"
cddl/contrib/opensolaris/uts/common/fs/zfs/zap.c			optional zfs compile-with "${ZFS_C}"
cddl/contrib/opensolaris/uts/common/fs/zfs/zap_leaf.c			optional zfs compile-with "${ZFS_C}"
cddl/contrib/opensolaris/uts/common/fs/zfs/zap_micro.c			optional zfs compile-with "${ZFS_C}"
cddl/contrib/opensolaris/uts/common/fs/zfs/zfeature.c			optional zfs compile-with "${ZFS_C}"
cddl/contrib/opensolaris/uts/common/fs/zfs/zfs_acl.c			optional zfs compile-with "${ZFS_C}"
cddl/contrib/opensolaris/uts/common/fs/zfs/zfs_byteswap.c		optional zfs compile-with "${ZFS_C}"
cddl/contrib/opensolaris/uts/common/fs/zfs/zfs_ctldir.c			optional zfs compile-with "${ZFS_C}"
cddl/contrib/opensolaris/uts/common/fs/zfs/zfs_debug.c			optional zfs compile-with "${ZFS_C}"
cddl/contrib/opensolaris/uts/common/fs/zfs/zfs_dir.c			optional zfs compile-with "${ZFS_C}"
cddl/contrib/opensolaris/uts/common/fs/zfs/zfs_fm.c			optional zfs compile-with "${ZFS_C}"
cddl/contrib/opensolaris/uts/common/fs/zfs/zfs_fuid.c			optional zfs compile-with "${ZFS_C}"
cddl/contrib/opensolaris/uts/common/fs/zfs/zfs_ioctl.c			optional zfs compile-with "${ZFS_C}"
cddl/contrib/opensolaris/uts/common/fs/zfs/zfs_log.c			optional zfs compile-with "${ZFS_C}"
cddl/contrib/opensolaris/uts/common/fs/zfs/zfs_onexit.c			optional zfs compile-with "${ZFS_C}"
cddl/contrib/opensolaris/uts/common/fs/zfs/zfs_replay.c			optional zfs compile-with "${ZFS_C}"
cddl/contrib/opensolaris/uts/common/fs/zfs/zfs_rlock.c			optional zfs compile-with "${ZFS_C}"
cddl/contrib/opensolaris/uts/common/fs/zfs/zfs_sa.c			optional zfs compile-with "${ZFS_C}"
cddl/contrib/opensolaris/uts/common/fs/zfs/zfs_vfsops.c			optional zfs compile-with "${ZFS_C}"
cddl/contrib/opensolaris/uts/common/fs/zfs/zfs_vnops.c			optional zfs compile-with "${ZFS_C}"
cddl/contrib/opensolaris/uts/common/fs/zfs/zfs_znode.c			optional zfs compile-with "${ZFS_C}"
cddl/contrib/opensolaris/uts/common/fs/zfs/zil.c			optional zfs compile-with "${ZFS_C}"
cddl/contrib/opensolaris/uts/common/fs/zfs/zio.c			optional zfs compile-with "${ZFS_C}"
cddl/contrib/opensolaris/uts/common/fs/zfs/zio_checksum.c		optional zfs compile-with "${ZFS_C}"
cddl/contrib/opensolaris/uts/common/fs/zfs/zio_compress.c		optional zfs compile-with "${ZFS_C}"
cddl/contrib/opensolaris/uts/common/fs/zfs/zio_inject.c			optional zfs compile-with "${ZFS_C}"
cddl/contrib/opensolaris/uts/common/fs/zfs/zle.c			optional zfs compile-with "${ZFS_C}"
cddl/contrib/opensolaris/uts/common/fs/zfs/zrlock.c			optional zfs compile-with "${ZFS_C}"
cddl/contrib/opensolaris/uts/common/fs/zfs/zvol.c			optional zfs compile-with "${ZFS_C}"
cddl/contrib/opensolaris/uts/common/os/callb.c				optional zfs compile-with "${ZFS_C}"
cddl/contrib/opensolaris/uts/common/os/fm.c				optional zfs compile-with "${ZFS_C}"
cddl/contrib/opensolaris/uts/common/os/list.c				optional zfs compile-with "${ZFS_C}"
cddl/contrib/opensolaris/uts/common/os/nvpair_alloc_system.c		optional zfs compile-with "${ZFS_C}"
cddl/contrib/opensolaris/uts/common/zmod/adler32.c			optional zfs compile-with "${ZFS_C}"
cddl/contrib/opensolaris/uts/common/zmod/deflate.c			optional zfs compile-with "${ZFS_C}"
cddl/contrib/opensolaris/uts/common/zmod/inffast.c			optional zfs compile-with "${ZFS_C}"
cddl/contrib/opensolaris/uts/common/zmod/inflate.c			optional zfs compile-with "${ZFS_C}"
cddl/contrib/opensolaris/uts/common/zmod/inftrees.c			optional zfs compile-with "${ZFS_C}"
cddl/contrib/opensolaris/uts/common/zmod/opensolaris_crc32.c		optional zfs compile-with "${ZFS_C}"
cddl/contrib/opensolaris/uts/common/zmod/trees.c			optional zfs compile-with "${ZFS_C}"
cddl/contrib/opensolaris/uts/common/zmod/zmod.c				optional zfs compile-with "${ZFS_C}"
cddl/contrib/opensolaris/uts/common/zmod/zmod_subr.c			optional zfs compile-with "${ZFS_C}"
cddl/contrib/opensolaris/uts/common/zmod/zutil.c			optional zfs compile-with "${ZFS_C}"
compat/freebsd32/freebsd32_capability.c	optional compat_freebsd32
compat/freebsd32/freebsd32_ioctl.c	optional compat_freebsd32
compat/freebsd32/freebsd32_misc.c	optional compat_freebsd32
compat/freebsd32/freebsd32_syscalls.c	optional compat_freebsd32
compat/freebsd32/freebsd32_sysent.c	optional compat_freebsd32
contrib/altq/altq/altq_cbq.c		optional altq
contrib/altq/altq/altq_cdnr.c		optional altq
contrib/altq/altq/altq_hfsc.c		optional altq
contrib/altq/altq/altq_priq.c		optional altq
contrib/altq/altq/altq_red.c		optional altq
contrib/altq/altq/altq_rio.c		optional altq
contrib/altq/altq/altq_rmclass.c	optional altq
contrib/altq/altq/altq_subr.c		optional altq
contrib/dev/acpica/components/debugger/dbcmds.c		optional acpi acpi_debug
contrib/dev/acpica/components/debugger/dbconvert.c	optional acpi acpi_debug
contrib/dev/acpica/components/debugger/dbdisply.c	optional acpi acpi_debug
contrib/dev/acpica/components/debugger/dbexec.c		optional acpi acpi_debug
contrib/dev/acpica/components/debugger/dbfileio.c	optional acpi acpi_debug
contrib/dev/acpica/components/debugger/dbhistry.c	optional acpi acpi_debug
contrib/dev/acpica/components/debugger/dbinput.c	optional acpi acpi_debug
contrib/dev/acpica/components/debugger/dbmethod.c	optional acpi acpi_debug
contrib/dev/acpica/components/debugger/dbnames.c	optional acpi acpi_debug
contrib/dev/acpica/components/debugger/dbstats.c	optional acpi acpi_debug
contrib/dev/acpica/components/debugger/dbutils.c	optional acpi acpi_debug
contrib/dev/acpica/components/debugger/dbxface.c	optional acpi acpi_debug
contrib/dev/acpica/components/disassembler/dmbuffer.c	optional acpi acpi_debug
contrib/dev/acpica/components/disassembler/dmdeferred.c	optional acpi acpi_debug
contrib/dev/acpica/components/disassembler/dmnames.c	optional acpi acpi_debug
contrib/dev/acpica/components/disassembler/dmopcode.c	optional acpi acpi_debug
contrib/dev/acpica/components/disassembler/dmobject.c	optional acpi acpi_debug
contrib/dev/acpica/components/disassembler/dmresrc.c	optional acpi acpi_debug
contrib/dev/acpica/components/disassembler/dmresrcl.c	optional acpi acpi_debug
contrib/dev/acpica/components/disassembler/dmresrcl2.c	optional acpi acpi_debug
contrib/dev/acpica/components/disassembler/dmresrcs.c	optional acpi acpi_debug
contrib/dev/acpica/components/disassembler/dmutils.c	optional acpi acpi_debug
contrib/dev/acpica/components/disassembler/dmwalk.c	optional acpi acpi_debug
contrib/dev/acpica/components/dispatcher/dsargs.c	optional acpi
contrib/dev/acpica/components/dispatcher/dscontrol.c	optional acpi
contrib/dev/acpica/components/dispatcher/dsfield.c	optional acpi
contrib/dev/acpica/components/dispatcher/dsinit.c	optional acpi
contrib/dev/acpica/components/dispatcher/dsmethod.c	optional acpi
contrib/dev/acpica/components/dispatcher/dsmthdat.c	optional acpi
contrib/dev/acpica/components/dispatcher/dsobject.c	optional acpi
contrib/dev/acpica/components/dispatcher/dsopcode.c	optional acpi
contrib/dev/acpica/components/dispatcher/dsutils.c	optional acpi
contrib/dev/acpica/components/dispatcher/dswexec.c	optional acpi
contrib/dev/acpica/components/dispatcher/dswload.c	optional acpi
contrib/dev/acpica/components/dispatcher/dswload2.c	optional acpi
contrib/dev/acpica/components/dispatcher/dswscope.c	optional acpi
contrib/dev/acpica/components/dispatcher/dswstate.c	optional acpi
contrib/dev/acpica/components/events/evevent.c		optional acpi
contrib/dev/acpica/components/events/evglock.c		optional acpi
contrib/dev/acpica/components/events/evgpe.c		optional acpi
contrib/dev/acpica/components/events/evgpeblk.c		optional acpi
contrib/dev/acpica/components/events/evgpeinit.c	optional acpi
contrib/dev/acpica/components/events/evgpeutil.c	optional acpi
contrib/dev/acpica/components/events/evhandler.c	optional acpi
contrib/dev/acpica/components/events/evmisc.c		optional acpi
contrib/dev/acpica/components/events/evregion.c		optional acpi
contrib/dev/acpica/components/events/evrgnini.c		optional acpi
contrib/dev/acpica/components/events/evsci.c		optional acpi
contrib/dev/acpica/components/events/evxface.c		optional acpi
contrib/dev/acpica/components/events/evxfevnt.c		optional acpi
contrib/dev/acpica/components/events/evxfgpe.c		optional acpi
contrib/dev/acpica/components/events/evxfregn.c		optional acpi
contrib/dev/acpica/components/executer/exconfig.c	optional acpi
contrib/dev/acpica/components/executer/exconvrt.c	optional acpi
contrib/dev/acpica/components/executer/excreate.c	optional acpi
contrib/dev/acpica/components/executer/exdebug.c	optional acpi
contrib/dev/acpica/components/executer/exdump.c		optional acpi
contrib/dev/acpica/components/executer/exfield.c	optional acpi
contrib/dev/acpica/components/executer/exfldio.c	optional acpi
contrib/dev/acpica/components/executer/exmisc.c		optional acpi
contrib/dev/acpica/components/executer/exmutex.c	optional acpi
contrib/dev/acpica/components/executer/exnames.c	optional acpi
contrib/dev/acpica/components/executer/exoparg1.c	optional acpi
contrib/dev/acpica/components/executer/exoparg2.c	optional acpi
contrib/dev/acpica/components/executer/exoparg3.c	optional acpi
contrib/dev/acpica/components/executer/exoparg6.c	optional acpi
contrib/dev/acpica/components/executer/exprep.c		optional acpi
contrib/dev/acpica/components/executer/exregion.c	optional acpi
contrib/dev/acpica/components/executer/exresnte.c	optional acpi
contrib/dev/acpica/components/executer/exresolv.c	optional acpi
contrib/dev/acpica/components/executer/exresop.c	optional acpi
contrib/dev/acpica/components/executer/exstore.c	optional acpi
contrib/dev/acpica/components/executer/exstoren.c	optional acpi
contrib/dev/acpica/components/executer/exstorob.c	optional acpi
contrib/dev/acpica/components/executer/exsystem.c	optional acpi
contrib/dev/acpica/components/executer/exutils.c	optional acpi
contrib/dev/acpica/components/hardware/hwacpi.c		optional acpi
contrib/dev/acpica/components/hardware/hwesleep.c	optional acpi
contrib/dev/acpica/components/hardware/hwgpe.c		optional acpi
contrib/dev/acpica/components/hardware/hwpci.c		optional acpi
contrib/dev/acpica/components/hardware/hwregs.c		optional acpi
contrib/dev/acpica/components/hardware/hwsleep.c	optional acpi
contrib/dev/acpica/components/hardware/hwtimer.c	optional acpi
contrib/dev/acpica/components/hardware/hwvalid.c	optional acpi
contrib/dev/acpica/components/hardware/hwxface.c	optional acpi
contrib/dev/acpica/components/hardware/hwxfsleep.c	optional acpi
contrib/dev/acpica/components/namespace/nsaccess.c	optional acpi
contrib/dev/acpica/components/namespace/nsalloc.c	optional acpi
contrib/dev/acpica/components/namespace/nsarguments.c	optional acpi
contrib/dev/acpica/components/namespace/nsconvert.c	optional acpi
contrib/dev/acpica/components/namespace/nsdump.c	optional acpi
contrib/dev/acpica/components/namespace/nseval.c	optional acpi
contrib/dev/acpica/components/namespace/nsinit.c	optional acpi
contrib/dev/acpica/components/namespace/nsload.c	optional acpi
contrib/dev/acpica/components/namespace/nsnames.c	optional acpi
contrib/dev/acpica/components/namespace/nsobject.c	optional acpi
contrib/dev/acpica/components/namespace/nsparse.c	optional acpi
contrib/dev/acpica/components/namespace/nspredef.c	optional acpi
contrib/dev/acpica/components/namespace/nsprepkg.c	optional acpi
contrib/dev/acpica/components/namespace/nsrepair.c	optional acpi
contrib/dev/acpica/components/namespace/nsrepair2.c	optional acpi
contrib/dev/acpica/components/namespace/nssearch.c	optional acpi
contrib/dev/acpica/components/namespace/nsutils.c	optional acpi
contrib/dev/acpica/components/namespace/nswalk.c	optional acpi
contrib/dev/acpica/components/namespace/nsxfeval.c	optional acpi
contrib/dev/acpica/components/namespace/nsxfname.c	optional acpi
contrib/dev/acpica/components/namespace/nsxfobj.c	optional acpi
contrib/dev/acpica/components/parser/psargs.c		optional acpi
contrib/dev/acpica/components/parser/psloop.c		optional acpi
contrib/dev/acpica/components/parser/psobject.c		optional acpi
contrib/dev/acpica/components/parser/psopcode.c		optional acpi
contrib/dev/acpica/components/parser/psopinfo.c		optional acpi
contrib/dev/acpica/components/parser/psparse.c		optional acpi
contrib/dev/acpica/components/parser/psscope.c		optional acpi
contrib/dev/acpica/components/parser/pstree.c		optional acpi
contrib/dev/acpica/components/parser/psutils.c		optional acpi
contrib/dev/acpica/components/parser/pswalk.c		optional acpi
contrib/dev/acpica/components/parser/psxface.c		optional acpi
contrib/dev/acpica/components/resources/rsaddr.c	optional acpi
contrib/dev/acpica/components/resources/rscalc.c	optional acpi
contrib/dev/acpica/components/resources/rscreate.c	optional acpi
contrib/dev/acpica/components/resources/rsdump.c	optional acpi
contrib/dev/acpica/components/resources/rsdumpinfo.c	optional acpi
contrib/dev/acpica/components/resources/rsinfo.c	optional acpi
contrib/dev/acpica/components/resources/rsio.c		optional acpi
contrib/dev/acpica/components/resources/rsirq.c		optional acpi
contrib/dev/acpica/components/resources/rslist.c	optional acpi
contrib/dev/acpica/components/resources/rsmemory.c	optional acpi
contrib/dev/acpica/components/resources/rsmisc.c	optional acpi
contrib/dev/acpica/components/resources/rsserial.c	optional acpi
contrib/dev/acpica/components/resources/rsutils.c	optional acpi
contrib/dev/acpica/components/resources/rsxface.c	optional acpi
contrib/dev/acpica/components/tables/tbfadt.c		optional acpi
contrib/dev/acpica/components/tables/tbfind.c		optional acpi
contrib/dev/acpica/components/tables/tbinstal.c		optional acpi
contrib/dev/acpica/components/tables/tbprint.c		optional acpi
contrib/dev/acpica/components/tables/tbutils.c		optional acpi
contrib/dev/acpica/components/tables/tbxface.c		optional acpi
contrib/dev/acpica/components/tables/tbxfload.c		optional acpi
contrib/dev/acpica/components/tables/tbxfroot.c		optional acpi
contrib/dev/acpica/components/utilities/utaddress.c	optional acpi
contrib/dev/acpica/components/utilities/utalloc.c	optional acpi
contrib/dev/acpica/components/utilities/utbuffer.c	optional acpi
contrib/dev/acpica/components/utilities/utcache.c	optional acpi
contrib/dev/acpica/components/utilities/utcopy.c	optional acpi
contrib/dev/acpica/components/utilities/utdebug.c	optional acpi
contrib/dev/acpica/components/utilities/utdecode.c	optional acpi
contrib/dev/acpica/components/utilities/utdelete.c	optional acpi
contrib/dev/acpica/components/utilities/uterror.c	optional acpi
contrib/dev/acpica/components/utilities/uteval.c	optional acpi
contrib/dev/acpica/components/utilities/utexcep.c	optional acpi
contrib/dev/acpica/components/utilities/utglobal.c	optional acpi
contrib/dev/acpica/components/utilities/utids.c		optional acpi
contrib/dev/acpica/components/utilities/utinit.c	optional acpi
contrib/dev/acpica/components/utilities/utlock.c	optional acpi
contrib/dev/acpica/components/utilities/utmath.c	optional acpi
contrib/dev/acpica/components/utilities/utmisc.c	optional acpi
contrib/dev/acpica/components/utilities/utmutex.c	optional acpi
contrib/dev/acpica/components/utilities/utobject.c	optional acpi
contrib/dev/acpica/components/utilities/utosi.c		optional acpi
contrib/dev/acpica/components/utilities/utownerid.c	optional acpi
contrib/dev/acpica/components/utilities/utpredef.c	optional acpi
contrib/dev/acpica/components/utilities/utresrc.c	optional acpi
contrib/dev/acpica/components/utilities/utstate.c	optional acpi
contrib/dev/acpica/components/utilities/utstring.c	optional acpi
contrib/dev/acpica/components/utilities/utxface.c	optional acpi
contrib/dev/acpica/components/utilities/utxferror.c	optional acpi
contrib/dev/acpica/components/utilities/utxfinit.c	optional acpi
#contrib/dev/acpica/components/utilities/utxfmutex.c	optional acpi
contrib/ipfilter/netinet/fil.c	optional ipfilter inet \
	compile-with "${NORMAL_C} ${NO_WSELF_ASSIGN} -Wno-unused -I$S/contrib/ipfilter"
contrib/ipfilter/netinet/ip_auth.c optional ipfilter inet \
	compile-with "${NORMAL_C} -Wno-unused -I$S/contrib/ipfilter"
contrib/ipfilter/netinet/ip_fil_freebsd.c optional ipfilter inet \
	compile-with "${NORMAL_C} -Wno-unused -I$S/contrib/ipfilter"
contrib/ipfilter/netinet/ip_frag.c optional ipfilter inet \
	compile-with "${NORMAL_C} -Wno-unused -I$S/contrib/ipfilter"
contrib/ipfilter/netinet/ip_log.c optional ipfilter inet \
	compile-with "${NORMAL_C} -I$S/contrib/ipfilter"
contrib/ipfilter/netinet/ip_nat.c optional ipfilter inet \
	compile-with "${NORMAL_C} -Wno-unused -I$S/contrib/ipfilter"
contrib/ipfilter/netinet/ip_proxy.c optional ipfilter inet \
	compile-with "${NORMAL_C} ${NO_WSELF_ASSIGN} -Wno-unused -I$S/contrib/ipfilter"
contrib/ipfilter/netinet/ip_state.c optional ipfilter inet \
	compile-with "${NORMAL_C} -Wno-unused -I$S/contrib/ipfilter"
contrib/ipfilter/netinet/ip_lookup.c optional ipfilter inet \
	compile-with "${NORMAL_C} ${NO_WSELF_ASSIGN} -Wno-unused -Wno-error -I$S/contrib/ipfilter"
contrib/ipfilter/netinet/ip_pool.c optional ipfilter inet \
	compile-with "${NORMAL_C} -Wno-unused -I$S/contrib/ipfilter"
contrib/ipfilter/netinet/ip_htable.c optional ipfilter inet \
	compile-with "${NORMAL_C} -Wno-unused -I$S/contrib/ipfilter"
contrib/ipfilter/netinet/ip_sync.c optional ipfilter inet \
	compile-with "${NORMAL_C} -Wno-unused -I$S/contrib/ipfilter"
contrib/ipfilter/netinet/mlfk_ipl.c optional ipfilter inet \
	compile-with "${NORMAL_C} -I$S/contrib/ipfilter"
contrib/ipfilter/netinet/ip_nat6.c optional ipfilter inet \
	compile-with "${NORMAL_C} -Wno-unused -I$S/contrib/ipfilter"
contrib/ipfilter/netinet/ip_rules.c optional ipfilter inet \
	compile-with "${NORMAL_C} -I$S/contrib/ipfilter"
contrib/ipfilter/netinet/ip_scan.c optional ipfilter inet \
	compile-with "${NORMAL_C} -Wno-unused -I$S/contrib/ipfilter"
contrib/ipfilter/netinet/ip_dstlist.c optional ipfilter inet \
	compile-with "${NORMAL_C} -Wno-unused -I$S/contrib/ipfilter"
contrib/ipfilter/netinet/radix_ipf.c optional ipfilter inet \
	compile-with "${NORMAL_C} -I$S/contrib/ipfilter"
contrib/libfdt/fdt.c		optional fdt
contrib/libfdt/fdt_ro.c		optional fdt
contrib/libfdt/fdt_rw.c		optional fdt
contrib/libfdt/fdt_strerror.c	optional fdt
contrib/libfdt/fdt_sw.c		optional fdt
contrib/libfdt/fdt_wip.c	optional fdt
contrib/ngatm/netnatm/api/cc_conn.c optional ngatm_ccatm \
	compile-with "${NORMAL_C_NOWERROR} -I$S/contrib/ngatm"
contrib/ngatm/netnatm/api/cc_data.c optional ngatm_ccatm \
	compile-with "${NORMAL_C} -I$S/contrib/ngatm"
contrib/ngatm/netnatm/api/cc_dump.c optional ngatm_ccatm \
	compile-with "${NORMAL_C} -I$S/contrib/ngatm"
contrib/ngatm/netnatm/api/cc_port.c optional ngatm_ccatm \
	compile-with "${NORMAL_C} -I$S/contrib/ngatm"
contrib/ngatm/netnatm/api/cc_sig.c optional ngatm_ccatm \
	compile-with "${NORMAL_C} -I$S/contrib/ngatm"
contrib/ngatm/netnatm/api/cc_user.c optional ngatm_ccatm \
	compile-with "${NORMAL_C} -I$S/contrib/ngatm"
contrib/ngatm/netnatm/api/unisap.c optional ngatm_ccatm \
	compile-with "${NORMAL_C} -I$S/contrib/ngatm"
contrib/ngatm/netnatm/misc/straddr.c optional ngatm_atmbase \
	compile-with "${NORMAL_C} -I$S/contrib/ngatm"
contrib/ngatm/netnatm/misc/unimsg_common.c optional ngatm_atmbase \
	compile-with "${NORMAL_C} -I$S/contrib/ngatm"
contrib/ngatm/netnatm/msg/traffic.c optional ngatm_atmbase \
	compile-with "${NORMAL_C} -I$S/contrib/ngatm"
contrib/ngatm/netnatm/msg/uni_ie.c optional ngatm_atmbase \
	compile-with "${NORMAL_C} -I$S/contrib/ngatm"
contrib/ngatm/netnatm/msg/uni_msg.c optional ngatm_atmbase \
	compile-with "${NORMAL_C} -I$S/contrib/ngatm"
contrib/ngatm/netnatm/saal/saal_sscfu.c	optional ngatm_sscfu \
	compile-with "${NORMAL_C} -I$S/contrib/ngatm"
contrib/ngatm/netnatm/saal/saal_sscop.c	optional ngatm_sscop \
	compile-with "${NORMAL_C} -I$S/contrib/ngatm"
contrib/ngatm/netnatm/sig/sig_call.c optional ngatm_uni \
	compile-with "${NORMAL_C} -I$S/contrib/ngatm"
contrib/ngatm/netnatm/sig/sig_coord.c optional ngatm_uni \
	compile-with "${NORMAL_C} -I$S/contrib/ngatm"
contrib/ngatm/netnatm/sig/sig_party.c optional ngatm_uni \
	compile-with "${NORMAL_C} -I$S/contrib/ngatm"
contrib/ngatm/netnatm/sig/sig_print.c optional ngatm_uni \
	compile-with "${NORMAL_C} -I$S/contrib/ngatm"
contrib/ngatm/netnatm/sig/sig_reset.c optional ngatm_uni \
	compile-with "${NORMAL_C} -I$S/contrib/ngatm"
contrib/ngatm/netnatm/sig/sig_uni.c optional ngatm_uni \
	compile-with "${NORMAL_C} -I$S/contrib/ngatm"
contrib/ngatm/netnatm/sig/sig_unimsgcpy.c optional ngatm_uni \
	compile-with "${NORMAL_C} -I$S/contrib/ngatm"
contrib/ngatm/netnatm/sig/sig_verify.c optional ngatm_uni \
	compile-with "${NORMAL_C} -I$S/contrib/ngatm"
crypto/blowfish/bf_ecb.c	optional ipsec
crypto/blowfish/bf_skey.c	optional crypto | ipsec
crypto/camellia/camellia.c	optional crypto | ipsec
crypto/camellia/camellia-api.c	optional crypto | ipsec
crypto/des/des_ecb.c		optional crypto | ipsec | netsmb
crypto/des/des_setkey.c		optional crypto | ipsec | netsmb
crypto/rc4/rc4.c		optional netgraph_mppc_encryption | kgssapi
crypto/rijndael/rijndael-alg-fst.c optional crypto | geom_bde | \
					 ipsec | random | wlan_ccmp
crypto/rijndael/rijndael-api-fst.c optional geom_bde | random
crypto/rijndael/rijndael-api.c	optional crypto | ipsec | wlan_ccmp
crypto/sha1.c			optional carp | crypto | ipsec | \
					 netgraph_mppc_encryption | sctp
crypto/sha2/sha2.c		optional crypto | geom_bde | ipsec | random | \
					 sctp | zfs
crypto/sha2/sha256c.c		optional crypto | geom_bde | ipsec | random | \
					 sctp | zfs
crypto/siphash/siphash.c	optional inet | inet6
crypto/siphash/siphash_test.c	optional inet | inet6
ddb/db_access.c			optional ddb
ddb/db_break.c			optional ddb
ddb/db_capture.c		optional ddb
ddb/db_command.c		optional ddb
ddb/db_examine.c		optional ddb
ddb/db_expr.c			optional ddb
ddb/db_input.c			optional ddb
ddb/db_lex.c			optional ddb
ddb/db_main.c			optional ddb
ddb/db_output.c			optional ddb
ddb/db_print.c			optional ddb
ddb/db_ps.c			optional ddb
ddb/db_run.c			optional ddb
ddb/db_script.c			optional ddb
ddb/db_sym.c			optional ddb
ddb/db_thread.c			optional ddb
ddb/db_textdump.c		optional ddb
ddb/db_variables.c		optional ddb
ddb/db_watch.c			optional ddb
ddb/db_write_cmd.c		optional ddb
#dev/dpt/dpt_control.c		optional dpt
dev/aac/aac.c			optional aac
dev/aac/aac_cam.c		optional aacp aac
dev/aac/aac_debug.c		optional aac
dev/aac/aac_disk.c		optional aac
dev/aac/aac_linux.c		optional aac compat_linux
dev/aac/aac_pci.c		optional aac pci
dev/aacraid/aacraid.c		optional aacraid
dev/aacraid/aacraid_cam.c	optional aacraid scbus
dev/aacraid/aacraid_debug.c	optional aacraid
dev/aacraid/aacraid_linux.c	optional aacraid compat_linux
dev/aacraid/aacraid_pci.c	optional aacraid pci
dev/acpi_support/acpi_wmi.c	optional acpi_wmi acpi
dev/acpi_support/acpi_asus.c	optional acpi_asus acpi
dev/acpi_support/acpi_asus_wmi.c	optional acpi_asus_wmi acpi
dev/acpi_support/acpi_fujitsu.c	optional acpi_fujitsu acpi
dev/acpi_support/acpi_hp.c	optional acpi_hp acpi
dev/acpi_support/acpi_ibm.c	optional acpi_ibm acpi
dev/acpi_support/acpi_panasonic.c optional acpi_panasonic acpi
dev/acpi_support/acpi_sony.c	optional acpi_sony acpi
dev/acpi_support/acpi_toshiba.c	optional acpi_toshiba acpi
dev/acpi_support/atk0110.c	optional aibs acpi
dev/acpica/Osd/OsdDebug.c	optional acpi
dev/acpica/Osd/OsdHardware.c	optional acpi
dev/acpica/Osd/OsdInterrupt.c	optional acpi
dev/acpica/Osd/OsdMemory.c	optional acpi
dev/acpica/Osd/OsdSchedule.c	optional acpi
dev/acpica/Osd/OsdStream.c	optional acpi
dev/acpica/Osd/OsdSynch.c	optional acpi
dev/acpica/Osd/OsdTable.c	optional acpi
dev/acpica/acpi.c		optional acpi
dev/acpica/acpi_acad.c		optional acpi
dev/acpica/acpi_battery.c	optional acpi
dev/acpica/acpi_button.c	optional acpi
dev/acpica/acpi_cmbat.c		optional acpi
dev/acpica/acpi_cpu.c		optional acpi
dev/acpica/acpi_ec.c		optional acpi
dev/acpica/acpi_hpet.c		optional acpi
dev/acpica/acpi_isab.c		optional acpi isa
dev/acpica/acpi_lid.c		optional acpi
dev/acpica/acpi_package.c	optional acpi
dev/acpica/acpi_pci.c		optional acpi pci
dev/acpica/acpi_pci_link.c	optional acpi pci
dev/acpica/acpi_pcib.c		optional acpi pci
dev/acpica/acpi_pcib_acpi.c	optional acpi pci
dev/acpica/acpi_pcib_pci.c	optional acpi pci
dev/acpica/acpi_perf.c		optional acpi
dev/acpica/acpi_powerres.c	optional acpi
dev/acpica/acpi_quirk.c		optional acpi
dev/acpica/acpi_resource.c	optional acpi
dev/acpica/acpi_smbat.c		optional acpi
dev/acpica/acpi_thermal.c	optional acpi
dev/acpica/acpi_throttle.c	optional acpi
dev/acpica/acpi_timer.c		optional acpi
dev/acpica/acpi_video.c		optional acpi_video acpi
dev/acpica/acpi_dock.c		optional acpi_dock acpi
dev/adlink/adlink.c		optional adlink
dev/advansys/adv_eisa.c		optional adv eisa
dev/advansys/adv_pci.c		optional adv pci
dev/advansys/advansys.c		optional adv
dev/advansys/advlib.c		optional adv
dev/advansys/advmcode.c		optional adv
dev/advansys/adw_pci.c		optional adw pci
dev/advansys/adwcam.c		optional adw
dev/advansys/adwlib.c		optional adw
dev/advansys/adwmcode.c		optional adw
dev/ae/if_ae.c			optional ae pci
dev/age/if_age.c		optional age pci
dev/agp/agp.c			optional agp pci
dev/agp/agp_if.m		optional agp pci
dev/aha/aha.c			optional aha
dev/aha/aha_isa.c		optional aha isa
dev/aha/aha_mca.c		optional aha mca
dev/ahb/ahb.c			optional ahb eisa
dev/ahci/ahci.c			optional ahci pci
dev/ahci/ahciem.c		optional ahci pci
dev/aic/aic.c			optional aic
dev/aic/aic_pccard.c		optional aic pccard
dev/aic7xxx/ahc_eisa.c		optional ahc eisa
dev/aic7xxx/ahc_isa.c		optional ahc isa
dev/aic7xxx/ahc_pci.c		optional ahc pci \
	compile-with "${NORMAL_C} ${NO_WCONSTANT_CONVERSION}"
dev/aic7xxx/ahd_pci.c		optional ahd pci \
	compile-with "${NORMAL_C} ${NO_WCONSTANT_CONVERSION}"
dev/aic7xxx/aic7770.c		optional ahc
dev/aic7xxx/aic79xx.c		optional ahd pci
dev/aic7xxx/aic79xx_osm.c	optional ahd pci
dev/aic7xxx/aic79xx_pci.c	optional ahd pci
dev/aic7xxx/aic79xx_reg_print.c	optional ahd pci ahd_reg_pretty_print
dev/aic7xxx/aic7xxx.c		optional ahc
dev/aic7xxx/aic7xxx_93cx6.c	optional ahc
dev/aic7xxx/aic7xxx_osm.c	optional ahc
dev/aic7xxx/aic7xxx_pci.c	optional ahc pci
dev/aic7xxx/aic7xxx_reg_print.c	optional ahc ahc_reg_pretty_print
dev/alc/if_alc.c		optional alc pci
dev/ale/if_ale.c		optional ale pci
dev/altera/avgen/altera_avgen.c		optional altera_avgen
dev/altera/avgen/altera_avgen_fdt.c	optional altera_avgen fdt
dev/altera/avgen/altera_avgen_nexus.c	optional altera_avgen
dev/altera/sdcard/altera_sdcard.c	optional altera_sdcard
dev/altera/sdcard/altera_sdcard_disk.c	optional altera_sdcard
dev/altera/sdcard/altera_sdcard_io.c	optional altera_sdcard
dev/altera/sdcard/altera_sdcard_fdt.c	optional altera_sdcard fdt
dev/altera/sdcard/altera_sdcard_nexus.c	optional altera_sdcard
dev/amr/amr.c			optional amr
dev/amr/amr_cam.c		optional amrp amr
dev/amr/amr_disk.c		optional amr
dev/amr/amr_linux.c		optional amr compat_linux
dev/amr/amr_pci.c		optional amr pci
dev/an/if_an.c			optional an
dev/an/if_an_isa.c		optional an isa
dev/an/if_an_pccard.c		optional an pccard
dev/an/if_an_pci.c		optional an pci
dev/asr/asr.c			optional asr pci \
	compile-with "${NORMAL_C} ${NO_WARRAY_BOUNDS}"
#
dev/ata/ata_if.m		optional ata | atacore
dev/ata/ata-all.c		optional ata | atacore
dev/ata/ata-dma.c		optional ata | atacore
dev/ata/ata-lowlevel.c		optional ata | atacore
dev/ata/ata-sata.c		optional ata | atacore
dev/ata/ata-card.c		optional ata pccard | atapccard
dev/ata/ata-cbus.c		optional ata pc98 | atapc98
dev/ata/ata-isa.c		optional ata isa | ataisa
dev/ata/ata-pci.c		optional ata pci | atapci
dev/ata/chipsets/ata-ahci.c	optional ata pci | ataahci | ataacerlabs | \
					 ataati | ataintel | atajmicron | \
					 atavia | atanvidia
dev/ata/chipsets/ata-acard.c	optional ata pci | ataacard
dev/ata/chipsets/ata-acerlabs.c	optional ata pci | ataacerlabs
dev/ata/chipsets/ata-adaptec.c	optional ata pci | ataadaptec
dev/ata/chipsets/ata-amd.c	optional ata pci | ataamd
dev/ata/chipsets/ata-ati.c	optional ata pci | ataati
dev/ata/chipsets/ata-cenatek.c	optional ata pci | atacenatek
dev/ata/chipsets/ata-cypress.c	optional ata pci | atacypress
dev/ata/chipsets/ata-cyrix.c	optional ata pci | atacyrix
dev/ata/chipsets/ata-highpoint.c	optional ata pci | atahighpoint
dev/ata/chipsets/ata-intel.c	optional ata pci | ataintel
dev/ata/chipsets/ata-ite.c	optional ata pci | ataite
dev/ata/chipsets/ata-jmicron.c	optional ata pci | atajmicron
dev/ata/chipsets/ata-marvell.c	optional ata pci | atamarvell | ataadaptec
dev/ata/chipsets/ata-micron.c	optional ata pci | atamicron
dev/ata/chipsets/ata-national.c	optional ata pci | atanational
dev/ata/chipsets/ata-netcell.c	optional ata pci | atanetcell
dev/ata/chipsets/ata-nvidia.c	optional ata pci | atanvidia
dev/ata/chipsets/ata-promise.c	optional ata pci | atapromise
dev/ata/chipsets/ata-serverworks.c	optional ata pci | ataserverworks
dev/ata/chipsets/ata-siliconimage.c	optional ata pci | atasiliconimage | ataati
dev/ata/chipsets/ata-sis.c	optional ata pci | atasis
dev/ata/chipsets/ata-via.c	optional ata pci | atavia
#
dev/ath/if_ath_pci.c		optional ath_pci pci \
	compile-with "${NORMAL_C} -I$S/dev/ath"
#
dev/ath/if_ath_ahb.c		optional ath_ahb \
	compile-with "${NORMAL_C} -I$S/dev/ath"
#
dev/ath/if_ath.c		optional ath \
	compile-with "${NORMAL_C} -I$S/dev/ath"
dev/ath/if_ath_beacon.c		optional ath \
	compile-with "${NORMAL_C} -I$S/dev/ath"
dev/ath/if_ath_btcoex.c		optional ath \
	compile-with "${NORMAL_C} -I$S/dev/ath"
dev/ath/if_ath_debug.c		optional ath \
	compile-with "${NORMAL_C} -I$S/dev/ath"
dev/ath/if_ath_keycache.c	optional ath \
	compile-with "${NORMAL_C} -I$S/dev/ath"
dev/ath/if_ath_led.c		optional ath \
	compile-with "${NORMAL_C} -I$S/dev/ath"
dev/ath/if_ath_lna_div.c	optional ath \
	compile-with "${NORMAL_C} -I$S/dev/ath"
dev/ath/if_ath_tx.c		optional ath \
	compile-with "${NORMAL_C} -I$S/dev/ath"
dev/ath/if_ath_tx_edma.c	optional ath \
	compile-with "${NORMAL_C} -I$S/dev/ath"
dev/ath/if_ath_tx_ht.c		optional ath \
	compile-with "${NORMAL_C} -I$S/dev/ath"
dev/ath/if_ath_tdma.c		optional ath \
	compile-with "${NORMAL_C} -I$S/dev/ath"
dev/ath/if_ath_sysctl.c		optional ath \
	compile-with "${NORMAL_C} -I$S/dev/ath"
dev/ath/if_ath_rx.c		optional ath \
	compile-with "${NORMAL_C} -I$S/dev/ath"
dev/ath/if_ath_rx_edma.c	optional ath \
	compile-with "${NORMAL_C} -I$S/dev/ath"
dev/ath/if_ath_spectral.c	optional ath \
	compile-with "${NORMAL_C} -I$S/dev/ath"
dev/ath/ah_osdep.c		optional ath \
	compile-with "${NORMAL_C} -I$S/dev/ath"
#
dev/ath/ath_hal/ah.c		optional ath \
	compile-with "${NORMAL_C} -I$S/dev/ath"
dev/ath/ath_hal/ah_eeprom_v1.c	optional ath_hal | ath_ar5210 \
	compile-with "${NORMAL_C} -I$S/dev/ath"
dev/ath/ath_hal/ah_eeprom_v3.c	optional ath_hal | ath_ar5211 | ath_ar5212 \
	compile-with "${NORMAL_C} -I$S/dev/ath"
dev/ath/ath_hal/ah_eeprom_v14.c \
	optional ath_hal | ath_ar5416 | ath_ar9160 | ath_ar9280 \
	compile-with "${NORMAL_C} -I$S/dev/ath"
dev/ath/ath_hal/ah_eeprom_v4k.c \
	optional ath_hal | ath_ar9285 \
	compile-with "${NORMAL_C} -I$S/dev/ath"
dev/ath/ath_hal/ah_eeprom_9287.c \
	optional ath_hal | ath_ar9287 \
	compile-with "${NORMAL_C} -I$S/dev/ath"
dev/ath/ath_hal/ah_regdomain.c	optional ath \
	compile-with "${NORMAL_C} ${NO_WSHIFT_COUNT_NEGATIVE} ${NO_WSHIFT_COUNT_OVERFLOW} -I$S/dev/ath"
# ar5210
dev/ath/ath_hal/ar5210/ar5210_attach.c		optional ath_hal | ath_ar5210 \
	compile-with "${NORMAL_C} -I$S/dev/ath -I$S/dev/ath/ath_hal"
dev/ath/ath_hal/ar5210/ar5210_beacon.c		optional ath_hal | ath_ar5210 \
	compile-with "${NORMAL_C} -I$S/dev/ath -I$S/dev/ath/ath_hal"
dev/ath/ath_hal/ar5210/ar5210_interrupts.c	optional ath_hal | ath_ar5210 \
	compile-with "${NORMAL_C} -I$S/dev/ath -I$S/dev/ath/ath_hal"
dev/ath/ath_hal/ar5210/ar5210_keycache.c	optional ath_hal | ath_ar5210 \
	compile-with "${NORMAL_C} -I$S/dev/ath -I$S/dev/ath/ath_hal"
dev/ath/ath_hal/ar5210/ar5210_misc.c		optional ath_hal | ath_ar5210 \
	compile-with "${NORMAL_C} -I$S/dev/ath -I$S/dev/ath/ath_hal"
dev/ath/ath_hal/ar5210/ar5210_phy.c		optional ath_hal | ath_ar5210 \
	compile-with "${NORMAL_C} -I$S/dev/ath -I$S/dev/ath/ath_hal"
dev/ath/ath_hal/ar5210/ar5210_power.c		optional ath_hal | ath_ar5210 \
	compile-with "${NORMAL_C} -I$S/dev/ath -I$S/dev/ath/ath_hal"
dev/ath/ath_hal/ar5210/ar5210_recv.c		optional ath_hal | ath_ar5210 \
	compile-with "${NORMAL_C} -I$S/dev/ath -I$S/dev/ath/ath_hal"
dev/ath/ath_hal/ar5210/ar5210_reset.c		optional ath_hal | ath_ar5210 \
	compile-with "${NORMAL_C} -I$S/dev/ath -I$S/dev/ath/ath_hal"
dev/ath/ath_hal/ar5210/ar5210_xmit.c		optional ath_hal | ath_ar5210 \
	compile-with "${NORMAL_C} -I$S/dev/ath -I$S/dev/ath/ath_hal"
# ar5211
dev/ath/ath_hal/ar5211/ar5211_attach.c		optional ath_hal | ath_ar5211 \
	compile-with "${NORMAL_C} -I$S/dev/ath -I$S/dev/ath/ath_hal"
dev/ath/ath_hal/ar5211/ar5211_beacon.c		optional ath_hal | ath_ar5211 \
	compile-with "${NORMAL_C} -I$S/dev/ath -I$S/dev/ath/ath_hal"
dev/ath/ath_hal/ar5211/ar5211_interrupts.c	optional ath_hal | ath_ar5211 \
	compile-with "${NORMAL_C} -I$S/dev/ath -I$S/dev/ath/ath_hal"
dev/ath/ath_hal/ar5211/ar5211_keycache.c	optional ath_hal | ath_ar5211 \
	compile-with "${NORMAL_C} -I$S/dev/ath -I$S/dev/ath/ath_hal"
dev/ath/ath_hal/ar5211/ar5211_misc.c		optional ath_hal | ath_ar5211 \
	compile-with "${NORMAL_C} -I$S/dev/ath -I$S/dev/ath/ath_hal"
dev/ath/ath_hal/ar5211/ar5211_phy.c		optional ath_hal | ath_ar5211 \
	compile-with "${NORMAL_C} -I$S/dev/ath -I$S/dev/ath/ath_hal"
dev/ath/ath_hal/ar5211/ar5211_power.c		optional ath_hal | ath_ar5211 \
	compile-with "${NORMAL_C} -I$S/dev/ath -I$S/dev/ath/ath_hal"
dev/ath/ath_hal/ar5211/ar5211_recv.c		optional ath_hal | ath_ar5211 \
	compile-with "${NORMAL_C} -I$S/dev/ath -I$S/dev/ath/ath_hal"
dev/ath/ath_hal/ar5211/ar5211_reset.c		optional ath_hal | ath_ar5211 \
	compile-with "${NORMAL_C} -I$S/dev/ath -I$S/dev/ath/ath_hal"
dev/ath/ath_hal/ar5211/ar5211_xmit.c		optional ath_hal | ath_ar5211 \
	compile-with "${NORMAL_C} -I$S/dev/ath -I$S/dev/ath/ath_hal"
# ar5212
dev/ath/ath_hal/ar5212/ar5212_ani.c \
	optional ath_hal | ath_ar5212 | ath_ar5416 | ath_ar9160 | ath_ar9280 | \
	ath_ar9285 ath_ar9287 \
	compile-with "${NORMAL_C} -I$S/dev/ath -I$S/dev/ath/ath_hal"
dev/ath/ath_hal/ar5212/ar5212_attach.c \
	optional ath_hal | ath_ar5212 | ath_ar5416 | ath_ar9160 | ath_ar9280 | \
	ath_ar9285 ath_ar9287 \
	compile-with "${NORMAL_C} -I$S/dev/ath -I$S/dev/ath/ath_hal"
dev/ath/ath_hal/ar5212/ar5212_beacon.c \
	optional ath_hal | ath_ar5212 | ath_ar5416 | ath_ar9160 | ath_ar9280 | \
	ath_ar9285 ath_ar9287 \
	compile-with "${NORMAL_C} -I$S/dev/ath -I$S/dev/ath/ath_hal"
dev/ath/ath_hal/ar5212/ar5212_eeprom.c \
	optional ath_hal | ath_ar5212 | ath_ar5416 | ath_ar9160 | ath_ar9280 | \
	ath_ar9285 ath_ar9287 \
	compile-with "${NORMAL_C} -I$S/dev/ath -I$S/dev/ath/ath_hal"
dev/ath/ath_hal/ar5212/ar5212_gpio.c \
	optional ath_hal | ath_ar5212 | ath_ar5416 | ath_ar9160 | ath_ar9280 | \
	ath_ar9285 ath_ar9287 \
	compile-with "${NORMAL_C} -I$S/dev/ath -I$S/dev/ath/ath_hal"
dev/ath/ath_hal/ar5212/ar5212_interrupts.c \
	optional ath_hal | ath_ar5212 | ath_ar5416 | ath_ar9160 | ath_ar9280 | \
	ath_ar9285 ath_ar9287 \
	compile-with "${NORMAL_C} -I$S/dev/ath -I$S/dev/ath/ath_hal"
dev/ath/ath_hal/ar5212/ar5212_keycache.c \
	optional ath_hal | ath_ar5212 | ath_ar5416 | ath_ar9160 | ath_ar9280 | \
	ath_ar9285 ath_ar9287 \
	compile-with "${NORMAL_C} -I$S/dev/ath -I$S/dev/ath/ath_hal"
dev/ath/ath_hal/ar5212/ar5212_misc.c \
	optional ath_hal | ath_ar5212 | ath_ar5416 | ath_ar9160 | ath_ar9280 | \
	ath_ar9285 ath_ar9287 \
	compile-with "${NORMAL_C} -I$S/dev/ath -I$S/dev/ath/ath_hal"
dev/ath/ath_hal/ar5212/ar5212_phy.c \
	optional ath_hal | ath_ar5212 | ath_ar5416 | ath_ar9160 | ath_ar9280 | \
	ath_ar9285 ath_ar9287 \
	compile-with "${NORMAL_C} -I$S/dev/ath -I$S/dev/ath/ath_hal"
dev/ath/ath_hal/ar5212/ar5212_power.c \
	optional ath_hal | ath_ar5212 | ath_ar5416 | ath_ar9160 | ath_ar9280 | \
	ath_ar9285 ath_ar9287 \
	compile-with "${NORMAL_C} -I$S/dev/ath -I$S/dev/ath/ath_hal"
dev/ath/ath_hal/ar5212/ar5212_recv.c \
	optional ath_hal | ath_ar5212 | ath_ar5416 | ath_ar9160 | ath_ar9280 | \
	ath_ar9285 ath_ar9287 \
	compile-with "${NORMAL_C} -I$S/dev/ath -I$S/dev/ath/ath_hal"
dev/ath/ath_hal/ar5212/ar5212_reset.c \
	optional ath_hal | ath_ar5212 | ath_ar5416 | ath_ar9160 | ath_ar9280 | \
	ath_ar9285 ath_ar9287 \
	compile-with "${NORMAL_C} -I$S/dev/ath -I$S/dev/ath/ath_hal"
dev/ath/ath_hal/ar5212/ar5212_rfgain.c \
	optional ath_hal | ath_ar5212 | ath_ar5416 | ath_ar9160 | ath_ar9280 | \
	ath_ar9285 ath_ar9287 \
	compile-with "${NORMAL_C} -I$S/dev/ath -I$S/dev/ath/ath_hal"
dev/ath/ath_hal/ar5212/ar5212_xmit.c \
	optional ath_hal | ath_ar5212 | ath_ar5416 | ath_ar9160 | ath_ar9280 | \
	ath_ar9285 ath_ar9287 \
	compile-with "${NORMAL_C} -I$S/dev/ath -I$S/dev/ath/ath_hal"
# ar5416 (depends on ar5212)
dev/ath/ath_hal/ar5416/ar5416_ani.c \
	optional ath_hal | ath_ar5416 | ath_ar9160 | ath_ar9280 | ath_ar9285 | \
	ath_ar9287 \
	compile-with "${NORMAL_C} -I$S/dev/ath -I$S/dev/ath/ath_hal"
dev/ath/ath_hal/ar5416/ar5416_attach.c \
	optional ath_hal | ath_ar5416 | ath_ar9160 | ath_ar9280 | ath_ar9285 | \
	ath_ar9287 \
	compile-with "${NORMAL_C} -I$S/dev/ath -I$S/dev/ath/ath_hal"
dev/ath/ath_hal/ar5416/ar5416_beacon.c \
	optional ath_hal | ath_ar5416 | ath_ar9160 | ath_ar9280 | ath_ar9285 | \
	ath_ar9287 \
	compile-with "${NORMAL_C} -I$S/dev/ath -I$S/dev/ath/ath_hal"
dev/ath/ath_hal/ar5416/ar5416_btcoex.c \
	optional ath_hal | ath_ar5416 | ath_ar9160 | ath_ar9280 | ath_ar9285 | \
	ath_ar9287 \
	compile-with "${NORMAL_C} -I$S/dev/ath -I$S/dev/ath/ath_hal"
dev/ath/ath_hal/ar5416/ar5416_cal.c \
	optional ath_hal | ath_ar5416 | ath_ar9160 | ath_ar9280 | ath_ar9285 | \
	ath_ar9287 \
	compile-with "${NORMAL_C} -I$S/dev/ath -I$S/dev/ath/ath_hal"
dev/ath/ath_hal/ar5416/ar5416_cal_iq.c \
	optional ath_hal | ath_ar5416 | ath_ar9160 | ath_ar9280 | ath_ar9285 | \
	ath_ar9287 \
	compile-with "${NORMAL_C} -I$S/dev/ath -I$S/dev/ath/ath_hal"
dev/ath/ath_hal/ar5416/ar5416_cal_adcgain.c \
	optional ath_hal | ath_ar5416 | ath_ar9160 | ath_ar9280 | ath_ar9285 | \
	ath_ar9287 \
	compile-with "${NORMAL_C} -I$S/dev/ath -I$S/dev/ath/ath_hal"
dev/ath/ath_hal/ar5416/ar5416_cal_adcdc.c \
	optional ath_hal | ath_ar5416 | ath_ar9160 | ath_ar9280 | ath_ar9285 | \
	ath_ar9287 \
	compile-with "${NORMAL_C} -I$S/dev/ath -I$S/dev/ath/ath_hal"
dev/ath/ath_hal/ar5416/ar5416_eeprom.c \
	optional ath_hal | ath_ar5416 | ath_ar9160 | ath_ar9280 | ath_ar9285 | \
	ath_ar9287 \
	compile-with "${NORMAL_C} -I$S/dev/ath -I$S/dev/ath/ath_hal"
dev/ath/ath_hal/ar5416/ar5416_gpio.c \
	optional ath_hal | ath_ar5416 | ath_ar9160 | ath_ar9280 | ath_ar9285 | \
	ath_ar9287 \
	compile-with "${NORMAL_C} -I$S/dev/ath -I$S/dev/ath/ath_hal"
dev/ath/ath_hal/ar5416/ar5416_interrupts.c \
	optional ath_hal | ath_ar5416 | ath_ar9160 | ath_ar9280 | ath_ar9285 | \
	ath_ar9287 \
	compile-with "${NORMAL_C} -I$S/dev/ath -I$S/dev/ath/ath_hal"
dev/ath/ath_hal/ar5416/ar5416_keycache.c \
	optional ath_hal | ath_ar5416 | ath_ar9160 | ath_ar9280 | ath_ar9285 | \
	ath_ar9287 \
	compile-with "${NORMAL_C} -I$S/dev/ath -I$S/dev/ath/ath_hal"
dev/ath/ath_hal/ar5416/ar5416_misc.c \
	optional ath_hal | ath_ar5416 | ath_ar9160 | ath_ar9280 | ath_ar9285 | \
	ath_ar9287 \
	compile-with "${NORMAL_C} -I$S/dev/ath -I$S/dev/ath/ath_hal"
dev/ath/ath_hal/ar5416/ar5416_phy.c \
	optional ath_hal | ath_ar5416 | ath_ar9160 | ath_ar9280 | ath_ar9285 | \
	ath_ar9287 \
	compile-with "${NORMAL_C} -I$S/dev/ath -I$S/dev/ath/ath_hal"
dev/ath/ath_hal/ar5416/ar5416_power.c \
	optional ath_hal | ath_ar5416 | ath_ar9160 | ath_ar9280 | ath_ar9285 | \
	ath_ar9287 \
	compile-with "${NORMAL_C} -I$S/dev/ath -I$S/dev/ath/ath_hal"
dev/ath/ath_hal/ar5416/ar5416_radar.c \
	optional ath_hal | ath_ar5416 | ath_ar9160 | ath_ar9280 | ath_ar9285 | \
	ath_ar9287 \
	compile-with "${NORMAL_C} -I$S/dev/ath -I$S/dev/ath/ath_hal"
dev/ath/ath_hal/ar5416/ar5416_recv.c \
	optional ath_hal | ath_ar5416 | ath_ar9160 | ath_ar9280 | ath_ar9285 | \
	ath_ar9287 \
	compile-with "${NORMAL_C} -I$S/dev/ath -I$S/dev/ath/ath_hal"
dev/ath/ath_hal/ar5416/ar5416_reset.c \
	optional ath_hal | ath_ar5416 | ath_ar9160 | ath_ar9280 | ath_ar9285 | \
	ath_ar9287 \
	compile-with "${NORMAL_C} -I$S/dev/ath -I$S/dev/ath/ath_hal"
dev/ath/ath_hal/ar5416/ar5416_spectral.c \
	optional ath_hal | ath_ar5416 | ath_ar9160 | ath_ar9280 | ath_ar9285 | \
	ath_ar9287 \
	compile-with "${NORMAL_C} -I$S/dev/ath -I$S/dev/ath/ath_hal"
dev/ath/ath_hal/ar5416/ar5416_xmit.c \
	optional ath_hal | ath_ar5416 | ath_ar9160 | ath_ar9280 | ath_ar9285 | \
	ath_ar9287 \
	compile-with "${NORMAL_C} -I$S/dev/ath -I$S/dev/ath/ath_hal"
# ar9130 (depends upon ar5416) - also requires AH_SUPPORT_AR9130
#
# Since this is an embedded MAC SoC, there's no need to compile it into the
# default HAL.
dev/ath/ath_hal/ar9001/ar9130_attach.c optional ath_ar9130 \
	compile-with "${NORMAL_C} -I$S/dev/ath -I$S/dev/ath/ath_hal"
dev/ath/ath_hal/ar9001/ar9130_phy.c optional ath_ar9130 \
	compile-with "${NORMAL_C} -I$S/dev/ath -I$S/dev/ath/ath_hal"
dev/ath/ath_hal/ar9001/ar9130_eeprom.c optional ath_ar9130 \
	compile-with "${NORMAL_C} -I$S/dev/ath -I$S/dev/ath/ath_hal"
# ar9160 (depends on ar5416)
dev/ath/ath_hal/ar9001/ar9160_attach.c optional ath_hal | ath_ar9160 \
	compile-with "${NORMAL_C} -I$S/dev/ath -I$S/dev/ath/ath_hal"
# ar9280 (depends on ar5416)
dev/ath/ath_hal/ar9002/ar9280_attach.c optional ath_hal | ath_ar9280 | \
	ath_ar9285 \
	compile-with "${NORMAL_C} -I$S/dev/ath -I$S/dev/ath/ath_hal"
dev/ath/ath_hal/ar9002/ar9280_olc.c optional ath_hal | ath_ar9280 | \
	ath_ar9285 \
	compile-with "${NORMAL_C} -I$S/dev/ath -I$S/dev/ath/ath_hal"
# ar9285 (depends on ar5416 and ar9280)
dev/ath/ath_hal/ar9002/ar9285_attach.c optional ath_hal | ath_ar9285 \
	compile-with "${NORMAL_C} -I$S/dev/ath -I$S/dev/ath/ath_hal"
dev/ath/ath_hal/ar9002/ar9285_btcoex.c optional ath_hal | ath_ar9285 \
	compile-with "${NORMAL_C} -I$S/dev/ath -I$S/dev/ath/ath_hal"
dev/ath/ath_hal/ar9002/ar9285_reset.c optional ath_hal | ath_ar9285 \
	compile-with "${NORMAL_C} -I$S/dev/ath -I$S/dev/ath/ath_hal"
dev/ath/ath_hal/ar9002/ar9285_cal.c optional ath_hal | ath_ar9285 \
	compile-with "${NORMAL_C} -I$S/dev/ath -I$S/dev/ath/ath_hal"
dev/ath/ath_hal/ar9002/ar9285_phy.c optional ath_hal | ath_ar9285 \
	compile-with "${NORMAL_C} -I$S/dev/ath -I$S/dev/ath/ath_hal"
dev/ath/ath_hal/ar9002/ar9285_diversity.c optional ath_hal | ath_ar9285 \
	compile-with "${NORMAL_C} -I$S/dev/ath -I$S/dev/ath/ath_hal"
# ar9287 (depends on ar5416)
dev/ath/ath_hal/ar9002/ar9287_attach.c optional ath_hal | ath_ar9287 \
	compile-with "${NORMAL_C} -I$S/dev/ath -I$S/dev/ath/ath_hal"
dev/ath/ath_hal/ar9002/ar9287_reset.c optional ath_hal | ath_ar9287 \
	compile-with "${NORMAL_C} -I$S/dev/ath -I$S/dev/ath/ath_hal"
dev/ath/ath_hal/ar9002/ar9287_cal.c optional ath_hal | ath_ar9287 \
	compile-with "${NORMAL_C} -I$S/dev/ath -I$S/dev/ath/ath_hal"
dev/ath/ath_hal/ar9002/ar9287_olc.c optional ath_hal | ath_ar9287 \
	compile-with "${NORMAL_C} -I$S/dev/ath -I$S/dev/ath/ath_hal"

# ar9300
contrib/dev/ath/ath_hal/ar9300/ar9300_ani.c optional ath_hal | ath_ar9300 \
	compile-with "${NORMAL_C} -I$S/dev/ath -I$S/dev/ath/ath_hal -I$S/contrib/dev/ath/ath_hal"
contrib/dev/ath/ath_hal/ar9300/ar9300_attach.c optional ath_hal | ath_ar9300 \
	compile-with "${NORMAL_C} -I$S/dev/ath -I$S/dev/ath/ath_hal -I$S/contrib/dev/ath/ath_hal"
contrib/dev/ath/ath_hal/ar9300/ar9300_beacon.c optional ath_hal | ath_ar9300 \
	compile-with "${NORMAL_C} -I$S/dev/ath -I$S/dev/ath/ath_hal -I$S/contrib/dev/ath/ath_hal"
contrib/dev/ath/ath_hal/ar9300/ar9300_eeprom.c optional ath_hal | ath_ar9300 \
	compile-with "${NORMAL_C} -I$S/dev/ath -I$S/dev/ath/ath_hal -I$S/contrib/dev/ath/ath_hal ${NO_WCONSTANT_CONVERSION}"
contrib/dev/ath/ath_hal/ar9300/ar9300_freebsd.c optional ath_hal | ath_ar9300 \
	compile-with "${NORMAL_C} -I$S/dev/ath -I$S/dev/ath/ath_hal -I$S/contrib/dev/ath/ath_hal"
contrib/dev/ath/ath_hal/ar9300/ar9300_gpio.c optional ath_hal | ath_ar9300 \
	compile-with "${NORMAL_C} -I$S/dev/ath -I$S/dev/ath/ath_hal -I$S/contrib/dev/ath/ath_hal"
contrib/dev/ath/ath_hal/ar9300/ar9300_interrupts.c optional ath_hal | ath_ar9300 \
	compile-with "${NORMAL_C} -I$S/dev/ath -I$S/dev/ath/ath_hal -I$S/contrib/dev/ath/ath_hal"
contrib/dev/ath/ath_hal/ar9300/ar9300_keycache.c optional ath_hal | ath_ar9300 \
	compile-with "${NORMAL_C} -I$S/dev/ath -I$S/dev/ath/ath_hal -I$S/contrib/dev/ath/ath_hal"
contrib/dev/ath/ath_hal/ar9300/ar9300_mci.c optional ath_hal | ath_ar9300 \
	compile-with "${NORMAL_C} -I$S/dev/ath -I$S/dev/ath/ath_hal -I$S/contrib/dev/ath/ath_hal"
contrib/dev/ath/ath_hal/ar9300/ar9300_misc.c optional ath_hal | ath_ar9300 \
	compile-with "${NORMAL_C} -I$S/dev/ath -I$S/dev/ath/ath_hal -I$S/contrib/dev/ath/ath_hal"
contrib/dev/ath/ath_hal/ar9300/ar9300_paprd.c optional ath_hal | ath_ar9300 \
	compile-with "${NORMAL_C} -I$S/dev/ath -I$S/dev/ath/ath_hal -I$S/contrib/dev/ath/ath_hal"
contrib/dev/ath/ath_hal/ar9300/ar9300_phy.c optional ath_hal | ath_ar9300 \
	compile-with "${NORMAL_C} -I$S/dev/ath -I$S/dev/ath/ath_hal -I$S/contrib/dev/ath/ath_hal"
contrib/dev/ath/ath_hal/ar9300/ar9300_power.c optional ath_hal | ath_ar9300 \
	compile-with "${NORMAL_C} -I$S/dev/ath -I$S/dev/ath/ath_hal -I$S/contrib/dev/ath/ath_hal"
contrib/dev/ath/ath_hal/ar9300/ar9300_radar.c optional ath_hal | ath_ar9300 \
	compile-with "${NORMAL_C} -I$S/dev/ath -I$S/dev/ath/ath_hal -I$S/contrib/dev/ath/ath_hal"
contrib/dev/ath/ath_hal/ar9300/ar9300_radio.c optional ath_hal | ath_ar9300 \
	compile-with "${NORMAL_C} -I$S/dev/ath -I$S/dev/ath/ath_hal -I$S/contrib/dev/ath/ath_hal"
contrib/dev/ath/ath_hal/ar9300/ar9300_recv.c optional ath_hal | ath_ar9300 \
	compile-with "${NORMAL_C} -I$S/dev/ath -I$S/dev/ath/ath_hal -I$S/contrib/dev/ath/ath_hal"
contrib/dev/ath/ath_hal/ar9300/ar9300_recv_ds.c optional ath_hal | ath_ar9300 \
	compile-with "${NORMAL_C} -I$S/dev/ath -I$S/dev/ath/ath_hal -I$S/contrib/dev/ath/ath_hal"
contrib/dev/ath/ath_hal/ar9300/ar9300_reset.c optional ath_hal | ath_ar9300 \
	compile-with "${NORMAL_C} -I$S/dev/ath -I$S/dev/ath/ath_hal -I$S/contrib/dev/ath/ath_hal ${NO_WSOMETIMES_UNINITIALIZED} -Wno-unused-function"
contrib/dev/ath/ath_hal/ar9300/ar9300_stub.c optional ath_hal | ath_ar9300 \
	compile-with "${NORMAL_C} -I$S/dev/ath -I$S/dev/ath/ath_hal -I$S/contrib/dev/ath/ath_hal"
contrib/dev/ath/ath_hal/ar9300/ar9300_stub_funcs.c optional ath_hal | ath_ar9300 \
	compile-with "${NORMAL_C} -I$S/dev/ath -I$S/dev/ath/ath_hal -I$S/contrib/dev/ath/ath_hal"
contrib/dev/ath/ath_hal/ar9300/ar9300_timer.c optional ath_hal | ath_ar9300 \
	compile-with "${NORMAL_C} -I$S/dev/ath -I$S/dev/ath/ath_hal -I$S/contrib/dev/ath/ath_hal"
contrib/dev/ath/ath_hal/ar9300/ar9300_xmit.c optional ath_hal | ath_ar9300 \
	compile-with "${NORMAL_C} -I$S/dev/ath -I$S/dev/ath/ath_hal -I$S/contrib/dev/ath/ath_hal"
contrib/dev/ath/ath_hal/ar9300/ar9300_xmit_ds.c optional ath_hal | ath_ar9300 \
	compile-with "${NORMAL_C} -I$S/dev/ath -I$S/dev/ath/ath_hal -I$S/contrib/dev/ath/ath_hal"

# rf backends
dev/ath/ath_hal/ar5212/ar2316.c	optional ath_rf2316 \
	compile-with "${NORMAL_C} -I$S/dev/ath -I$S/dev/ath/ath_hal"
dev/ath/ath_hal/ar5212/ar2317.c	optional ath_rf2317 \
	compile-with "${NORMAL_C} -I$S/dev/ath -I$S/dev/ath/ath_hal"
dev/ath/ath_hal/ar5212/ar2413.c	optional ath_hal | ath_rf2413 \
	compile-with "${NORMAL_C} -I$S/dev/ath -I$S/dev/ath/ath_hal"
dev/ath/ath_hal/ar5212/ar2425.c	optional ath_hal | ath_rf2425 | ath_rf2417 \
	compile-with "${NORMAL_C} -I$S/dev/ath -I$S/dev/ath/ath_hal"
dev/ath/ath_hal/ar5212/ar5111.c	optional ath_hal | ath_rf5111 \
	compile-with "${NORMAL_C} -I$S/dev/ath -I$S/dev/ath/ath_hal"
dev/ath/ath_hal/ar5212/ar5112.c	optional ath_hal | ath_rf5112 \
	compile-with "${NORMAL_C} -I$S/dev/ath -I$S/dev/ath/ath_hal"
dev/ath/ath_hal/ar5212/ar5413.c	optional ath_hal | ath_rf5413 \
	compile-with "${NORMAL_C} -I$S/dev/ath -I$S/dev/ath/ath_hal"
dev/ath/ath_hal/ar5416/ar2133.c optional ath_hal | ath_ar5416 | \
	ath_ar9130 | ath_ar9160 | ath_ar9280 \
	compile-with "${NORMAL_C} -I$S/dev/ath -I$S/dev/ath/ath_hal"
dev/ath/ath_hal/ar9002/ar9280.c optional ath_hal | ath_ar9280 | ath_ar9285 \
	compile-with "${NORMAL_C} -I$S/dev/ath -I$S/dev/ath/ath_hal"
dev/ath/ath_hal/ar9002/ar9285.c optional ath_hal | ath_ar9285 \
	compile-with "${NORMAL_C} -I$S/dev/ath -I$S/dev/ath/ath_hal"
dev/ath/ath_hal/ar9002/ar9287.c optional ath_hal | ath_ar9287 \
	compile-with "${NORMAL_C} -I$S/dev/ath -I$S/dev/ath/ath_hal"

# ath rate control algorithms
dev/ath/ath_rate/amrr/amrr.c	optional ath_rate_amrr \
	compile-with "${NORMAL_C} -I$S/dev/ath"
dev/ath/ath_rate/onoe/onoe.c	optional ath_rate_onoe \
	compile-with "${NORMAL_C} -I$S/dev/ath"
dev/ath/ath_rate/sample/sample.c	optional ath_rate_sample \
	compile-with "${NORMAL_C} -I$S/dev/ath"
# ath DFS modules
dev/ath/ath_dfs/null/dfs_null.c	optional ath \
	compile-with "${NORMAL_C} -I$S/dev/ath"
#
dev/bce/if_bce.c		optional bce
dev/bfe/if_bfe.c		optional bfe
dev/bge/if_bge.c		optional bge
dev/bktr/bktr_audio.c		optional bktr pci
dev/bktr/bktr_card.c		optional bktr pci
dev/bktr/bktr_core.c		optional bktr pci
dev/bktr/bktr_i2c.c		optional bktr pci smbus
dev/bktr/bktr_os.c		optional bktr pci
dev/bktr/bktr_tuner.c		optional bktr pci
dev/bktr/msp34xx.c		optional bktr pci
dev/buslogic/bt.c		optional bt
dev/buslogic/bt_eisa.c		optional bt eisa
dev/buslogic/bt_isa.c		optional bt isa
dev/buslogic/bt_mca.c		optional bt mca
dev/buslogic/bt_pci.c		optional bt pci
dev/bwi/bwimac.c		optional bwi
dev/bwi/bwiphy.c		optional bwi
dev/bwi/bwirf.c			optional bwi
dev/bwi/if_bwi.c		optional bwi
dev/bwi/if_bwi_pci.c		optional bwi pci
# XXX Work around clang warning, until maintainer approves fix.
dev/bwn/if_bwn.c		optional bwn siba_bwn \
	compile-with "${NORMAL_C} ${NO_WSOMETIMES_UNINITIALIZED}"
dev/cardbus/cardbus.c		optional cardbus
dev/cardbus/cardbus_cis.c	optional cardbus
dev/cardbus/cardbus_device.c	optional cardbus
dev/cas/if_cas.c		optional cas
dev/cfi/cfi_bus_fdt.c		optional cfi fdt
dev/cfi/cfi_bus_nexus.c		optional cfi
dev/cfi/cfi_core.c		optional cfi
dev/cfi/cfi_dev.c		optional cfi
dev/cfi/cfi_disk.c		optional cfid
dev/ciss/ciss.c			optional ciss
dev/cm/smc90cx6.c		optional cm
dev/cmx/cmx.c			optional cmx
dev/cmx/cmx_pccard.c		optional cmx pccard
dev/cpufreq/ichss.c		optional cpufreq
dev/cs/if_cs.c			optional cs
dev/cs/if_cs_isa.c		optional cs isa
dev/cs/if_cs_pccard.c		optional cs pccard
dev/cxgb/cxgb_main.c		optional cxgb pci \
	compile-with "${NORMAL_C} -I$S/dev/cxgb"
dev/cxgb/cxgb_sge.c		optional cxgb pci \
	compile-with "${NORMAL_C} -I$S/dev/cxgb"
dev/cxgb/common/cxgb_mc5.c	optional cxgb pci \
	compile-with "${NORMAL_C} -I$S/dev/cxgb"
dev/cxgb/common/cxgb_vsc7323.c	optional cxgb pci \
	compile-with "${NORMAL_C} -I$S/dev/cxgb"
dev/cxgb/common/cxgb_vsc8211.c	optional cxgb pci \
	compile-with "${NORMAL_C} -I$S/dev/cxgb"
dev/cxgb/common/cxgb_ael1002.c	optional cxgb pci \
	compile-with "${NORMAL_C} -I$S/dev/cxgb"
dev/cxgb/common/cxgb_aq100x.c	optional cxgb pci \
	compile-with "${NORMAL_C} -I$S/dev/cxgb"
dev/cxgb/common/cxgb_mv88e1xxx.c	optional cxgb pci \
	compile-with "${NORMAL_C} -I$S/dev/cxgb"
dev/cxgb/common/cxgb_xgmac.c	optional cxgb pci \
	compile-with "${NORMAL_C} -I$S/dev/cxgb"
dev/cxgb/common/cxgb_t3_hw.c	optional cxgb pci \
	compile-with "${NORMAL_C} -I$S/dev/cxgb"
dev/cxgb/common/cxgb_tn1010.c	optional cxgb pci \
	compile-with "${NORMAL_C} -I$S/dev/cxgb"
dev/cxgb/sys/uipc_mvec.c	optional cxgb pci \
	compile-with "${NORMAL_C} -I$S/dev/cxgb"
dev/cxgb/cxgb_t3fw.c		optional cxgb cxgb_t3fw \
	compile-with "${NORMAL_C} -I$S/dev/cxgb"
dev/cxgbe/t4_main.c		optional cxgbe pci \
	compile-with "${NORMAL_C} -I$S/dev/cxgbe"
dev/cxgbe/t4_sge.c		optional cxgbe pci \
	compile-with "${NORMAL_C} -I$S/dev/cxgbe"
dev/cxgbe/t4_l2t.c		optional cxgbe pci \
	compile-with "${NORMAL_C} -I$S/dev/cxgbe"
dev/cxgbe/t4_tracer.c		optional cxgbe pci \
	compile-with "${NORMAL_C} -I$S/dev/cxgbe"
dev/cxgbe/common/t4_hw.c	optional cxgbe pci \
	compile-with "${NORMAL_C} -I$S/dev/cxgbe"
t4fw_cfg.c		optional cxgbe					\
	compile-with	"${AWK} -f $S/tools/fw_stub.awk t4fw_cfg.fw:t4fw_cfg t4fw_cfg_uwire.fw:t4fw_cfg_uwire t4fw.fw:t4fw -mt4fw_cfg -c${.TARGET}" \
	no-implicit-rule before-depend local				\
	clean		"t4fw_cfg.c"
t4fw_cfg.fwo		optional cxgbe					\
	dependency	"t4fw_cfg.fw"					\
	compile-with	"${NORMAL_FWO}"					\
	no-implicit-rule						\
	clean		"t4fw_cfg.fwo"
t4fw_cfg.fw		optional cxgbe					\
	dependency	"$S/dev/cxgbe/firmware/t4fw_cfg.txt"		\
	compile-with	"${CP} ${.ALLSRC} ${.TARGET}"			\
	no-obj no-implicit-rule						\
	clean		"t4fw_cfg.fw"
t4fw_cfg_uwire.fwo	optional cxgbe					\
	dependency	"t4fw_cfg_uwire.fw"				\
	compile-with	"${NORMAL_FWO}"					\
	no-implicit-rule						\
	clean		"t4fw_cfg_uwire.fwo"
t4fw_cfg_uwire.fw	optional cxgbe					\
	dependency	"$S/dev/cxgbe/firmware/t4fw_cfg_uwire.txt"	\
	compile-with	"${CP} ${.ALLSRC} ${.TARGET}"			\
	no-obj no-implicit-rule						\
	clean		"t4fw_cfg_uwire.fw"
t4fw.fwo		optional cxgbe					\
	dependency	"t4fw.fw"					\
	compile-with	"${NORMAL_FWO}"					\
	no-implicit-rule						\
	clean		"t4fw.fwo"
t4fw.fw			optional cxgbe					\
	dependency	"$S/dev/cxgbe/firmware/t4fw-1.9.12.0.bin.uu"	\
	compile-with	"${NORMAL_FW}"					\
	no-obj no-implicit-rule						\
	clean		"t4fw.fw"
t5fw_cfg.c		optional cxgbe					\
	compile-with	"${AWK} -f $S/tools/fw_stub.awk t5fw_cfg.fw:t5fw_cfg t5fw.fw:t5fw -mt5fw_cfg -c${.TARGET}" \
	no-implicit-rule before-depend local				\
	clean		"t5fw_cfg.c"
t5fw_cfg.fwo		optional cxgbe					\
	dependency	"t5fw_cfg.fw"					\
	compile-with	"${NORMAL_FWO}"					\
	no-implicit-rule						\
	clean		"t5fw_cfg.fwo"
t5fw_cfg.fw		optional cxgbe					\
	dependency	"$S/dev/cxgbe/firmware/t5fw_cfg.txt"		\
	compile-with	"${CP} ${.ALLSRC} ${.TARGET}"			\
	no-obj no-implicit-rule						\
	clean		"t5fw_cfg.fw"
t5fw.fwo		optional cxgbe					\
	dependency	"t5fw.fw"					\
	compile-with	"${NORMAL_FWO}"					\
	no-implicit-rule						\
	clean		"t5fw.fwo"
t5fw.fw			optional cxgbe					\
	dependency	"$S/dev/cxgbe/firmware/t5fw-1.9.12.0.bin.uu"	\
	compile-with	"${NORMAL_FW}"					\
	no-obj no-implicit-rule						\
	clean		"t5fw.fw"
dev/cy/cy.c			optional cy
dev/cy/cy_isa.c			optional cy isa
dev/cy/cy_pci.c			optional cy pci
dev/dc/if_dc.c			optional dc pci
dev/dc/dcphy.c			optional dc pci
dev/dc/pnphy.c			optional dc pci
dev/dcons/dcons.c		optional dcons
dev/dcons/dcons_crom.c		optional dcons_crom
dev/dcons/dcons_os.c		optional dcons
dev/de/if_de.c			optional de pci
dev/digi/CX.c			optional digi_CX
dev/digi/CX_PCI.c		optional digi_CX_PCI
dev/digi/EPCX.c			optional digi_EPCX
dev/digi/EPCX_PCI.c		optional digi_EPCX_PCI
dev/digi/Xe.c			optional digi_Xe
dev/digi/Xem.c			optional digi_Xem
dev/digi/Xr.c			optional digi_Xr
dev/digi/digi.c			optional digi
dev/digi/digi_isa.c		optional digi isa
dev/digi/digi_pci.c		optional digi pci
dev/dpt/dpt_eisa.c		optional dpt eisa
dev/dpt/dpt_pci.c		optional dpt pci
dev/dpt/dpt_scsi.c		optional dpt
dev/drm/ati_pcigart.c		optional drm
dev/drm/drm_agpsupport.c	optional drm
dev/drm/drm_auth.c		optional drm
dev/drm/drm_bufs.c		optional drm
dev/drm/drm_context.c		optional drm
dev/drm/drm_dma.c		optional drm
dev/drm/drm_drawable.c		optional drm
dev/drm/drm_drv.c		optional drm
dev/drm/drm_fops.c		optional drm
dev/drm/drm_hashtab.c		optional drm
dev/drm/drm_ioctl.c		optional drm
dev/drm/drm_irq.c		optional drm
dev/drm/drm_lock.c		optional drm
dev/drm/drm_memory.c		optional drm
dev/drm/drm_mm.c		optional drm
dev/drm/drm_pci.c		optional drm
dev/drm/drm_scatter.c		optional drm
dev/drm/drm_sman.c		optional drm
dev/drm/drm_sysctl.c		optional drm
dev/drm/drm_vm.c		optional drm
dev/drm/i915_dma.c		optional i915drm
dev/drm/i915_drv.c		optional i915drm
dev/drm/i915_irq.c		optional i915drm
dev/drm/i915_mem.c		optional i915drm
dev/drm/i915_suspend.c		optional i915drm
dev/drm/mach64_dma.c		optional mach64drm
dev/drm/mach64_drv.c		optional mach64drm
dev/drm/mach64_irq.c		optional mach64drm
dev/drm/mach64_state.c		optional mach64drm
dev/drm/mga_dma.c		optional mgadrm
dev/drm/mga_drv.c		optional mgadrm
dev/drm/mga_irq.c		optional mgadrm
dev/drm/mga_state.c		optional mgadrm
dev/drm/mga_warp.c		optional mgadrm
dev/drm/r128_cce.c		optional r128drm \
	compile-with "${NORMAL_C} ${NO_WUNUSED_VALUE} ${NO_WCONSTANT_CONVERSION}"
dev/drm/r128_drv.c		optional r128drm
dev/drm/r128_irq.c		optional r128drm
dev/drm/r128_state.c		optional r128drm \
	compile-with "${NORMAL_C} ${NO_WUNUSED_VALUE}"
dev/drm/r300_cmdbuf.c		optional radeondrm
dev/drm/r600_blit.c		optional radeondrm
dev/drm/r600_cp.c		optional radeondrm \
	compile-with "${NORMAL_C} ${NO_WUNUSED_VALUE} ${NO_WCONSTANT_CONVERSION}"
dev/drm/radeon_cp.c		optional radeondrm \
	compile-with "${NORMAL_C} ${NO_WUNUSED_VALUE} ${NO_WCONSTANT_CONVERSION}"
dev/drm/radeon_cs.c		optional radeondrm
dev/drm/radeon_drv.c		optional radeondrm
dev/drm/radeon_irq.c		optional radeondrm
dev/drm/radeon_mem.c		optional radeondrm
dev/drm/radeon_state.c		optional radeondrm
dev/drm/savage_bci.c		optional savagedrm
dev/drm/savage_drv.c		optional savagedrm
dev/drm/savage_state.c		optional savagedrm
dev/drm/sis_drv.c		optional sisdrm
dev/drm/sis_ds.c		optional sisdrm
dev/drm/sis_mm.c		optional sisdrm
dev/drm/tdfx_drv.c		optional tdfxdrm
dev/drm/via_dma.c		optional viadrm
dev/drm/via_dmablit.c		optional viadrm
dev/drm/via_drv.c		optional viadrm
dev/drm/via_irq.c		optional viadrm
dev/drm/via_map.c		optional viadrm
dev/drm/via_mm.c		optional viadrm
dev/drm/via_verifier.c		optional viadrm
dev/drm/via_video.c		optional viadrm
dev/ed/if_ed.c			optional ed
dev/ed/if_ed_novell.c		optional ed
dev/ed/if_ed_rtl80x9.c		optional ed
dev/ed/if_ed_pccard.c		optional ed pccard
dev/ed/if_ed_pci.c		optional ed pci
dev/eisa/eisa_if.m		standard
dev/eisa/eisaconf.c		optional eisa
dev/e1000/if_em.c		optional em \
	compile-with "${NORMAL_C} -I$S/dev/e1000"
dev/e1000/if_lem.c		optional em \
	compile-with "${NORMAL_C} -I$S/dev/e1000"
dev/e1000/if_igb.c		optional igb \
	compile-with "${NORMAL_C} -I$S/dev/e1000"
dev/e1000/e1000_80003es2lan.c	optional em | igb \
	compile-with "${NORMAL_C} -I$S/dev/e1000"
dev/e1000/e1000_82540.c		optional em | igb \
	compile-with "${NORMAL_C} -I$S/dev/e1000"
dev/e1000/e1000_82541.c		optional em | igb \
	compile-with "${NORMAL_C} -I$S/dev/e1000"
dev/e1000/e1000_82542.c		optional em | igb \
	compile-with "${NORMAL_C} -I$S/dev/e1000"
dev/e1000/e1000_82543.c		optional em | igb \
	compile-with "${NORMAL_C} -I$S/dev/e1000"
dev/e1000/e1000_82571.c		optional em | igb \
	compile-with "${NORMAL_C} -I$S/dev/e1000"
dev/e1000/e1000_82575.c		optional em | igb \
	compile-with "${NORMAL_C} -I$S/dev/e1000"
dev/e1000/e1000_ich8lan.c	optional em | igb \
	compile-with "${NORMAL_C} -I$S/dev/e1000"
dev/e1000/e1000_i210.c		optional em | igb \
	compile-with "${NORMAL_C} -I$S/dev/e1000"
dev/e1000/e1000_api.c		optional em | igb \
	compile-with "${NORMAL_C} -I$S/dev/e1000"
dev/e1000/e1000_mac.c		optional em | igb \
	compile-with "${NORMAL_C} -I$S/dev/e1000"
dev/e1000/e1000_manage.c	optional em | igb \
	compile-with "${NORMAL_C} -I$S/dev/e1000"
dev/e1000/e1000_nvm.c		optional em | igb \
	compile-with "${NORMAL_C} -I$S/dev/e1000"
dev/e1000/e1000_phy.c		optional em | igb \
	compile-with "${NORMAL_C} -I$S/dev/e1000"
dev/e1000/e1000_vf.c		optional em | igb \
	compile-with "${NORMAL_C} -I$S/dev/e1000"
dev/e1000/e1000_mbx.c		optional em | igb \
	compile-with "${NORMAL_C} -I$S/dev/e1000"
dev/e1000/e1000_osdep.c		optional em | igb \
	compile-with "${NORMAL_C} -I$S/dev/e1000"
dev/et/if_et.c			optional et
dev/en/if_en_pci.c		optional en pci
dev/en/midway.c			optional en
dev/ep/if_ep.c			optional ep
dev/ep/if_ep_eisa.c		optional ep eisa
dev/ep/if_ep_isa.c		optional ep isa
dev/ep/if_ep_mca.c		optional ep mca
dev/ep/if_ep_pccard.c		optional ep pccard
dev/esp/esp_pci.c		optional esp pci
dev/esp/ncr53c9x.c		optional esp
dev/etherswitch/arswitch/arswitch.c		optional arswitch
dev/etherswitch/arswitch/arswitch_reg.c		optional arswitch
dev/etherswitch/arswitch/arswitch_phy.c		optional arswitch
dev/etherswitch/arswitch/arswitch_8216.c	optional arswitch
dev/etherswitch/arswitch/arswitch_8226.c	optional arswitch
dev/etherswitch/arswitch/arswitch_8316.c	optional arswitch
dev/etherswitch/arswitch/arswitch_8327.c	optional arswitch
dev/etherswitch/arswitch/arswitch_7240.c	optional arswitch
dev/etherswitch/arswitch/arswitch_9340.c	optional arswitch
dev/etherswitch/arswitch/arswitch_vlans.c	optional arswitch
dev/etherswitch/etherswitch.c		optional etherswitch
dev/etherswitch/etherswitch_if.m	optional etherswitch
dev/etherswitch/ip17x/ip17x.c		optional ip17x
dev/etherswitch/ip17x/ip175c.c		optional ip17x
dev/etherswitch/ip17x/ip175d.c		optional ip17x
dev/etherswitch/ip17x/ip17x_phy.c	optional ip17x
dev/etherswitch/ip17x/ip17x_vlans.c	optional ip17x
dev/etherswitch/mdio_if.m		optional miiproxy
dev/etherswitch/mdio.c			optional miiproxy
dev/etherswitch/miiproxy.c		optional miiproxy
dev/etherswitch/rtl8366/rtl8366rb.c	optional rtl8366rb
dev/etherswitch/ukswitch/ukswitch.c	optional ukswitch
dev/ex/if_ex.c			optional ex
dev/ex/if_ex_isa.c		optional ex isa
dev/ex/if_ex_pccard.c		optional ex pccard
dev/exca/exca.c			optional cbb
dev/fatm/if_fatm.c		optional fatm pci
dev/fb/fbd.c			optional fbd | vt
dev/fb/fb_if.m			standard
dev/fb/splash.c			optional sc splash
dev/fdt/fdt_common.c		optional fdt
dev/fdt/fdt_slicer.c		optional fdt cfi | fdt nand
dev/fdt/fdt_static_dtb.S	optional fdt fdt_dtb_static \
	dependency	"$S/boot/fdt/dts/${MACHINE}/${FDT_DTS_FILE}"
dev/fdt/simplebus.c		optional fdt
dev/fe/if_fe.c			optional fe
dev/fe/if_fe_pccard.c		optional fe pccard
dev/filemon/filemon.c		optional filemon
dev/firewire/firewire.c		optional firewire
dev/firewire/fwcrom.c		optional firewire
dev/firewire/fwdev.c		optional firewire
dev/firewire/fwdma.c		optional firewire
dev/firewire/fwmem.c		optional firewire
dev/firewire/fwohci.c		optional firewire
dev/firewire/fwohci_pci.c	optional firewire pci
dev/firewire/if_fwe.c		optional fwe
dev/firewire/if_fwip.c		optional fwip
dev/firewire/sbp.c		optional sbp
dev/firewire/sbp_targ.c		optional sbp_targ
dev/flash/at45d.c		optional at45d
dev/flash/mx25l.c		optional mx25l
dev/fxp/if_fxp.c		optional fxp
dev/fxp/inphy.c			optional fxp
dev/gem/if_gem.c		optional gem
dev/gem/if_gem_pci.c		optional gem pci
dev/gem/if_gem_sbus.c		optional gem sbus
dev/gpio/gpiobus.c		optional gpio				\
	dependency	"gpiobus_if.h"
dev/gpio/gpioc.c		optional gpio				\
	dependency	"gpio_if.h"
dev/gpio/gpioiic.c		optional gpioiic
dev/gpio/gpioled.c		optional gpioled
dev/gpio/gpio_if.m		optional gpio
dev/gpio/gpiobus_if.m		optional gpio
dev/gpio/ofw_gpiobus.c		optional fdt gpio
dev/hatm/if_hatm.c		optional hatm pci
dev/hatm/if_hatm_intr.c		optional hatm pci
dev/hatm/if_hatm_ioctl.c	optional hatm pci
dev/hatm/if_hatm_rx.c		optional hatm pci
dev/hatm/if_hatm_tx.c		optional hatm pci
dev/hifn/hifn7751.c		optional hifn
dev/hme/if_hme.c		optional hme
dev/hme/if_hme_pci.c		optional hme pci
dev/hme/if_hme_sbus.c		optional hme sbus
dev/hptiop/hptiop.c		optional hptiop scbus
dev/hwpmc/hwpmc_logging.c	optional hwpmc
dev/hwpmc/hwpmc_mod.c		optional hwpmc
dev/hwpmc/hwpmc_soft.c		optional hwpmc
dev/i40e/if_i40e.c		optional i40e inet \
	compile-with "${NORMAL_C} -I$S/dev/i40e -DSMP"
dev/i40e/i40e_txrx.c		optional i40e inet \
	compile-with "${NORMAL_C} -I$S/dev/i40e -DSMP"
dev/i40e/i40e_osdep.c		optional i40e inet \
	compile-with "${NORMAL_C} -I$S/dev/i40e -DSMP"
dev/i40e/i40e_nvm.c		optional i40e inet \
	compile-with "${NORMAL_C} -I$S/dev/i40e -DSMP"
dev/i40e/i40e_lan_hmc.c		optional i40e inet \
	compile-with "${NORMAL_C} -I$S/dev/i40e -DSMP"
dev/i40e/i40e_hmc.c		optional i40e inet \
	compile-with "${NORMAL_C} -I$S/dev/i40e -DSMP"
dev/i40e/i40e_common.c		optional i40e inet \
	compile-with "${NORMAL_C} -I$S/dev/i40e -DSMP"
dev/i40e/i40e_adminq.c		optional i40e inet \
	compile-with "${NORMAL_C} -I$S/dev/i40e -DSMP"
dev/ichsmb/ichsmb.c		optional ichsmb
dev/ichsmb/ichsmb_pci.c		optional ichsmb pci
dev/ida/ida.c			optional ida
dev/ida/ida_disk.c		optional ida
dev/ida/ida_eisa.c		optional ida eisa
dev/ida/ida_pci.c		optional ida pci
dev/ie/if_ie.c			optional ie isa nowerror
dev/ie/if_ie_isa.c		optional ie isa
dev/ieee488/ibfoo.c		optional pcii | tnt4882
dev/ieee488/pcii.c		optional pcii
dev/ieee488/tnt4882.c		optional tnt4882
dev/ieee488/upd7210.c		optional pcii | tnt4882
dev/iicbus/ad7418.c		optional ad7418
dev/iicbus/ds133x.c		optional ds133x
dev/iicbus/ds1374.c		optional ds1374
dev/iicbus/ds1672.c		optional ds1672
dev/iicbus/icee.c		optional icee
dev/iicbus/if_ic.c		optional ic
dev/iicbus/iic.c		optional iic
dev/iicbus/iicbb.c		optional iicbb
dev/iicbus/iicbb_if.m		optional iicbb
dev/iicbus/iicbus.c		optional iicbus
dev/iicbus/iicbus_if.m		optional iicbus
dev/iicbus/iiconf.c		optional iicbus
dev/iicbus/iicsmb.c		optional iicsmb				\
	dependency	"iicbus_if.h"
dev/iicbus/iicoc.c		optional iicoc
dev/iicbus/lm75.c		optional lm75
dev/iicbus/pcf8563.c		optional pcf8563
dev/iicbus/s35390a.c		optional s35390a
dev/iir/iir.c			optional iir
dev/iir/iir_ctrl.c		optional iir
dev/iir/iir_pci.c		optional iir pci
# XXX Work around clang warning, until maintainer approves fix.
dev/ips/ips.c			optional ips \
	compile-with "${NORMAL_C} ${NO_WSOMETIMES_UNINITIALIZED}"
dev/ips/ips_commands.c		optional ips
dev/ips/ips_disk.c		optional ips
dev/ips/ips_ioctl.c		optional ips
dev/ips/ips_pci.c		optional ips pci
dev/ipw/if_ipw.c		optional ipw
ipwbssfw.c			optional ipwbssfw | ipwfw		\
	compile-with	"${AWK} -f $S/tools/fw_stub.awk ipw_bss.fw:ipw_bss:130 -lintel_ipw -mipw_bss -c${.TARGET}" \
	no-implicit-rule before-depend local				\
	clean		"ipwbssfw.c"
ipw_bss.fwo			optional ipwbssfw | ipwfw		\
	dependency	"ipw_bss.fw"					\
	compile-with	"${NORMAL_FWO}"					\
	no-implicit-rule						\
	clean		"ipw_bss.fwo"
ipw_bss.fw			optional ipwbssfw | ipwfw		\
	dependency	"$S/contrib/dev/ipw/ipw2100-1.3.fw.uu"		\
	compile-with	"${NORMAL_FW}"					\
	no-obj no-implicit-rule						\
	clean		"ipw_bss.fw"
ipwibssfw.c			optional ipwibssfw | ipwfw		\
	compile-with	"${AWK} -f $S/tools/fw_stub.awk ipw_ibss.fw:ipw_ibss:130 -lintel_ipw -mipw_ibss -c${.TARGET}" \
	no-implicit-rule before-depend local				\
	clean		"ipwibssfw.c"
ipw_ibss.fwo			optional ipwibssfw | ipwfw		\
	dependency	"ipw_ibss.fw"					\
	compile-with	"${NORMAL_FWO}"					\
	no-implicit-rule						\
	clean		"ipw_ibss.fwo"
ipw_ibss.fw			optional ipwibssfw | ipwfw		\
	dependency	"$S/contrib/dev/ipw/ipw2100-1.3-i.fw.uu"	\
	compile-with	"${NORMAL_FW}"					\
	no-obj no-implicit-rule						\
	clean		"ipw_ibss.fw"
ipwmonitorfw.c			optional ipwmonitorfw | ipwfw		\
	compile-with	"${AWK} -f $S/tools/fw_stub.awk ipw_monitor.fw:ipw_monitor:130 -lintel_ipw -mipw_monitor -c${.TARGET}" \
	no-implicit-rule before-depend local				\
	clean		"ipwmonitorfw.c"
ipw_monitor.fwo			optional ipwmonitorfw | ipwfw		\
	dependency	"ipw_monitor.fw"				\
	compile-with	"${NORMAL_FWO}"					\
	no-implicit-rule						\
	clean		"ipw_monitor.fwo"
ipw_monitor.fw			optional ipwmonitorfw | ipwfw		\
	dependency	"$S/contrib/dev/ipw/ipw2100-1.3-p.fw.uu"	\
	compile-with	"${NORMAL_FW}"					\
	no-obj no-implicit-rule						\
	clean		"ipw_monitor.fw"
dev/iscsi/icl.c			optional iscsi | ctl 
dev/iscsi/icl_proxy.c		optional iscsi | ctl
dev/iscsi/iscsi.c		optional iscsi scbus
dev/iscsi_initiator/iscsi.c	optional iscsi_initiator scbus
dev/iscsi_initiator/iscsi_subr.c	optional iscsi_initiator scbus
dev/iscsi_initiator/isc_cam.c	optional iscsi_initiator scbus
dev/iscsi_initiator/isc_soc.c	optional iscsi_initiator scbus
dev/iscsi_initiator/isc_sm.c	optional iscsi_initiator scbus
dev/iscsi_initiator/isc_subr.c	optional iscsi_initiator scbus
dev/isp/isp.c			optional isp
dev/isp/isp_freebsd.c		optional isp
dev/isp/isp_library.c		optional isp
dev/isp/isp_pci.c		optional isp pci
dev/isp/isp_sbus.c		optional isp sbus
dev/isp/isp_target.c		optional isp
dev/ispfw/ispfw.c		optional ispfw
dev/iwi/if_iwi.c		optional iwi
iwibssfw.c			optional iwibssfw | iwifw		\
	compile-with	"${AWK} -f $S/tools/fw_stub.awk iwi_bss.fw:iwi_bss:300 -lintel_iwi -miwi_bss -c${.TARGET}" \
	no-implicit-rule before-depend local				\
	clean		"iwibssfw.c"
iwi_bss.fwo			optional iwibssfw | iwifw		\
	dependency	"iwi_bss.fw"					\
	compile-with	"${NORMAL_FWO}"					\
	no-implicit-rule						\
	clean		"iwi_bss.fwo"
iwi_bss.fw			optional iwibssfw | iwifw		\
	dependency	"$S/contrib/dev/iwi/ipw2200-bss.fw.uu"		\
	compile-with	"${NORMAL_FW}"					\
	no-obj no-implicit-rule						\
	clean		"iwi_bss.fw"
iwiibssfw.c			optional iwiibssfw | iwifw		\
	compile-with	"${AWK} -f $S/tools/fw_stub.awk iwi_ibss.fw:iwi_ibss:300 -lintel_iwi -miwi_ibss -c${.TARGET}" \
	no-implicit-rule before-depend local				\
	clean		"iwiibssfw.c"
iwi_ibss.fwo			optional iwiibssfw | iwifw		\
	dependency	"iwi_ibss.fw"					\
	compile-with	"${NORMAL_FWO}"					\
	no-implicit-rule						\
	clean		"iwi_ibss.fwo"
iwi_ibss.fw			optional iwiibssfw | iwifw		\
	dependency	"$S/contrib/dev/iwi/ipw2200-ibss.fw.uu"		\
	compile-with	"${NORMAL_FW}"					\
	no-obj no-implicit-rule						\
	clean		"iwi_ibss.fw"
iwimonitorfw.c			optional iwimonitorfw | iwifw		\
	compile-with	"${AWK} -f $S/tools/fw_stub.awk iwi_monitor.fw:iwi_monitor:300 -lintel_iwi -miwi_monitor -c${.TARGET}" \
	no-implicit-rule before-depend local				\
	clean		"iwimonitorfw.c"
iwi_monitor.fwo			optional iwimonitorfw | iwifw		\
	dependency	"iwi_monitor.fw"				\
	compile-with	"${NORMAL_FWO}"					\
	no-implicit-rule						\
	clean		"iwi_monitor.fwo"
iwi_monitor.fw			optional iwimonitorfw | iwifw		\
	dependency	"$S/contrib/dev/iwi/ipw2200-sniffer.fw.uu"	\
	compile-with	"${NORMAL_FW}"					\
	no-obj no-implicit-rule						\
	clean		"iwi_monitor.fw"
dev/iwn/if_iwn.c		optional iwn
iwn1000fw.c			optional iwn1000fw | iwnfw		\
	compile-with	"${AWK} -f $S/tools/fw_stub.awk iwn1000.fw:iwn1000fw -miwn1000fw -c${.TARGET}" \
	no-implicit-rule before-depend local				\
	clean		"iwn1000fw.c"
iwn1000fw.fwo			optional iwn1000fw | iwnfw		\
	dependency	"iwn1000.fw"					\
	compile-with	"${NORMAL_FWO}"					\
	no-implicit-rule						\
	clean		"iwn1000fw.fwo"
iwn1000.fw			optional iwn1000fw | iwnfw		\
	dependency	"$S/contrib/dev/iwn/iwlwifi-1000-39.31.5.1.fw.uu" \
	compile-with	"${NORMAL_FW}"					\
	no-obj no-implicit-rule						\
	clean		"iwn1000.fw"
iwn2000fw.c			optional iwn2000fw | iwnfw		\
	compile-with	"${AWK} -f $S/tools/fw_stub.awk iwn2000.fw:iwn2000fw -miwn2000fw -c${.TARGET}" \
	no-implicit-rule before-depend local				\
	clean		"iwn2000fw.c"
iwn2000fw.fwo			optional iwn2000fw | iwnfw		\
	dependency	"iwn2000.fw"					\
	compile-with	"${NORMAL_FWO}"					\
	no-implicit-rule						\
	clean		"iwn2000fw.fwo"
iwn2000.fw			optional iwn2000fw | iwnfw		\
	dependency	"$S/contrib/dev/iwn/iwlwifi-2000-18.168.6.1.fw.uu" \
	compile-with	"${NORMAL_FW}"					\
	no-obj no-implicit-rule						\
	clean		"iwn2000.fw"
iwn2030fw.c			optional iwn2030fw | iwnfw		\
	compile-with	"${AWK} -f $S/tools/fw_stub.awk iwn2030.fw:iwn2030fw -miwn2030fw -c${.TARGET}" \
	no-implicit-rule before-depend local				\
	clean		"iwn2030fw.c"
iwn2030fw.fwo			optional iwn2030fw | iwnfw		\
	dependency	"iwn2030.fw"					\
	compile-with	"${NORMAL_FWO}"					\
	no-implicit-rule						\
	clean		"iwn2030fw.fwo"
iwn2030.fw			optional iwn2030fw | iwnfw		\
	dependency	"$S/contrib/dev/iwn/iwnwifi-2030-18.168.6.1.fw.uu" \
	compile-with	"${NORMAL_FW}"					\
	no-obj no-implicit-rule						\
	clean		"iwn2030.fw"
iwn4965fw.c			optional iwn4965fw | iwnfw		\
	compile-with	"${AWK} -f $S/tools/fw_stub.awk iwn4965.fw:iwn4965fw -miwn4965fw -c${.TARGET}" \
	no-implicit-rule before-depend local				\
	clean		"iwn4965fw.c"
iwn4965fw.fwo			optional iwn4965fw | iwnfw		\
	dependency	"iwn4965.fw"					\
	compile-with	"${NORMAL_FWO}"					\
	no-implicit-rule						\
	clean		"iwn4965fw.fwo"
iwn4965.fw			optional iwn4965fw | iwnfw		\
	dependency	"$S/contrib/dev/iwn/iwlwifi-4965-228.61.2.24.fw.uu" \
	compile-with	"${NORMAL_FW}"					\
	no-obj no-implicit-rule						\
	clean		"iwn4965.fw"
iwn5000fw.c			optional iwn5000fw | iwnfw		\
	compile-with	"${AWK} -f $S/tools/fw_stub.awk iwn5000.fw:iwn5000fw -miwn5000fw -c${.TARGET}" \
	no-implicit-rule before-depend local				\
	clean		"iwn5000fw.c"
iwn5000fw.fwo		optional iwn5000fw | iwnfw			\
	dependency	"iwn5000.fw"					\
	compile-with	"${NORMAL_FWO}"					\
	no-implicit-rule						\
	clean		"iwn5000fw.fwo"
iwn5000.fw			optional iwn5000fw | iwnfw		\
	dependency	"$S/contrib/dev/iwn/iwlwifi-5000-8.83.5.1.fw.uu" \
	compile-with	"${NORMAL_FW}"					\
	no-obj no-implicit-rule						\
	clean		"iwn5000.fw"
iwn5150fw.c			optional iwn5150fw | iwnfw		\
	compile-with	"${AWK} -f $S/tools/fw_stub.awk iwn5150.fw:iwn5150fw -miwn5150fw -c${.TARGET}" \
	no-implicit-rule before-depend local				\
	clean		"iwn5150fw.c"
iwn5150fw.fwo			optional iwn5150fw | iwnfw		\
	dependency	"iwn5150.fw"					\
	compile-with	"${NORMAL_FWO}"					\
	no-implicit-rule						\
	clean		"iwn5150fw.fwo"
iwn5150.fw			optional iwn5150fw | iwnfw		\
	dependency	"$S/contrib/dev/iwn/iwlwifi-5150-8.24.2.2.fw.uu"\
	compile-with	"${NORMAL_FW}"					\
	no-obj no-implicit-rule						\
	clean		"iwn5150.fw"
iwn6000fw.c			optional iwn6000fw | iwnfw		\
	compile-with	"${AWK} -f $S/tools/fw_stub.awk iwn6000.fw:iwn6000fw -miwn6000fw -c${.TARGET}" \
	no-implicit-rule before-depend local				\
	clean		"iwn6000fw.c"
iwn6000fw.fwo			optional iwn6000fw | iwnfw		\
	dependency	"iwn6000.fw"					\
	compile-with	"${NORMAL_FWO}"					\
	no-implicit-rule						\
	clean		"iwn6000fw.fwo"
iwn6000.fw			optional iwn6000fw | iwnfw		\
	dependency	"$S/contrib/dev/iwn/iwlwifi-6000-9.221.4.1.fw.uu" \
	compile-with	"${NORMAL_FW}"					\
	no-obj no-implicit-rule						\
	clean		"iwn6000.fw"
iwn6000g2afw.c			optional iwn6000g2afw | iwnfw		\
	compile-with	"${AWK} -f $S/tools/fw_stub.awk iwn6000g2a.fw:iwn6000g2afw -miwn6000g2afw -c${.TARGET}" \
	no-implicit-rule before-depend local				\
	clean		"iwn6000g2afw.c"
iwn6000g2afw.fwo		optional iwn6000g2afw | iwnfw		\
	dependency	"iwn6000g2a.fw"					\
	compile-with	"${NORMAL_FWO}"					\
	no-implicit-rule						\
	clean		"iwn6000g2afw.fwo"
iwn6000g2a.fw			optional iwn6000g2afw | iwnfw		\
	dependency	"$S/contrib/dev/iwn/iwlwifi-6000g2a-17.168.5.2.fw.uu" \
	compile-with	"${NORMAL_FW}"					\
	no-obj no-implicit-rule						\
	clean		"iwn6000g2a.fw"
iwn6000g2bfw.c			optional iwn6000g2bfw | iwnfw		\
	compile-with	"${AWK} -f $S/tools/fw_stub.awk iwn6000g2b.fw:iwn6000g2bfw -miwn6000g2bfw -c${.TARGET}" \
	no-implicit-rule before-depend local				\
	clean		"iwn6000g2bfw.c"
iwn6000g2bfw.fwo		optional iwn6000g2bfw | iwnfw		\
	dependency	"iwn6000g2b.fw"					\
	compile-with	"${NORMAL_FWO}"					\
	no-implicit-rule						\
	clean		"iwn6000g2bfw.fwo"
iwn6000g2b.fw			optional iwn6000g2bfw | iwnfw		\
	dependency	"$S/contrib/dev/iwn/iwlwifi-6000g2b-17.168.5.2.fw.uu" \
	compile-with	"${NORMAL_FW}"					\
	no-obj no-implicit-rule						\
	clean		"iwn6000g2b.fw"
iwn6050fw.c			optional iwn6050fw | iwnfw		\
	compile-with	"${AWK} -f $S/tools/fw_stub.awk iwn6050.fw:iwn6050fw -miwn6050fw -c${.TARGET}" \
	no-implicit-rule before-depend local				\
	clean		"iwn6050fw.c"
iwn6050fw.fwo			optional iwn6050fw | iwnfw		\
	dependency	"iwn6050.fw"					\
	compile-with	"${NORMAL_FWO}"					\
	no-implicit-rule						\
	clean		"iwn6050fw.fwo"
iwn6050.fw			optional iwn6050fw | iwnfw		\
	dependency	"$S/contrib/dev/iwn/iwlwifi-6050-41.28.5.1.fw.uu" \
	compile-with	"${NORMAL_FW}"					\
	no-obj no-implicit-rule						\
	clean		"iwn6050.fw"
dev/ixgb/if_ixgb.c		optional ixgb
dev/ixgb/ixgb_ee.c		optional ixgb
dev/ixgb/ixgb_hw.c		optional ixgb
dev/ixgbe/ixgbe.c		optional ixgbe inet \
	compile-with "${NORMAL_C} -I$S/dev/ixgbe -DSMP -DIXGBE_FDIR"
dev/ixgbe/ixv.c			optional ixgbe inet \
	compile-with "${NORMAL_C} -I$S/dev/ixgbe"
dev/ixgbe/ixgbe_phy.c		optional ixgbe inet \
	compile-with "${NORMAL_C} -I$S/dev/ixgbe"
dev/ixgbe/ixgbe_api.c		optional ixgbe inet \
	compile-with "${NORMAL_C} -I$S/dev/ixgbe"
dev/ixgbe/ixgbe_common.c	optional ixgbe inet \
	compile-with "${NORMAL_C} -I$S/dev/ixgbe"
dev/ixgbe/ixgbe_mbx.c		optional ixgbe inet \
	compile-with "${NORMAL_C} -I$S/dev/ixgbe"
dev/ixgbe/ixgbe_vf.c		optional ixgbe inet \
	compile-with "${NORMAL_C} -I$S/dev/ixgbe"
dev/ixgbe/ixgbe_82598.c		optional ixgbe inet \
	compile-with "${NORMAL_C} -I$S/dev/ixgbe"
dev/ixgbe/ixgbe_82599.c		optional ixgbe inet \
	compile-with "${NORMAL_C} -I$S/dev/ixgbe"
dev/ixgbe/ixgbe_x540.c		optional ixgbe inet \
	compile-with "${NORMAL_C} -I$S/dev/ixgbe"
dev/ixgbe/ixgbe_dcb.c		optional ixgbe inet \
	compile-with "${NORMAL_C} -I$S/dev/ixgbe"
dev/ixgbe/ixgbe_dcb_82598.c	optional ixgbe inet \
	compile-with "${NORMAL_C} -I$S/dev/ixgbe"
dev/ixgbe/ixgbe_dcb_82599.c	optional ixgbe inet \
	compile-with "${NORMAL_C} -I$S/dev/ixgbe"
dev/jme/if_jme.c		optional jme pci
dev/joy/joy.c			optional joy
dev/joy/joy_isa.c		optional joy isa
dev/joy/joy_pccard.c		optional joy pccard
dev/kbdmux/kbdmux.c		optional kbdmux
dev/ksyms/ksyms.c		optional ksyms
dev/le/am7990.c			optional le
dev/le/am79900.c		optional le
dev/le/if_le_pci.c		optional le pci
dev/le/lance.c			optional le
dev/led/led.c			standard
dev/lge/if_lge.c		optional lge
dev/lmc/if_lmc.c		optional lmc
dev/malo/if_malo.c		optional malo
dev/malo/if_malohal.c		optional malo
dev/malo/if_malo_pci.c		optional malo pci
dev/mc146818/mc146818.c		optional mc146818
dev/mca/mca_bus.c		optional mca
dev/mcd/mcd.c			optional mcd isa nowerror
dev/mcd/mcd_isa.c		optional mcd isa nowerror
dev/md/md.c			optional md
dev/mem/memdev.c		optional mem
dev/mem/memutil.c		optional mem
dev/mfi/mfi.c			optional mfi
dev/mfi/mfi_debug.c		optional mfi
dev/mfi/mfi_pci.c		optional mfi pci
dev/mfi/mfi_disk.c		optional mfi
dev/mfi/mfi_syspd.c		optional mfi
dev/mfi/mfi_tbolt.c		optional mfi
dev/mfi/mfi_linux.c		optional mfi compat_linux
dev/mfi/mfi_cam.c		optional mfip scbus
dev/mii/acphy.c			optional miibus | acphy
dev/mii/amphy.c			optional miibus | amphy
dev/mii/atphy.c			optional miibus | atphy
dev/mii/axphy.c			optional miibus | axphy
dev/mii/bmtphy.c		optional miibus | bmtphy
dev/mii/brgphy.c		optional miibus | brgphy
dev/mii/ciphy.c			optional miibus | ciphy
dev/mii/e1000phy.c		optional miibus | e1000phy
dev/mii/gentbi.c		optional miibus | gentbi
dev/mii/icsphy.c		optional miibus | icsphy
dev/mii/ip1000phy.c		optional miibus | ip1000phy
dev/mii/jmphy.c			optional miibus | jmphy
dev/mii/lxtphy.c		optional miibus | lxtphy
dev/mii/mii.c			optional miibus | mii
dev/mii/mii_bitbang.c		optional miibus | mii_bitbang
dev/mii/mii_physubr.c		optional miibus | mii
dev/mii/miibus_if.m		optional miibus | mii
dev/mii/mlphy.c			optional miibus | mlphy
dev/mii/nsgphy.c		optional miibus | nsgphy
dev/mii/nsphy.c			optional miibus | nsphy
dev/mii/nsphyter.c		optional miibus | nsphyter
dev/mii/pnaphy.c		optional miibus | pnaphy
dev/mii/qsphy.c			optional miibus | qsphy
dev/mii/rdcphy.c		optional miibus | rdcphy
dev/mii/rgephy.c		optional miibus | rgephy
dev/mii/rlphy.c			optional miibus | rlphy
dev/mii/rlswitch.c		optional rlswitch
dev/mii/smcphy.c		optional miibus | smcphy
dev/mii/smscphy.c		optional miibus | smscphy
dev/mii/tdkphy.c		optional miibus | tdkphy
dev/mii/tlphy.c			optional miibus | tlphy
dev/mii/truephy.c		optional miibus | truephy
dev/mii/ukphy.c			optional miibus | mii
dev/mii/ukphy_subr.c		optional miibus | mii
dev/mii/xmphy.c			optional miibus | xmphy
dev/mk48txx/mk48txx.c		optional mk48txx
dev/mlx/mlx.c			optional mlx
dev/mlx/mlx_disk.c		optional mlx
dev/mlx/mlx_pci.c		optional mlx pci
dev/mly/mly.c			optional mly
dev/mmc/mmc.c			optional mmc
dev/mmc/mmcbr_if.m		standard
dev/mmc/mmcbus_if.m		standard
dev/mmc/mmcsd.c			optional mmcsd
dev/mn/if_mn.c			optional mn pci
dev/mpr/mpr.c			optional mpr
dev/mpr/mpr_config.c		optional mpr
# XXX Work around clang warning, until maintainer approves fix.
dev/mpr/mpr_mapping.c		optional mpr \
	compile-with "${NORMAL_C} ${NO_WSOMETIMES_UNINITIALIZED}"
dev/mpr/mpr_pci.c		optional mpr pci
dev/mpr/mpr_sas.c		optional mpr \
	compile-with "${NORMAL_C} ${NO_WUNNEEDED_INTERNAL_DECL}"
dev/mpr/mpr_sas_lsi.c		optional mpr
dev/mpr/mpr_table.c		optional mpr
dev/mpr/mpr_user.c		optional mpr
dev/mps/mps.c			optional mps
dev/mps/mps_config.c		optional mps
# XXX Work around clang warning, until maintainer approves fix.
dev/mps/mps_mapping.c		optional mps \
	compile-with "${NORMAL_C} ${NO_WSOMETIMES_UNINITIALIZED}"
dev/mps/mps_pci.c		optional mps pci
dev/mps/mps_sas.c		optional mps \
	compile-with "${NORMAL_C} ${NO_WUNNEEDED_INTERNAL_DECL}"
dev/mps/mps_sas_lsi.c		optional mps
dev/mps/mps_table.c		optional mps
dev/mps/mps_user.c		optional mps
dev/mpt/mpt.c			optional mpt
dev/mpt/mpt_cam.c		optional mpt
dev/mpt/mpt_debug.c		optional mpt
dev/mpt/mpt_pci.c		optional mpt pci
dev/mpt/mpt_raid.c		optional mpt
dev/mpt/mpt_user.c		optional mpt
dev/mrsas/mrsas.c		optional mrsas
dev/mrsas/mrsas_cam.c		optional mrsas
dev/mrsas/mrsas_ioctl.c		optional mrsas
dev/mrsas/mrsas_fp.c		optional mrsas
dev/msk/if_msk.c		optional msk
dev/mvs/mvs.c			optional mvs
dev/mvs/mvs_if.m		optional mvs
dev/mvs/mvs_pci.c		optional mvs pci
dev/mwl/if_mwl.c		optional mwl
dev/mwl/if_mwl_pci.c		optional mwl pci
dev/mwl/mwlhal.c		optional mwl
mwlfw.c				optional mwlfw				\
	compile-with	"${AWK} -f $S/tools/fw_stub.awk mw88W8363.fw:mw88W8363fw mwlboot.fw:mwlboot -mmwl -c${.TARGET}" \
	no-implicit-rule before-depend local				\
	clean		"mwlfw.c"
mw88W8363.fwo		optional mwlfw					\
	dependency	"mw88W8363.fw"					\
	compile-with	"${NORMAL_FWO}"					\
	no-implicit-rule						\
	clean		"mw88W8363.fwo"
mw88W8363.fw		optional mwlfw					\
	dependency	"$S/contrib/dev/mwl/mw88W8363.fw.uu"		\
	compile-with	"${NORMAL_FW}"					\
	no-obj no-implicit-rule						\
	clean		"mw88W8363.fw"
mwlboot.fwo		optional mwlfw					\
	dependency	"mwlboot.fw"					\
	compile-with	"${NORMAL_FWO}"					\
	no-implicit-rule						\
	clean		"mwlboot.fwo"
mwlboot.fw		optional mwlfw					\
	dependency	"$S/contrib/dev/mwl/mwlboot.fw.uu"		\
	compile-with	"${NORMAL_FW}"					\
	no-obj no-implicit-rule						\
	clean		"mwlboot.fw"
dev/mxge/if_mxge.c		optional mxge pci
dev/mxge/mxge_eth_z8e.c		optional mxge pci
dev/mxge/mxge_ethp_z8e.c	optional mxge pci
dev/mxge/mxge_rss_eth_z8e.c	optional mxge pci
dev/mxge/mxge_rss_ethp_z8e.c	optional mxge pci
dev/my/if_my.c			optional my
dev/nand/nand.c			optional nand
dev/nand/nand_bbt.c		optional nand
dev/nand/nand_cdev.c		optional nand
dev/nand/nand_generic.c		optional nand
dev/nand/nand_geom.c		optional nand
dev/nand/nand_id.c		optional nand
dev/nand/nandbus.c		optional nand
dev/nand/nandbus_if.m		optional nand
dev/nand/nand_if.m		optional nand
dev/nand/nandsim.c		optional nandsim nand
dev/nand/nandsim_chip.c		optional nandsim nand
dev/nand/nandsim_ctrl.c		optional nandsim nand
dev/nand/nandsim_log.c		optional nandsim nand
dev/nand/nandsim_swap.c		optional nandsim nand
dev/nand/nfc_if.m		optional nand
dev/ncv/ncr53c500.c		optional ncv
dev/ncv/ncr53c500_pccard.c	optional ncv pccard
dev/netmap/netmap.c		optional netmap
dev/netmap/netmap_freebsd.c	optional netmap
dev/netmap/netmap_generic.c	optional netmap
dev/netmap/netmap_mbq.c		optional netmap
dev/netmap/netmap_mem2.c	optional netmap
dev/netmap/netmap_offloadings.c	optional netmap
dev/netmap/netmap_pipe.c	optional netmap
dev/netmap/netmap_vale.c	optional netmap
# compile-with "${NORMAL_C} -Wconversion -Wextra"
dev/nge/if_nge.c		optional nge
dev/nxge/if_nxge.c		optional nxge \
	compile-with "${NORMAL_C} ${NO_WSELF_ASSIGN}"
dev/nxge/xgehal/xgehal-device.c	optional nxge \
	compile-with "${NORMAL_C} ${NO_WSELF_ASSIGN}"
dev/nxge/xgehal/xgehal-mm.c	optional nxge
dev/nxge/xgehal/xge-queue.c	optional nxge
dev/nxge/xgehal/xgehal-driver.c	optional nxge \
	compile-with "${NORMAL_C} ${NO_WSELF_ASSIGN}"
dev/nxge/xgehal/xgehal-ring.c	optional nxge \
	compile-with "${NORMAL_C} ${NO_WSELF_ASSIGN}"
dev/nxge/xgehal/xgehal-channel.c	optional nxge \
	compile-with "${NORMAL_C} ${NO_WSELF_ASSIGN}"
dev/nxge/xgehal/xgehal-fifo.c	optional nxge \
	compile-with "${NORMAL_C} ${NO_WSELF_ASSIGN}"
dev/nxge/xgehal/xgehal-stats.c	optional nxge \
	compile-with "${NORMAL_C} ${NO_WSELF_ASSIGN}"
dev/nxge/xgehal/xgehal-config.c	optional nxge
dev/nxge/xgehal/xgehal-mgmt.c	optional nxge \
	compile-with "${NORMAL_C} ${NO_WSELF_ASSIGN}"
dev/nmdm/nmdm.c			optional nmdm
dev/nsp/nsp.c			optional nsp
dev/nsp/nsp_pccard.c		optional nsp pccard
dev/null/null.c			standard
dev/oce/oce_hw.c		optional oce pci
dev/oce/oce_if.c		optional oce pci
dev/oce/oce_mbox.c		optional oce pci
dev/oce/oce_queue.c		optional oce pci
dev/oce/oce_sysctl.c		optional oce pci
dev/oce/oce_util.c		optional oce pci
dev/ofw/ofw_bus_if.m		optional fdt
dev/ofw/ofw_bus_subr.c		optional fdt
dev/ofw/ofw_fdt.c		optional fdt
dev/ofw/ofw_if.m		optional fdt
dev/ofw/ofw_iicbus.c		optional fdt iicbus
dev/ofw/ofwbus.c		optional fdt
dev/ofw/openfirm.c		optional fdt
dev/ofw/openfirmio.c		optional fdt
dev/patm/if_patm.c		optional patm pci
dev/patm/if_patm_attach.c	optional patm pci
dev/patm/if_patm_intr.c		optional patm pci
dev/patm/if_patm_ioctl.c	optional patm pci
dev/patm/if_patm_rtables.c	optional patm pci
dev/patm/if_patm_rx.c		optional patm pci
dev/patm/if_patm_tx.c		optional patm pci
dev/pbio/pbio.c			optional pbio isa
dev/pccard/card_if.m		standard
dev/pccard/pccard.c		optional pccard
dev/pccard/pccard_cis.c		optional pccard
dev/pccard/pccard_cis_quirks.c	optional pccard
dev/pccard/pccard_device.c	optional pccard
dev/pccard/power_if.m		standard
dev/pccbb/pccbb.c		optional cbb
dev/pccbb/pccbb_isa.c		optional cbb isa
dev/pccbb/pccbb_pci.c		optional cbb pci
dev/pcf/pcf.c			optional pcf
dev/pci/eisa_pci.c		optional pci eisa
dev/pci/fixup_pci.c		optional pci
dev/pci/hostb_pci.c		optional pci
dev/pci/ignore_pci.c		optional pci
dev/pci/isa_pci.c		optional pci isa
dev/pci/pci.c			optional pci
dev/pci/pci_if.m		standard
dev/pci/pci_pci.c		optional pci
dev/pci/pci_subr.c		optional pci
dev/pci/pci_user.c		optional pci
dev/pci/pcib_if.m		standard
<<<<<<< HEAD
dev/pci/pcie_hp.c		optional pci
=======
dev/pci/pcib_support.c		standard
>>>>>>> 56f5be6d
dev/pci/vga_pci.c		optional pci
dev/pcn/if_pcn.c		optional pcn pci
dev/pdq/if_fea.c		optional fea eisa
dev/pdq/if_fpa.c		optional fpa pci
dev/pdq/pdq.c			optional nowerror fea eisa | fpa pci
dev/pdq/pdq_ifsubr.c		optional nowerror fea eisa | fpa pci
dev/ppbus/if_plip.c		optional plip
dev/ppbus/immio.c		optional vpo
dev/ppbus/lpbb.c		optional lpbb
dev/ppbus/lpt.c			optional lpt
dev/ppbus/pcfclock.c		optional pcfclock
dev/ppbus/ppb_1284.c		optional ppbus
dev/ppbus/ppb_base.c		optional ppbus
dev/ppbus/ppb_msq.c		optional ppbus
dev/ppbus/ppbconf.c		optional ppbus
dev/ppbus/ppbus_if.m		optional ppbus
dev/ppbus/ppi.c			optional ppi
dev/ppbus/pps.c			optional pps
dev/ppbus/vpo.c			optional vpo
dev/ppbus/vpoio.c		optional vpo
dev/ppc/ppc.c			optional ppc
dev/ppc/ppc_acpi.c		optional ppc acpi
dev/ppc/ppc_isa.c		optional ppc isa
dev/ppc/ppc_pci.c		optional ppc pci
dev/ppc/ppc_puc.c		optional ppc puc
dev/pst/pst-iop.c		optional pst
dev/pst/pst-pci.c		optional pst pci
dev/pst/pst-raid.c		optional pst
dev/pty/pty.c			optional pty
dev/puc/puc.c			optional puc
dev/puc/puc_cfg.c		optional puc
dev/puc/puc_pccard.c		optional puc pccard
dev/puc/puc_pci.c		optional puc pci
dev/puc/pucdata.c		optional puc pci
dev/quicc/quicc_core.c		optional quicc
dev/ral/rt2560.c		optional ral
dev/ral/rt2661.c		optional ral
dev/ral/rt2860.c		optional ral
dev/ral/if_ral_pci.c		optional ral pci
rt2561fw.c			optional rt2561fw | ralfw		\
	compile-with	"${AWK} -f $S/tools/fw_stub.awk rt2561.fw:rt2561fw -mrt2561 -c${.TARGET}" \
	no-implicit-rule before-depend local				\
	clean		"rt2561fw.c"
rt2561fw.fwo			optional rt2561fw | ralfw		\
	dependency	"rt2561.fw"					\
	compile-with	"${NORMAL_FWO}"					\
	no-implicit-rule						\
	clean		"rt2561fw.fwo"
rt2561.fw			optional rt2561fw | ralfw		\
	dependency	"$S/contrib/dev/ral/rt2561.fw.uu"		\
	compile-with	"${NORMAL_FW}"					\
	no-obj no-implicit-rule						\
	clean		"rt2561.fw"
rt2561sfw.c			optional rt2561sfw | ralfw		\
	compile-with	"${AWK} -f $S/tools/fw_stub.awk rt2561s.fw:rt2561sfw -mrt2561s -c${.TARGET}" \
	no-implicit-rule before-depend local				\
	clean		"rt2561sfw.c"
rt2561sfw.fwo			optional rt2561sfw | ralfw		\
	dependency	"rt2561s.fw"					\
	compile-with	"${NORMAL_FWO}"					\
	no-implicit-rule						\
	clean		"rt2561sfw.fwo"
rt2561s.fw			optional rt2561sfw | ralfw		\
	dependency	"$S/contrib/dev/ral/rt2561s.fw.uu"		\
	compile-with	"${NORMAL_FW}"					\
	no-obj no-implicit-rule						\
	clean		"rt2561s.fw"
rt2661fw.c			optional rt2661fw | ralfw		\
	compile-with	"${AWK} -f $S/tools/fw_stub.awk rt2661.fw:rt2661fw -mrt2661 -c${.TARGET}" \
	no-implicit-rule before-depend local				\
	clean		"rt2661fw.c"
rt2661fw.fwo			optional rt2661fw | ralfw		\
	dependency	"rt2661.fw"					\
	compile-with	"${NORMAL_FWO}"					\
	no-implicit-rule						\
	clean		"rt2661fw.fwo"
rt2661.fw			optional rt2661fw | ralfw		\
	dependency	"$S/contrib/dev/ral/rt2661.fw.uu"		\
	compile-with	"${NORMAL_FW}"					\
	no-obj no-implicit-rule						\
	clean		"rt2661.fw"
rt2860fw.c			optional rt2860fw | ralfw		\
	compile-with	"${AWK} -f $S/tools/fw_stub.awk rt2860.fw:rt2860fw -mrt2860 -c${.TARGET}" \
	no-implicit-rule before-depend local				\
	clean		"rt2860fw.c"
rt2860fw.fwo			optional rt2860fw | ralfw		\
	dependency	"rt2860.fw"					\
	compile-with	"${NORMAL_FWO}"					\
	no-implicit-rule						\
	clean		"rt2860fw.fwo"
rt2860.fw			optional rt2860fw | ralfw		\
	dependency	"$S/contrib/dev/ral/rt2860.fw.uu"		\
	compile-with	"${NORMAL_FW}"					\
	no-obj no-implicit-rule						\
	clean		"rt2860.fw"
dev/random/harvest.c		standard
dev/random/dummy_rng.c		standard
dev/random/random_adaptors.c	standard
dev/random/live_entropy_sources.c	optional random
dev/random/random_harvestq.c	optional random
dev/random/randomdev.c		optional random
dev/random/randomdev_soft.c	optional random
dev/random/yarrow.c		optional random
dev/random/hash.c		optional random
dev/random/rwfile.c		optional random
dev/rc/rc.c			optional rc
dev/re/if_re.c			optional re
dev/rndtest/rndtest.c		optional rndtest
dev/rp/rp.c			optional rp
dev/rp/rp_isa.c			optional rp isa
dev/rp/rp_pci.c			optional rp pci
dev/safe/safe.c			optional safe
dev/scc/scc_if.m		optional scc
dev/scc/scc_bfe_ebus.c		optional scc ebus
dev/scc/scc_bfe_quicc.c		optional scc quicc
dev/scc/scc_bfe_sbus.c		optional scc fhc | scc sbus
dev/scc/scc_core.c		optional scc
dev/scc/scc_dev_quicc.c		optional scc quicc
dev/scc/scc_dev_sab82532.c	optional scc
dev/scc/scc_dev_z8530.c		optional scc
dev/scd/scd.c			optional scd isa
dev/scd/scd_isa.c		optional scd isa
dev/sdhci/sdhci.c		optional sdhci
dev/sdhci/sdhci_if.m		optional sdhci
dev/sdhci/sdhci_pci.c		optional sdhci pci
dev/sf/if_sf.c			optional sf pci
dev/sge/if_sge.c		optional sge pci
dev/si/si.c			optional si
dev/si/si2_z280.c		optional si
dev/si/si3_t225.c		optional si
dev/si/si_eisa.c		optional si eisa
dev/si/si_isa.c			optional si isa
dev/si/si_pci.c			optional si pci
dev/siba/siba.c			optional siba
dev/siba/siba_bwn.c		optional siba_bwn pci
dev/siba/siba_cc.c		optional siba
dev/siba/siba_core.c		optional siba | siba_bwn pci
dev/siba/siba_pcib.c		optional siba pci
dev/siis/siis.c			optional siis pci
dev/sis/if_sis.c		optional sis pci
dev/sk/if_sk.c			optional sk pci
dev/smbus/smb.c			optional smb
dev/smbus/smbconf.c		optional smbus
dev/smbus/smbus.c		optional smbus
dev/smbus/smbus_if.m		optional smbus
dev/smc/if_smc.c		optional smc
dev/sn/if_sn.c			optional sn
dev/sn/if_sn_isa.c		optional sn isa
dev/sn/if_sn_pccard.c		optional sn pccard
dev/snp/snp.c			optional snp
dev/sound/clone.c		optional sound
dev/sound/unit.c		optional sound
dev/sound/isa/ad1816.c		optional snd_ad1816 isa
dev/sound/isa/ess.c		optional snd_ess isa
dev/sound/isa/gusc.c		optional snd_gusc isa
dev/sound/isa/mss.c		optional snd_mss isa
dev/sound/isa/sb16.c		optional snd_sb16 isa
dev/sound/isa/sb8.c		optional snd_sb8 isa
dev/sound/isa/sbc.c		optional snd_sbc isa
dev/sound/isa/sndbuf_dma.c	optional sound isa
dev/sound/pci/als4000.c		optional snd_als4000 pci
dev/sound/pci/atiixp.c		optional snd_atiixp pci
dev/sound/pci/cmi.c		optional snd_cmi pci
dev/sound/pci/cs4281.c		optional snd_cs4281 pci
dev/sound/pci/csa.c		optional snd_csa pci
dev/sound/pci/csapcm.c		optional snd_csa pci
dev/sound/pci/ds1.c		optional snd_ds1 pci
dev/sound/pci/emu10k1.c		optional snd_emu10k1 pci
dev/sound/pci/emu10kx.c		optional snd_emu10kx pci
dev/sound/pci/emu10kx-pcm.c	optional snd_emu10kx pci
dev/sound/pci/emu10kx-midi.c	optional snd_emu10kx pci
dev/sound/pci/envy24.c		optional snd_envy24 pci
dev/sound/pci/envy24ht.c	optional snd_envy24ht pci
dev/sound/pci/es137x.c		optional snd_es137x pci
dev/sound/pci/fm801.c		optional snd_fm801 pci
dev/sound/pci/ich.c		optional snd_ich pci
dev/sound/pci/maestro.c		optional snd_maestro pci
dev/sound/pci/maestro3.c	optional snd_maestro3 pci
dev/sound/pci/neomagic.c	optional snd_neomagic pci
dev/sound/pci/solo.c		optional snd_solo pci
dev/sound/pci/spicds.c		optional snd_spicds pci
dev/sound/pci/t4dwave.c		optional snd_t4dwave pci
dev/sound/pci/via8233.c		optional snd_via8233 pci
dev/sound/pci/via82c686.c	optional snd_via82c686 pci
dev/sound/pci/vibes.c		optional snd_vibes pci
dev/sound/pci/hda/hdaa.c	optional snd_hda pci
dev/sound/pci/hda/hdaa_patches.c	optional snd_hda pci
dev/sound/pci/hda/hdac.c	optional snd_hda pci
dev/sound/pci/hda/hdac_if.m	optional snd_hda pci
dev/sound/pci/hda/hdacc.c	optional snd_hda pci
dev/sound/pci/hdspe.c		optional snd_hdspe pci
dev/sound/pci/hdspe-pcm.c	optional snd_hdspe pci
dev/sound/pcm/ac97.c		optional sound
dev/sound/pcm/ac97_if.m		optional sound
dev/sound/pcm/ac97_patch.c	optional sound
dev/sound/pcm/buffer.c		optional sound	\
	dependency	"snd_fxdiv_gen.h"
dev/sound/pcm/channel.c		optional sound
dev/sound/pcm/channel_if.m	optional sound
dev/sound/pcm/dsp.c		optional sound
dev/sound/pcm/feeder.c		optional sound
dev/sound/pcm/feeder_chain.c	optional sound
dev/sound/pcm/feeder_eq.c	optional sound	\
	dependency	"feeder_eq_gen.h"	\
	dependency	"snd_fxdiv_gen.h"
dev/sound/pcm/feeder_if.m	optional sound
dev/sound/pcm/feeder_format.c	optional sound  \
	dependency	"snd_fxdiv_gen.h"
dev/sound/pcm/feeder_matrix.c	optional sound  \
	dependency	"snd_fxdiv_gen.h"
dev/sound/pcm/feeder_mixer.c	optional sound  \
	dependency	"snd_fxdiv_gen.h"
dev/sound/pcm/feeder_rate.c	optional sound	\
	dependency	"feeder_rate_gen.h"	\
	dependency	"snd_fxdiv_gen.h"
dev/sound/pcm/feeder_volume.c	optional sound  \
	dependency	"snd_fxdiv_gen.h"
dev/sound/pcm/mixer.c		optional sound
dev/sound/pcm/mixer_if.m	optional sound
dev/sound/pcm/sndstat.c		optional sound
dev/sound/pcm/sound.c		optional sound
dev/sound/pcm/vchan.c		optional sound
dev/sound/usb/uaudio.c		optional snd_uaudio usb
dev/sound/usb/uaudio_pcm.c	optional snd_uaudio usb
dev/sound/midi/midi.c		optional sound
dev/sound/midi/mpu401.c		optional sound
dev/sound/midi/mpu_if.m		optional sound
dev/sound/midi/mpufoi_if.m	optional sound
dev/sound/midi/sequencer.c	optional sound
dev/sound/midi/synth_if.m	optional sound
dev/spibus/ofw_spibus.c		optional fdt spibus
dev/spibus/spibus.c		optional spibus				\
	dependency	"spibus_if.h"
dev/spibus/spibus_if.m		optional spibus
dev/ste/if_ste.c		optional ste pci
dev/stg/tmc18c30.c		optional stg
dev/stg/tmc18c30_isa.c		optional stg isa
dev/stg/tmc18c30_pccard.c	optional stg pccard
dev/stg/tmc18c30_pci.c		optional stg pci
dev/stg/tmc18c30_subr.c		optional stg
dev/stge/if_stge.c		optional stge
dev/streams/streams.c		optional streams
dev/sym/sym_hipd.c		optional sym				\
	dependency	"$S/dev/sym/sym_{conf,defs}.h"
dev/syscons/blank/blank_saver.c	optional blank_saver
dev/syscons/daemon/daemon_saver.c optional daemon_saver
dev/syscons/dragon/dragon_saver.c optional dragon_saver
dev/syscons/fade/fade_saver.c	optional fade_saver
dev/syscons/fire/fire_saver.c	optional fire_saver
dev/syscons/green/green_saver.c	optional green_saver
dev/syscons/logo/logo.c		optional logo_saver
dev/syscons/logo/logo_saver.c	optional logo_saver
dev/syscons/rain/rain_saver.c	optional rain_saver
dev/syscons/schistory.c		optional sc
dev/syscons/scmouse.c		optional sc
dev/syscons/scterm.c		optional sc
dev/syscons/scvidctl.c		optional sc
dev/syscons/snake/snake_saver.c	optional snake_saver
dev/syscons/star/star_saver.c	optional star_saver
dev/syscons/syscons.c		optional sc
dev/syscons/sysmouse.c		optional sc
dev/syscons/warp/warp_saver.c	optional warp_saver
dev/tdfx/tdfx_linux.c		optional tdfx_linux tdfx compat_linux
dev/tdfx/tdfx_pci.c		optional tdfx pci
dev/ti/if_ti.c			optional ti pci
dev/tl/if_tl.c			optional tl pci
dev/trm/trm.c			optional trm
dev/twa/tw_cl_init.c		optional twa \
	compile-with "${NORMAL_C} -I$S/dev/twa"
dev/twa/tw_cl_intr.c		optional twa \
	compile-with "${NORMAL_C} -I$S/dev/twa"
dev/twa/tw_cl_io.c		optional twa \
	compile-with "${NORMAL_C} -I$S/dev/twa"
dev/twa/tw_cl_misc.c		optional twa \
	compile-with "${NORMAL_C} -I$S/dev/twa"
dev/twa/tw_osl_cam.c		optional twa \
	compile-with "${NORMAL_C} -I$S/dev/twa"
dev/twa/tw_osl_freebsd.c	optional twa \
	compile-with "${NORMAL_C} -I$S/dev/twa"
dev/twe/twe.c			optional twe
dev/twe/twe_freebsd.c		optional twe
dev/tws/tws.c			optional tws
dev/tws/tws_cam.c		optional tws
dev/tws/tws_hdm.c		optional tws
dev/tws/tws_services.c		optional tws
dev/tws/tws_user.c		optional tws
dev/tx/if_tx.c			optional tx
dev/txp/if_txp.c		optional txp
dev/uart/uart_bus_acpi.c	optional uart acpi
#dev/uart/uart_bus_cbus.c	optional uart cbus
dev/uart/uart_bus_ebus.c	optional uart ebus
dev/uart/uart_bus_fdt.c		optional uart fdt
dev/uart/uart_bus_isa.c		optional uart isa
dev/uart/uart_bus_pccard.c	optional uart pccard
dev/uart/uart_bus_pci.c		optional uart pci
dev/uart/uart_bus_puc.c		optional uart puc
dev/uart/uart_bus_scc.c		optional uart scc
dev/uart/uart_core.c		optional uart
dev/uart/uart_dbg.c		optional uart gdb
dev/uart/uart_dev_ns8250.c	optional uart uart_ns8250
dev/uart/uart_dev_pl011.c	optional uart pl011
dev/uart/uart_dev_quicc.c	optional uart quicc
dev/uart/uart_dev_sab82532.c	optional uart uart_sab82532
dev/uart/uart_dev_sab82532.c	optional uart scc
dev/uart/uart_dev_z8530.c	optional uart uart_z8530
dev/uart/uart_dev_z8530.c	optional uart scc
dev/uart/uart_if.m		optional uart
dev/uart/uart_subr.c		optional uart
dev/uart/uart_tty.c		optional uart
dev/ubsec/ubsec.c		optional ubsec
#
# USB controller drivers
#
dev/usb/controller/at91dci.c		optional at91dci
dev/usb/controller/at91dci_atmelarm.c	optional at91dci at91rm9200
dev/usb/controller/musb_otg.c		optional musb
dev/usb/controller/musb_otg_atmelarm.c	optional musb at91rm9200
dev/usb/controller/dwc_otg.c		optional dwcotg
dev/usb/controller/ehci.c		optional ehci
dev/usb/controller/ehci_pci.c		optional ehci pci
dev/usb/controller/ohci.c		optional ohci
dev/usb/controller/ohci_atmelarm.c	optional ohci at91rm9200
dev/usb/controller/ohci_pci.c		optional ohci pci
dev/usb/controller/uhci.c		optional uhci
dev/usb/controller/uhci_pci.c		optional uhci pci
dev/usb/controller/xhci.c		optional xhci
dev/usb/controller/xhci_pci.c		optional xhci pci
dev/usb/controller/uss820dci.c		optional uss820dci
dev/usb/controller/uss820dci_atmelarm.c	optional uss820dci at91rm9200
dev/usb/controller/usb_controller.c	optional usb
#
# USB storage drivers
#
dev/usb/storage/umass.c		optional umass
dev/usb/storage/urio.c		optional urio
dev/usb/storage/ustorage_fs.c	optional usfs
#
# USB core
#
dev/usb/usb_busdma.c		optional usb
dev/usb/usb_compat_linux.c	optional usb
dev/usb/usb_core.c		optional usb
dev/usb/usb_debug.c		optional usb
dev/usb/usb_dev.c		optional usb
dev/usb/usb_device.c		optional usb
dev/usb/usb_dynamic.c		optional usb
dev/usb/usb_error.c		optional usb
dev/usb/usb_generic.c		optional usb
dev/usb/usb_handle_request.c	optional usb
dev/usb/usb_hid.c		optional usb
dev/usb/usb_hub.c		optional usb
dev/usb/usb_if.m		optional usb
dev/usb/usb_lookup.c		optional usb
dev/usb/usb_mbuf.c		optional usb
dev/usb/usb_msctest.c		optional usb
dev/usb/usb_parse.c		optional usb
dev/usb/usb_pf.c		optional usb
dev/usb/usb_process.c		optional usb
dev/usb/usb_request.c		optional usb
dev/usb/usb_transfer.c		optional usb
dev/usb/usb_util.c		optional usb
#
# USB network drivers
#
dev/usb/net/if_aue.c		optional aue
dev/usb/net/if_axe.c		optional axe
dev/usb/net/if_axge.c		optional axge
dev/usb/net/if_cdce.c		optional cdce
dev/usb/net/if_cue.c		optional cue
dev/usb/net/if_ipheth.c		optional ipheth
dev/usb/net/if_kue.c		optional kue
dev/usb/net/if_mos.c		optional mos
dev/usb/net/if_rue.c		optional rue
dev/usb/net/if_smsc.c		optional smsc
dev/usb/net/if_udav.c		optional udav
dev/usb/net/if_usie.c		optional usie
dev/usb/net/if_urndis.c		optional urndis
dev/usb/net/ruephy.c		optional rue
dev/usb/net/usb_ethernet.c	optional aue | axe | axge | cdce | cue | kue | \
					 mos | rue | smsc | udav | ipheth | \
					 urndis
dev/usb/net/uhso.c		optional uhso
#
# USB WLAN drivers
#
dev/usb/wlan/if_rsu.c		optional rsu
rsu-rtl8712fw.c			optional rsu-rtl8712fw | rsufw		\
	compile-with	"${AWK} -f $S/tools/fw_stub.awk rsu-rtl8712fw.fw:rsu-rtl8712fw:120 -mrsu-rtl8712fw -c${.TARGET}" \
	no-implicit-rule before-depend local				\
	clean		"rsu-rtl8712fw.c"
rsu-rtl8712fw.fwo		optional rsu-rtl8712fw | rsufw		\
	dependency	"rsu-rtl8712fw.fw"				\
	compile-with	"${NORMAL_FWO}"					\
	no-implicit-rule						\
	clean		"rsu-rtl8712fw.fwo"
rsu-rtl8712fw.fw		optional rsu-rtl8712.fw | rsufw		\
	dependency	"$S/contrib/dev/rsu/rsu-rtl8712fw.fw.uu"	\
	compile-with	"${NORMAL_FW}"					\
	no-obj no-implicit-rule						\
	clean		"rsu-rtl8712fw.fw"
dev/usb/wlan/if_rum.c		optional rum
dev/usb/wlan/if_run.c		optional run
runfw.c				optional runfw							\
	compile-with	"${AWK} -f $S/tools/fw_stub.awk run.fw:runfw -mrunfw -c${.TARGET}"	\
	no-implicit-rule before-depend local							\
	clean		"runfw.c"
runfw.fwo			optional runfw							\
	dependency	"run.fw"								\
	compile-with	"${NORMAL_FWO}"								\
	no-implicit-rule									\
	clean		"runfw.fwo"
run.fw				optional runfw							\
	dependency	"$S/contrib/dev/run/rt2870.fw.uu"					\
	compile-with	"${NORMAL_FW}"								\
	no-obj no-implicit-rule									\
	clean		"run.fw"
dev/usb/wlan/if_uath.c		optional uath
dev/usb/wlan/if_upgt.c		optional upgt
dev/usb/wlan/if_ural.c		optional ural
dev/usb/wlan/if_urtw.c		optional urtw
dev/usb/wlan/if_urtwn.c		optional urtwn
urtwn-rtl8188eufw.c		optional urtwn-rtl8188eufw | urtwnfw	\
	compile-with	"${AWK} -f $S/tools/fw_stub.awk urtwn-rtl8188eufw.fw:urtwn-rtl8188eufw:111 -murtwn-rtl8188eufw -c${.TARGET}" \
	no-implicit-rule before-depend local				\
	clean		"urtwn-rtl8188eufw.c"
urtwn-rtl8188eufw.fwo		optional urtwn-rtl8188eufw | urtwnfw	\
	dependency	"urtwn-rtl8188eufw.fw"				\
	compile-with	"${NORMAL_FWO}"					\
	no-implicit-rule						\
	clean		"urtwn-rtl8188eufw.fwo"
urtwn-rtl8188eufw.fw		optional urtwn-rtl8188eufw | urtwnfw	\
	dependency	"$S/contrib/dev/urtwn/urtwn-rtl8188eufw.fw.uu"	\
	compile-with	"${NORMAL_FW}"					\
	no-obj no-implicit-rule						\
	clean		"urtwn-rtl8188eufw.fw"
urtwn-rtl8192cfwT.c		optional urtwn-rtl8192cfwT | urtwnfw	\
	compile-with	"${AWK} -f $S/tools/fw_stub.awk urtwn-rtl8192cfwT.fw:urtwn-rtl8192cfwT:111 -murtwn-rtl8192cfwT -c${.TARGET}" \
	no-implicit-rule before-depend local				\
	clean		"urtwn-rtl8192cfwT.c"
urtwn-rtl8192cfwT.fwo		optional urtwn-rtl8192cfwT | urtwnfw	\
	dependency	"urtwn-rtl8192cfwT.fw"				\
	compile-with	"${NORMAL_FWO}"					\
	no-implicit-rule						\
	clean		"urtwn-rtl8192cfwT.fwo"
urtwn-rtl8192cfwT.fw		optional urtwn-rtl8192cfwT | urtwnfw	\
	dependency	"$S/contrib/dev/urtwn/urtwn-rtl8192cfwT.fw.uu"	\
	compile-with	"${NORMAL_FW}"					\
	no-obj no-implicit-rule						\
	clean		"urtwn-rtl8192cfwT.fw"
urtwn-rtl8192cfwU.c		optional urtwn-rtl8192cfwU | urtwnfw	\
	compile-with	"${AWK} -f $S/tools/fw_stub.awk urtwn-rtl8192cfwU.fw:urtwn-rtl8192cfwU:111 -murtwn-rtl8192cfwU -c${.TARGET}" \
	no-implicit-rule before-depend local				\
	clean		"urtwn-rtl8192cfwU.c"
urtwn-rtl8192cfwU.fwo		optional urtwn-rtl8192cfwU | urtwnfw	\
	dependency	"urtwn-rtl8192cfwU.fw"				\
	compile-with	"${NORMAL_FWO}"					\
	no-implicit-rule						\
	clean		"urtwn-rtl8192cfwU.fwo"
urtwn-rtl8192cfwU.fw		optional urtwn-rtl8192cfwU | urtwnfw	\
	dependency	"$S/contrib/dev/urtwn/urtwn-rtl8192cfwU.fw.uu"	\
	compile-with	"${NORMAL_FW}"					\
	no-obj no-implicit-rule						\
	clean		"urtwn-rtl8192cfwU.fw"

dev/usb/wlan/if_zyd.c		optional zyd
#
# USB serial and parallel port drivers
#
dev/usb/serial/u3g.c		optional u3g
dev/usb/serial/uark.c		optional uark
dev/usb/serial/ubsa.c		optional ubsa
dev/usb/serial/ubser.c		optional ubser
dev/usb/serial/uchcom.c		optional uchcom
dev/usb/serial/ucycom.c		optional ucycom
dev/usb/serial/ufoma.c		optional ufoma
dev/usb/serial/uftdi.c		optional uftdi
dev/usb/serial/ugensa.c		optional ugensa
dev/usb/serial/uipaq.c		optional uipaq
dev/usb/serial/ulpt.c		optional ulpt
dev/usb/serial/umcs.c		optional umcs
dev/usb/serial/umct.c		optional umct
dev/usb/serial/umodem.c		optional umodem
dev/usb/serial/umoscom.c	optional umoscom
dev/usb/serial/uplcom.c		optional uplcom
dev/usb/serial/uslcom.c		optional uslcom
dev/usb/serial/uvisor.c		optional uvisor
dev/usb/serial/uvscom.c		optional uvscom
dev/usb/serial/usb_serial.c 	optional ucom | u3g | uark | ubsa | ubser | \
					 uchcom | ucycom | ufoma | uftdi | \
					 ugensa | uipaq | umcs | umct | \
					 umodem | umoscom | uplcom | usie | \
					 uslcom | uvisor | uvscom
#
# USB misc drivers
#
dev/usb/misc/ufm.c		optional ufm
dev/usb/misc/udbp.c		optional udbp
#
# USB input drivers
#
dev/usb/input/atp.c		optional atp
dev/usb/input/uep.c		optional uep
dev/usb/input/uhid.c		optional uhid
dev/usb/input/ukbd.c		optional ukbd
dev/usb/input/ums.c		optional ums
dev/usb/input/wsp.c		optional wsp
#
# USB quirks
#
dev/usb/quirk/usb_quirk.c	optional usb
#
# USB templates
#
dev/usb/template/usb_template.c		optional usb_template
dev/usb/template/usb_template_audio.c	optional usb_template
dev/usb/template/usb_template_cdce.c	optional usb_template
dev/usb/template/usb_template_kbd.c	optional usb_template
dev/usb/template/usb_template_modem.c	optional usb_template
dev/usb/template/usb_template_mouse.c	optional usb_template
dev/usb/template/usb_template_msc.c	optional usb_template
dev/usb/template/usb_template_mtp.c	optional usb_template
#
# USB END
#
dev/utopia/idtphy.c		optional utopia
dev/utopia/suni.c		optional utopia
dev/utopia/utopia.c		optional utopia
dev/vge/if_vge.c		optional vge

dev/vkbd/vkbd.c			optional vkbd
dev/vr/if_vr.c			optional vr pci
dev/vt/colors/vt_termcolors.c	optional vt
dev/vt/font/vt_font_default.c	optional vt
dev/vt/font/vt_mouse_cursor.c	optional vt
dev/vt/hw/efifb/efifb.c		optional vt_efifb
dev/vt/hw/fb/vt_fb.c		optional vt
dev/vt/hw/vga/vga.c		optional vt vt_vga
dev/vt/logo/logo_freebsd.c	optional vt splash
dev/vt/vt_buf.c			optional vt
dev/vt/vt_consolectl.c		optional vt
dev/vt/vt_core.c		optional vt
dev/vt/vt_font.c		optional vt
dev/vt/vt_sysmouse.c		optional vt
dev/vte/if_vte.c		optional vte pci
dev/vx/if_vx.c			optional vx
dev/vx/if_vx_eisa.c		optional vx eisa
dev/vx/if_vx_pci.c		optional vx pci
dev/vxge/vxge.c				optional vxge
dev/vxge/vxgehal/vxgehal-ifmsg.c	optional vxge
dev/vxge/vxgehal/vxgehal-mrpcim.c	optional vxge
dev/vxge/vxgehal/vxge-queue.c		optional vxge
dev/vxge/vxgehal/vxgehal-ring.c		optional vxge
dev/vxge/vxgehal/vxgehal-swapper.c	optional vxge
dev/vxge/vxgehal/vxgehal-mgmt.c		optional vxge
dev/vxge/vxgehal/vxgehal-srpcim.c	optional vxge
dev/vxge/vxgehal/vxgehal-config.c	optional vxge
dev/vxge/vxgehal/vxgehal-blockpool.c	optional vxge
dev/vxge/vxgehal/vxgehal-doorbells.c	optional vxge
dev/vxge/vxgehal/vxgehal-mgmtaux.c	optional vxge
dev/vxge/vxgehal/vxgehal-device.c	optional vxge
dev/vxge/vxgehal/vxgehal-mm.c		optional vxge
dev/vxge/vxgehal/vxgehal-driver.c	optional vxge
dev/vxge/vxgehal/vxgehal-virtualpath.c	optional vxge
dev/vxge/vxgehal/vxgehal-channel.c	optional vxge
dev/vxge/vxgehal/vxgehal-fifo.c		optional vxge
dev/watchdog/watchdog.c		standard
dev/wb/if_wb.c			optional wb pci
dev/wds/wd7000.c		optional wds isa
dev/wi/if_wi.c			optional wi
dev/wi/if_wi_pccard.c		optional wi pccard
dev/wi/if_wi_pci.c		optional wi pci
dev/wl/if_wl.c			optional wl isa
dev/wpi/if_wpi.c		optional wpi pci
wpifw.c			optional wpifw					\
	compile-with	"${AWK} -f $S/tools/fw_stub.awk wpi.fw:wpifw:153229 -mwpi -c${.TARGET}" \
	no-implicit-rule before-depend local				\
	clean		"wpifw.c"
wpifw.fwo			optional wpifw				\
	dependency	"wpi.fw"					\
	compile-with	"${NORMAL_FWO}"					\
	no-implicit-rule						\
	clean		"wpifw.fwo"
wpi.fw			optional wpifw					\
	dependency	"$S/contrib/dev/wpi/iwlwifi-3945-15.32.2.9.fw.uu"	\
	compile-with	"${NORMAL_FW}"					\
	no-obj no-implicit-rule						\
	clean		"wpi.fw"
dev/xe/if_xe.c			optional xe
dev/xe/if_xe_pccard.c		optional xe pccard
dev/xen/balloon/balloon.c	optional xen | xenhvm
dev/xen/blkfront/blkfront.c	optional xen | xenhvm
dev/xen/blkback/blkback.c	optional xen | xenhvm
dev/xen/console/console.c	optional xen | xenhvm
dev/xen/console/xencons_ring.c	optional xen | xenhvm
dev/xen/control/control.c	optional xen | xenhvm
dev/xen/netback/netback.c	optional xen | xenhvm
dev/xen/netfront/netfront.c	optional xen | xenhvm
dev/xen/xenpci/xenpci.c		optional xenpci
dev/xen/timer/timer.c		optional xen | xenhvm
dev/xl/if_xl.c			optional xl pci
dev/xl/xlphy.c			optional xl pci
fs/deadfs/dead_vnops.c		standard
fs/devfs/devfs_devs.c		standard
fs/devfs/devfs_dir.c		standard
fs/devfs/devfs_rule.c		standard
fs/devfs/devfs_vfsops.c		standard
fs/devfs/devfs_vnops.c		standard
fs/fdescfs/fdesc_vfsops.c	optional fdescfs
fs/fdescfs/fdesc_vnops.c	optional fdescfs
fs/fifofs/fifo_vnops.c		standard
fs/fuse/fuse_device.c		optional fuse
fs/fuse/fuse_file.c		optional fuse
fs/fuse/fuse_internal.c		optional fuse
fs/fuse/fuse_io.c		optional fuse
fs/fuse/fuse_ipc.c		optional fuse
fs/fuse/fuse_main.c		optional fuse
fs/fuse/fuse_node.c		optional fuse
fs/fuse/fuse_vfsops.c		optional fuse
fs/fuse/fuse_vnops.c		optional fuse
fs/msdosfs/msdosfs_conv.c	optional msdosfs
fs/msdosfs/msdosfs_denode.c	optional msdosfs
fs/msdosfs/msdosfs_fat.c	optional msdosfs
fs/msdosfs/msdosfs_fileno.c	optional msdosfs
fs/msdosfs/msdosfs_iconv.c	optional msdosfs_iconv
fs/msdosfs/msdosfs_lookup.c	optional msdosfs
fs/msdosfs/msdosfs_vfsops.c	optional msdosfs
fs/msdosfs/msdosfs_vnops.c	optional msdosfs
fs/nandfs/bmap.c		optional nandfs
fs/nandfs/nandfs_alloc.c	optional nandfs
fs/nandfs/nandfs_bmap.c		optional nandfs
fs/nandfs/nandfs_buffer.c	optional nandfs
fs/nandfs/nandfs_cleaner.c	optional nandfs
fs/nandfs/nandfs_cpfile.c	optional nandfs
fs/nandfs/nandfs_dat.c		optional nandfs
fs/nandfs/nandfs_dir.c		optional nandfs
fs/nandfs/nandfs_ifile.c	optional nandfs
fs/nandfs/nandfs_segment.c	optional nandfs
fs/nandfs/nandfs_subr.c		optional nandfs
fs/nandfs/nandfs_sufile.c	optional nandfs
fs/nandfs/nandfs_vfsops.c	optional nandfs
fs/nandfs/nandfs_vnops.c	optional nandfs
fs/nfs/nfs_commonkrpc.c		optional nfscl | nfsd
fs/nfs/nfs_commonsubs.c		optional nfscl | nfsd
fs/nfs/nfs_commonport.c		optional nfscl | nfsd
fs/nfs/nfs_commonacl.c		optional nfscl | nfsd
fs/nfsclient/nfs_clcomsubs.c	optional nfscl
fs/nfsclient/nfs_clsubs.c	optional nfscl
fs/nfsclient/nfs_clstate.c	optional nfscl
fs/nfsclient/nfs_clkrpc.c	optional nfscl
fs/nfsclient/nfs_clrpcops.c	optional nfscl
fs/nfsclient/nfs_clvnops.c	optional nfscl
fs/nfsclient/nfs_clnode.c	optional nfscl
fs/nfsclient/nfs_clvfsops.c	optional nfscl
fs/nfsclient/nfs_clport.c	optional nfscl
fs/nfsclient/nfs_clbio.c	optional nfscl
fs/nfsclient/nfs_clnfsiod.c	optional nfscl
fs/nfsserver/nfs_fha_new.c	optional nfsd inet
fs/nfsserver/nfs_nfsdsocket.c	optional nfsd inet
fs/nfsserver/nfs_nfsdsubs.c	optional nfsd inet
fs/nfsserver/nfs_nfsdstate.c	optional nfsd inet
fs/nfsserver/nfs_nfsdkrpc.c	optional nfsd inet
fs/nfsserver/nfs_nfsdserv.c	optional nfsd inet
fs/nfsserver/nfs_nfsdport.c	optional nfsd inet
fs/nfsserver/nfs_nfsdcache.c	optional nfsd inet
fs/nullfs/null_subr.c		optional nullfs
fs/nullfs/null_vfsops.c		optional nullfs
fs/nullfs/null_vnops.c		optional nullfs
fs/procfs/procfs.c		optional procfs
fs/procfs/procfs_ctl.c		optional procfs
fs/procfs/procfs_dbregs.c	optional procfs
fs/procfs/procfs_fpregs.c	optional procfs
fs/procfs/procfs_ioctl.c	optional procfs
fs/procfs/procfs_map.c		optional procfs
fs/procfs/procfs_mem.c		optional procfs
fs/procfs/procfs_note.c		optional procfs
fs/procfs/procfs_osrel.c	optional procfs
fs/procfs/procfs_regs.c		optional procfs
fs/procfs/procfs_rlimit.c	optional procfs
fs/procfs/procfs_status.c	optional procfs
fs/procfs/procfs_type.c		optional procfs
fs/pseudofs/pseudofs.c		optional pseudofs
fs/pseudofs/pseudofs_fileno.c	optional pseudofs
fs/pseudofs/pseudofs_vncache.c	optional pseudofs
fs/pseudofs/pseudofs_vnops.c	optional pseudofs
fs/smbfs/smbfs_io.c		optional smbfs
fs/smbfs/smbfs_node.c		optional smbfs
fs/smbfs/smbfs_smb.c		optional smbfs
fs/smbfs/smbfs_subr.c		optional smbfs
fs/smbfs/smbfs_vfsops.c		optional smbfs
fs/smbfs/smbfs_vnops.c		optional smbfs
fs/udf/osta.c			optional udf
fs/udf/udf_iconv.c		optional udf_iconv
fs/udf/udf_vfsops.c		optional udf
fs/udf/udf_vnops.c		optional udf
fs/unionfs/union_subr.c		optional unionfs
fs/unionfs/union_vfsops.c	optional unionfs
fs/unionfs/union_vnops.c	optional unionfs
fs/tmpfs/tmpfs_vnops.c		optional tmpfs
fs/tmpfs/tmpfs_fifoops.c 	optional tmpfs
fs/tmpfs/tmpfs_vfsops.c 	optional tmpfs
fs/tmpfs/tmpfs_subr.c 		optional tmpfs
gdb/gdb_cons.c			optional gdb
gdb/gdb_main.c			optional gdb
gdb/gdb_packet.c		optional gdb
geom/bde/g_bde.c		optional geom_bde
geom/bde/g_bde_crypt.c		optional geom_bde
geom/bde/g_bde_lock.c		optional geom_bde
geom/bde/g_bde_work.c		optional geom_bde
geom/cache/g_cache.c		optional geom_cache
geom/concat/g_concat.c		optional geom_concat
geom/eli/g_eli.c		optional geom_eli
geom/eli/g_eli_crypto.c		optional geom_eli
geom/eli/g_eli_ctl.c		optional geom_eli
geom/eli/g_eli_integrity.c	optional geom_eli
geom/eli/g_eli_key.c		optional geom_eli
geom/eli/g_eli_key_cache.c	optional geom_eli
geom/eli/g_eli_privacy.c	optional geom_eli
geom/eli/pkcs5v2.c		optional geom_eli
geom/gate/g_gate.c		optional geom_gate
geom/geom_aes.c			optional geom_aes
geom/geom_bsd.c			optional geom_bsd
geom/geom_bsd_enc.c		optional geom_bsd
geom/geom_ccd.c			optional ccd | geom_ccd
geom/geom_ctl.c			standard
geom/geom_dev.c			standard
geom/geom_disk.c		standard
geom/geom_dump.c		standard
geom/geom_event.c		standard
geom/geom_fox.c			optional geom_fox
geom/geom_flashmap.c		optional fdt cfi | fdt nand
geom/geom_io.c			standard
geom/geom_kern.c		standard
geom/geom_map.c			optional geom_map
geom/geom_mbr.c			optional geom_mbr
geom/geom_mbr_enc.c		optional geom_mbr
geom/geom_pc98.c		optional geom_pc98
geom/geom_pc98_enc.c		optional geom_pc98
geom/geom_redboot.c		optional geom_redboot
geom/geom_slice.c		standard
geom/geom_subr.c		standard
geom/geom_sunlabel.c		optional geom_sunlabel
geom/geom_sunlabel_enc.c	optional geom_sunlabel
geom/geom_vfs.c			standard
geom/geom_vol_ffs.c		optional geom_vol
geom/journal/g_journal.c	optional geom_journal
geom/journal/g_journal_ufs.c	optional geom_journal
geom/label/g_label.c		optional geom_label | geom_label_gpt
geom/label/g_label_ext2fs.c	optional geom_label
geom/label/g_label_iso9660.c	optional geom_label
geom/label/g_label_msdosfs.c	optional geom_label
geom/label/g_label_ntfs.c	optional geom_label
geom/label/g_label_reiserfs.c	optional geom_label
geom/label/g_label_ufs.c	optional geom_label
geom/label/g_label_gpt.c	optional geom_label | geom_label_gpt
geom/label/g_label_disk_ident.c	optional geom_label
geom/linux_lvm/g_linux_lvm.c	optional geom_linux_lvm
geom/mirror/g_mirror.c		optional geom_mirror
geom/mirror/g_mirror_ctl.c	optional geom_mirror
geom/mountver/g_mountver.c	optional geom_mountver
geom/multipath/g_multipath.c	optional geom_multipath
geom/nop/g_nop.c		optional geom_nop
geom/part/g_part.c		standard
geom/part/g_part_if.m		standard
geom/part/g_part_apm.c		optional geom_part_apm
geom/part/g_part_bsd.c		optional geom_part_bsd
geom/part/g_part_ebr.c		optional geom_part_ebr
geom/part/g_part_gpt.c		optional geom_part_gpt
geom/part/g_part_ldm.c		optional geom_part_ldm
geom/part/g_part_mbr.c		optional geom_part_mbr
geom/part/g_part_pc98.c		optional geom_part_pc98
geom/part/g_part_vtoc8.c	optional geom_part_vtoc8
geom/raid/g_raid.c		optional geom_raid
geom/raid/g_raid_ctl.c		optional geom_raid
geom/raid/g_raid_md_if.m	optional geom_raid
geom/raid/g_raid_tr_if.m	optional geom_raid
geom/raid/md_ddf.c		optional geom_raid
geom/raid/md_intel.c		optional geom_raid
geom/raid/md_jmicron.c		optional geom_raid
geom/raid/md_nvidia.c		optional geom_raid
geom/raid/md_promise.c		optional geom_raid
geom/raid/md_sii.c		optional geom_raid
geom/raid/tr_concat.c		optional geom_raid
geom/raid/tr_raid0.c		optional geom_raid
geom/raid/tr_raid1.c		optional geom_raid
geom/raid/tr_raid1e.c		optional geom_raid
geom/raid/tr_raid5.c		optional geom_raid
geom/raid3/g_raid3.c		optional geom_raid3
geom/raid3/g_raid3_ctl.c	optional geom_raid3
geom/shsec/g_shsec.c		optional geom_shsec
geom/stripe/g_stripe.c		optional geom_stripe
geom/uncompress/g_uncompress.c	optional geom_uncompress
contrib/xz-embedded/freebsd/xz_malloc.c	\
	optional xz_embedded | geom_uncompress \
	compile-with "${NORMAL_C} -I$S/contrib/xz-embedded/freebsd/ -I$S/contrib/xz-embedded/linux/lib/xz/ -I$S/contrib/xz-embedded/linux/include/linux/"
contrib/xz-embedded/linux/lib/xz/xz_crc32.c \
	optional xz_embedded | geom_uncompress \
	compile-with "${NORMAL_C} -I$S/contrib/xz-embedded/freebsd/ -I$S/contrib/xz-embedded/linux/lib/xz/ -I$S/contrib/xz-embedded/linux/include/linux/"
contrib/xz-embedded/linux/lib/xz/xz_dec_bcj.c \
	optional xz_embedded | geom_uncompress \
	compile-with "${NORMAL_C} -I$S/contrib/xz-embedded/freebsd/ -I$S/contrib/xz-embedded/linux/lib/xz/ -I$S/contrib/xz-embedded/linux/include/linux/"
contrib/xz-embedded/linux/lib/xz/xz_dec_lzma2.c \
	optional xz_embedded | geom_uncompress \
	compile-with "${NORMAL_C} -I$S/contrib/xz-embedded/freebsd/ -I$S/contrib/xz-embedded/linux/lib/xz/ -I$S/contrib/xz-embedded/linux/include/linux/"
contrib/xz-embedded/linux/lib/xz/xz_dec_stream.c \
	optional xz_embedded | geom_uncompress \
	compile-with "${NORMAL_C} -I$S/contrib/xz-embedded/freebsd/ -I$S/contrib/xz-embedded/linux/lib/xz/ -I$S/contrib/xz-embedded/linux/include/linux/"
geom/uzip/g_uzip.c		optional geom_uzip
geom/vinum/geom_vinum.c		optional geom_vinum
geom/vinum/geom_vinum_create.c	optional geom_vinum
geom/vinum/geom_vinum_drive.c	optional geom_vinum
geom/vinum/geom_vinum_plex.c	optional geom_vinum
geom/vinum/geom_vinum_volume.c	optional geom_vinum
geom/vinum/geom_vinum_subr.c	optional geom_vinum
geom/vinum/geom_vinum_raid5.c	optional geom_vinum
geom/vinum/geom_vinum_share.c	optional geom_vinum
geom/vinum/geom_vinum_list.c	optional geom_vinum
geom/vinum/geom_vinum_rm.c	optional geom_vinum
geom/vinum/geom_vinum_init.c	optional geom_vinum
geom/vinum/geom_vinum_state.c	optional geom_vinum
geom/vinum/geom_vinum_rename.c	optional geom_vinum
geom/vinum/geom_vinum_move.c	optional geom_vinum
geom/vinum/geom_vinum_events.c	optional geom_vinum
geom/virstor/binstream.c	optional geom_virstor
geom/virstor/g_virstor.c	optional geom_virstor
geom/virstor/g_virstor_md.c	optional geom_virstor
geom/zero/g_zero.c		optional geom_zero
fs/ext2fs/ext2_alloc.c		optional ext2fs
fs/ext2fs/ext2_balloc.c		optional ext2fs
fs/ext2fs/ext2_bmap.c		optional ext2fs
fs/ext2fs/ext2_extents.c	optional ext2fs
fs/ext2fs/ext2_inode.c		optional ext2fs
fs/ext2fs/ext2_inode_cnv.c	optional ext2fs
fs/ext2fs/ext2_hash.c		optional ext2fs
fs/ext2fs/ext2_htree.c		optional ext2fs
fs/ext2fs/ext2_lookup.c		optional ext2fs
fs/ext2fs/ext2_subr.c		optional ext2fs
fs/ext2fs/ext2_vfsops.c		optional ext2fs
fs/ext2fs/ext2_vnops.c		optional ext2fs
gnu/fs/reiserfs/reiserfs_hashes.c	optional reiserfs \
	warning "kernel contains GPL contaminated ReiserFS filesystem"
gnu/fs/reiserfs/reiserfs_inode.c	optional reiserfs
gnu/fs/reiserfs/reiserfs_item_ops.c	optional reiserfs
gnu/fs/reiserfs/reiserfs_namei.c	optional reiserfs
gnu/fs/reiserfs/reiserfs_prints.c	optional reiserfs
gnu/fs/reiserfs/reiserfs_stree.c	optional reiserfs
gnu/fs/reiserfs/reiserfs_vfsops.c	optional reiserfs
gnu/fs/reiserfs/reiserfs_vnops.c	optional reiserfs
#
isa/isa_if.m			standard
isa/isa_common.c		optional isa
isa/isahint.c			optional isa
isa/pnp.c			optional isa isapnp
isa/pnpparse.c			optional isa isapnp
fs/cd9660/cd9660_bmap.c	optional cd9660
fs/cd9660/cd9660_lookup.c	optional cd9660
fs/cd9660/cd9660_node.c	optional cd9660
fs/cd9660/cd9660_rrip.c	optional cd9660
fs/cd9660/cd9660_util.c	optional cd9660
fs/cd9660/cd9660_vfsops.c	optional cd9660
fs/cd9660/cd9660_vnops.c	optional cd9660
fs/cd9660/cd9660_iconv.c	optional cd9660_iconv
kern/bus_if.m			standard
kern/clock_if.m			standard
kern/cpufreq_if.m		standard
kern/device_if.m		standard
kern/imgact_elf.c		standard
kern/imgact_elf32.c		optional compat_freebsd32
kern/imgact_shell.c		standard
kern/inflate.c			optional gzip
kern/init_main.c		standard
kern/init_sysent.c		standard
kern/ksched.c			optional _kposix_priority_scheduling
kern/kern_acct.c		standard
kern/kern_alq.c			optional alq
kern/kern_clock.c		standard
kern/kern_condvar.c		standard
kern/kern_conf.c		standard
kern/kern_cons.c		standard
kern/kern_cpu.c			standard
kern/kern_cpuset.c		standard
kern/kern_context.c		standard
kern/kern_descrip.c		standard
kern/kern_dtrace.c		optional kdtrace_hooks
kern/kern_environment.c		standard
kern/kern_et.c			standard
kern/kern_event.c		standard
kern/kern_exec.c		standard
kern/kern_exit.c		standard
kern/kern_fail.c		standard
kern/kern_ffclock.c		standard
kern/kern_fork.c		standard
kern/kern_gzio.c		optional gzio
kern/kern_hhook.c		standard
kern/kern_idle.c		standard
kern/kern_intr.c		standard
kern/kern_jail.c		standard
kern/kern_khelp.c		standard
kern/kern_kthread.c		standard
kern/kern_ktr.c			optional ktr
kern/kern_ktrace.c		standard
kern/kern_linker.c		standard
kern/kern_lock.c		standard
kern/kern_lockf.c		standard
kern/kern_lockstat.c		optional kdtrace_hooks
kern/kern_loginclass.c		standard
kern/kern_malloc.c		standard
kern/kern_mbuf.c		standard
kern/kern_mib.c			standard
kern/kern_module.c		standard
kern/kern_mtxpool.c		standard
kern/kern_mutex.c		standard
kern/kern_ntptime.c		standard
kern/kern_osd.c			standard
kern/kern_physio.c		standard
kern/kern_pmc.c			standard
kern/kern_poll.c		optional device_polling
kern/kern_priv.c		standard
kern/kern_proc.c		standard
kern/kern_prot.c		standard
kern/kern_racct.c		standard
kern/kern_rangelock.c		standard
kern/kern_rctl.c		standard
kern/kern_resource.c		standard
kern/kern_rmlock.c		standard
kern/kern_rwlock.c		standard
kern/kern_sdt.c			optional kdtrace_hooks
kern/kern_sema.c		standard
kern/kern_sharedpage.c		standard
kern/kern_shutdown.c		standard
kern/kern_sig.c			standard
kern/kern_switch.c		standard
kern/kern_sx.c			standard
kern/kern_synch.c		standard
kern/kern_syscalls.c		standard
kern/kern_sysctl.c		standard
kern/kern_tc.c			standard
kern/kern_thr.c			standard
kern/kern_thread.c		standard
kern/kern_time.c		standard
kern/kern_timeout.c		standard
kern/kern_umtx.c		standard
kern/kern_uuid.c		standard
kern/kern_xxx.c			standard
kern/link_elf.c			standard
kern/linker_if.m		standard
kern/md4c.c			optional netsmb
kern/md5c.c			standard
kern/p1003_1b.c			standard
kern/posix4_mib.c		standard
kern/sched_4bsd.c		optional sched_4bsd
kern/sched_ule.c		optional sched_ule
kern/serdev_if.m		standard
kern/stack_protector.c		standard \
	compile-with "${NORMAL_C:N-fstack-protector*}"
kern/subr_acl_nfs4.c		optional ufs_acl | zfs
kern/subr_acl_posix1e.c		optional ufs_acl
kern/subr_autoconf.c		standard
kern/subr_blist.c		standard
kern/subr_bus.c			standard
kern/subr_bus_dma.c		standard
kern/subr_bufring.c		standard
kern/subr_capability.c		standard
kern/subr_clock.c		standard
kern/subr_counter.c		standard
kern/subr_devstat.c		standard
kern/subr_disk.c		standard
kern/subr_eventhandler.c	standard
kern/subr_fattime.c		standard
kern/subr_firmware.c		optional firmware
kern/subr_hash.c		standard
kern/subr_hints.c		standard
kern/subr_kdb.c			standard
kern/subr_kobj.c		standard
kern/subr_lock.c		standard
kern/subr_log.c			standard
kern/subr_mbpool.c		optional libmbpool
kern/subr_mchain.c		optional libmchain
kern/subr_module.c		standard
kern/subr_msgbuf.c		standard
kern/subr_param.c		standard
kern/subr_pcpu.c		standard
kern/subr_pctrie.c		standard
kern/subr_power.c		standard
kern/subr_prf.c			standard
kern/subr_prof.c		standard
kern/subr_rman.c		standard
kern/subr_rtc.c			standard
kern/subr_sbuf.c		standard
kern/subr_scanf.c		standard
kern/subr_sglist.c		standard
kern/subr_sleepqueue.c		standard
kern/subr_smp.c			standard
kern/subr_stack.c		optional ddb | stack | ktr
kern/subr_taskqueue.c		standard
kern/subr_terminal.c		optional vt
kern/subr_trap.c		standard
kern/subr_turnstile.c		standard
kern/subr_uio.c			standard
kern/subr_unit.c		standard
kern/subr_vmem.c		standard
kern/subr_witness.c		optional witness
kern/sys_capability.c		standard
kern/sys_generic.c		standard
kern/sys_pipe.c			standard
kern/sys_procdesc.c		standard
kern/sys_process.c		standard
kern/sys_socket.c		standard
kern/syscalls.c			standard
kern/sysv_ipc.c			standard
kern/sysv_msg.c			optional sysvmsg
kern/sysv_sem.c			optional sysvsem
kern/sysv_shm.c			optional sysvshm
kern/tty.c			standard
kern/tty_compat.c		optional compat_43tty
kern/tty_info.c			standard
kern/tty_inq.c			standard
kern/tty_outq.c			standard
kern/tty_pts.c			standard
kern/tty_tty.c			standard
kern/tty_ttydisc.c		standard
kern/uipc_accf.c		optional inet
kern/uipc_debug.c		optional ddb
kern/uipc_domain.c		standard
kern/uipc_mbuf.c		standard
kern/uipc_mbuf2.c		standard
kern/uipc_mqueue.c		optional p1003_1b_mqueue
kern/uipc_sem.c			optional p1003_1b_semaphores
kern/uipc_shm.c			standard
kern/uipc_sockbuf.c		standard
kern/uipc_socket.c		standard
kern/uipc_syscalls.c		standard
kern/uipc_usrreq.c		standard
kern/vfs_acl.c			standard
kern/vfs_aio.c			optional vfs_aio
kern/vfs_bio.c			standard
kern/vfs_cache.c		standard
kern/vfs_cluster.c		standard
kern/vfs_default.c		standard
kern/vfs_export.c		standard
kern/vfs_extattr.c		standard
kern/vfs_hash.c			standard
kern/vfs_init.c			standard
kern/vfs_lookup.c		standard
kern/vfs_mount.c		standard
kern/vfs_mountroot.c		standard
kern/vfs_subr.c			standard
kern/vfs_syscalls.c		standard
kern/vfs_vnops.c		standard
#
# Kernel GSS-API
#
gssd.h				optional kgssapi			\
	dependency		"$S/kgssapi/gssd.x"			\
	compile-with		"RPCGEN_CPP='${CPP}' rpcgen -hM $S/kgssapi/gssd.x | grep -v pthread.h > gssd.h" \
	no-obj no-implicit-rule before-depend local			\
	clean			"gssd.h"
gssd_xdr.c			optional kgssapi			\
	dependency		"$S/kgssapi/gssd.x gssd.h"		\
	compile-with		"RPCGEN_CPP='${CPP}' rpcgen -c $S/kgssapi/gssd.x -o gssd_xdr.c" \
	no-implicit-rule before-depend local				\
	clean			"gssd_xdr.c"
gssd_clnt.c			optional kgssapi			\
	dependency		"$S/kgssapi/gssd.x gssd.h"		\
	compile-with		"RPCGEN_CPP='${CPP}' rpcgen -lM $S/kgssapi/gssd.x | grep -v string.h > gssd_clnt.c" \
	no-implicit-rule before-depend local				\
	clean			"gssd_clnt.c"
kgssapi/gss_accept_sec_context.c optional kgssapi
kgssapi/gss_add_oid_set_member.c optional kgssapi
kgssapi/gss_acquire_cred.c	optional kgssapi
kgssapi/gss_canonicalize_name.c	optional kgssapi
kgssapi/gss_create_empty_oid_set.c optional kgssapi
kgssapi/gss_delete_sec_context.c optional kgssapi
kgssapi/gss_display_status.c	optional kgssapi
kgssapi/gss_export_name.c	optional kgssapi
kgssapi/gss_get_mic.c		optional kgssapi
kgssapi/gss_init_sec_context.c	optional kgssapi
kgssapi/gss_impl.c		optional kgssapi
kgssapi/gss_import_name.c	optional kgssapi
kgssapi/gss_names.c		optional kgssapi
kgssapi/gss_pname_to_uid.c	optional kgssapi
kgssapi/gss_release_buffer.c	optional kgssapi
kgssapi/gss_release_cred.c	optional kgssapi
kgssapi/gss_release_name.c	optional kgssapi
kgssapi/gss_release_oid_set.c	optional kgssapi
kgssapi/gss_set_cred_option.c	optional kgssapi
kgssapi/gss_test_oid_set_member.c optional kgssapi
kgssapi/gss_unwrap.c		optional kgssapi
kgssapi/gss_verify_mic.c	optional kgssapi
kgssapi/gss_wrap.c		optional kgssapi
kgssapi/gss_wrap_size_limit.c	optional kgssapi
kgssapi/gssd_prot.c		optional kgssapi
kgssapi/krb5/krb5_mech.c	optional kgssapi
kgssapi/krb5/kcrypto.c		optional kgssapi
kgssapi/krb5/kcrypto_aes.c	optional kgssapi
kgssapi/krb5/kcrypto_arcfour.c	optional kgssapi
kgssapi/krb5/kcrypto_des.c	optional kgssapi
kgssapi/krb5/kcrypto_des3.c	optional kgssapi
kgssapi/kgss_if.m		optional kgssapi
kgssapi/gsstest.c		optional kgssapi_debug
# These files in libkern/ are those needed by all architectures.  Some
# of the files in libkern/ are only needed on some architectures, e.g.,
# libkern/divdi3.c is needed by i386 but not alpha.  Also, some of these
# routines may be optimized for a particular platform.  In either case,
# the file should be moved to conf/files.<arch> from here.
#
libkern/arc4random.c		standard
libkern/bcd.c			standard
libkern/bsearch.c		standard
libkern/crc32.c			standard
libkern/fnmatch.c		standard
libkern/iconv.c			optional libiconv
libkern/iconv_converter_if.m	optional libiconv
libkern/iconv_ucs.c		optional libiconv
libkern/iconv_xlat.c		optional libiconv
libkern/iconv_xlat16.c		optional libiconv
libkern/inet_aton.c		standard
libkern/inet_ntoa.c		standard
libkern/inet_ntop.c		standard
libkern/inet_pton.c		standard
libkern/jenkins_hash.c		standard
libkern/mcount.c		optional profiling-routine
libkern/memcchr.c		standard
libkern/memchr.c		optional fdt
libkern/memcmp.c		standard
libkern/qsort.c			standard
libkern/qsort_r.c		standard
libkern/random.c		standard
libkern/scanc.c			standard
libkern/strcasecmp.c		standard
libkern/strcat.c		standard
libkern/strchr.c		standard
libkern/strcmp.c		standard
libkern/strcpy.c		standard
libkern/strcspn.c		standard
libkern/strdup.c		standard
libkern/strlcat.c		standard
libkern/strlcpy.c		standard
libkern/strlen.c		standard
libkern/strncmp.c		standard
libkern/strncpy.c		standard
libkern/strnlen.c		standard
libkern/strrchr.c		standard
libkern/strsep.c		standard
libkern/strspn.c		standard
libkern/strstr.c		standard
libkern/strtol.c		standard
libkern/strtoq.c		standard
libkern/strtoul.c		standard
libkern/strtouq.c		standard
libkern/strvalid.c		standard
net/bpf.c			standard
net/bpf_buffer.c		optional bpf
net/bpf_jitter.c		optional bpf_jitter
net/bpf_filter.c		optional bpf | netgraph_bpf
net/bpf_zerocopy.c		optional bpf
net/bridgestp.c			optional bridge | if_bridge
net/flowtable.c			optional flowtable inet | flowtable inet6
net/ieee8023ad_lacp.c		optional lagg
net/if.c			standard
net/if_arcsubr.c		optional arcnet
net/if_atmsubr.c		optional atm
net/if_bridge.c			optional bridge inet | if_bridge inet
net/if_clone.c			standard
net/if_dead.c			standard
net/if_debug.c			optional ddb
net/if_disc.c			optional disc
net/if_edsc.c			optional edsc
net/if_enc.c			optional enc ipsec inet | enc ipsec inet6
net/if_epair.c			optional epair
net/if_ethersubr.c		optional ether
net/if_faith.c			optional faith
net/if_fddisubr.c		optional fddi
net/if_fwsubr.c			optional fwip
net/if_gif.c			optional gif | netgraph_gif
net/if_gre.c			optional gre inet
net/if_iso88025subr.c		optional token
net/if_lagg.c			optional lagg
net/if_loop.c			optional loop
net/if_llatbl.c			standard
net/if_media.c			standard
net/if_mib.c			standard
net/if_spppfr.c			optional sppp | netgraph_sppp
net/if_spppsubr.c		optional sppp | netgraph_sppp
net/if_stf.c			optional stf inet inet6
net/if_tun.c			optional tun
net/if_tap.c			optional tap
net/if_vlan.c			optional vlan
net/mppcc.c			optional netgraph_mppc_compression
net/mppcd.c			optional netgraph_mppc_compression
net/netisr.c			standard
net/pfil.c			optional ether | inet
net/radix.c			standard
net/radix_mpath.c		standard
net/raw_cb.c			standard
net/raw_usrreq.c		standard
net/route.c			standard
net/rtsock.c			standard
net/slcompress.c		optional netgraph_vjc | sppp | \
					 netgraph_sppp
net/vnet.c			optional vimage
net/zlib.c			optional crypto | geom_uzip | ipsec | \
					 mxge | netgraph_deflate | \
					 ddb_ctf | gzio | geom_uncompress
net80211/ieee80211.c		optional wlan
net80211/ieee80211_acl.c	optional wlan wlan_acl
net80211/ieee80211_action.c	optional wlan
net80211/ieee80211_ageq.c	optional wlan
net80211/ieee80211_adhoc.c	optional wlan \
	compile-with "${NORMAL_C} -Wno-unused-function"
net80211/ieee80211_ageq.c	optional wlan
net80211/ieee80211_amrr.c	optional wlan | wlan_amrr
net80211/ieee80211_crypto.c	optional wlan \
	compile-with "${NORMAL_C} -Wno-unused-function"
net80211/ieee80211_crypto_ccmp.c optional wlan wlan_ccmp
net80211/ieee80211_crypto_none.c optional wlan
net80211/ieee80211_crypto_tkip.c optional wlan wlan_tkip
net80211/ieee80211_crypto_wep.c	optional wlan wlan_wep
net80211/ieee80211_ddb.c	optional wlan ddb
net80211/ieee80211_dfs.c	optional wlan
net80211/ieee80211_freebsd.c	optional wlan
net80211/ieee80211_hostap.c	optional wlan \
	compile-with "${NORMAL_C} -Wno-unused-function"
net80211/ieee80211_ht.c		optional wlan
net80211/ieee80211_hwmp.c	optional wlan ieee80211_support_mesh
net80211/ieee80211_input.c	optional wlan
net80211/ieee80211_ioctl.c	optional wlan
net80211/ieee80211_mesh.c	optional wlan ieee80211_support_mesh \
	compile-with "${NORMAL_C} -Wno-unused-function"
net80211/ieee80211_monitor.c	optional wlan
net80211/ieee80211_node.c	optional wlan
net80211/ieee80211_output.c	optional wlan
net80211/ieee80211_phy.c	optional wlan
net80211/ieee80211_power.c	optional wlan
net80211/ieee80211_proto.c	optional wlan
net80211/ieee80211_radiotap.c	optional wlan
net80211/ieee80211_ratectl.c	optional wlan
net80211/ieee80211_ratectl_none.c optional wlan
net80211/ieee80211_regdomain.c	optional wlan
net80211/ieee80211_rssadapt.c	optional wlan wlan_rssadapt
net80211/ieee80211_scan.c	optional wlan
net80211/ieee80211_scan_sta.c	optional wlan
net80211/ieee80211_sta.c	optional wlan \
	compile-with "${NORMAL_C} -Wno-unused-function"
net80211/ieee80211_superg.c	optional wlan ieee80211_support_superg
net80211/ieee80211_tdma.c	optional wlan ieee80211_support_tdma
net80211/ieee80211_wds.c	optional wlan
net80211/ieee80211_xauth.c	optional wlan wlan_xauth
net80211/ieee80211_alq.c	optional wlan ieee80211_alq
netgraph/atm/ccatm/ng_ccatm.c	optional ngatm_ccatm \
	compile-with "${NORMAL_C} -I$S/contrib/ngatm"
netgraph/atm/ng_atm.c		optional ngatm_atm
netgraph/atm/ngatmbase.c	optional ngatm_atmbase \
	compile-with "${NORMAL_C} -I$S/contrib/ngatm"
netgraph/atm/sscfu/ng_sscfu.c	optional ngatm_sscfu \
	compile-with "${NORMAL_C} -I$S/contrib/ngatm"
netgraph/atm/sscop/ng_sscop.c optional ngatm_sscop \
	compile-with "${NORMAL_C} -I$S/contrib/ngatm"
netgraph/atm/uni/ng_uni.c	optional ngatm_uni \
	compile-with "${NORMAL_C} -I$S/contrib/ngatm"
netgraph/bluetooth/common/ng_bluetooth.c optional netgraph_bluetooth
netgraph/bluetooth/drivers/bt3c/ng_bt3c_pccard.c optional netgraph_bluetooth_bt3c
netgraph/bluetooth/drivers/h4/ng_h4.c optional netgraph_bluetooth_h4
netgraph/bluetooth/drivers/ubt/ng_ubt.c optional netgraph_bluetooth_ubt usb
netgraph/bluetooth/drivers/ubtbcmfw/ubtbcmfw.c optional netgraph_bluetooth_ubtbcmfw usb
netgraph/bluetooth/hci/ng_hci_cmds.c optional netgraph_bluetooth_hci
netgraph/bluetooth/hci/ng_hci_evnt.c optional netgraph_bluetooth_hci
netgraph/bluetooth/hci/ng_hci_main.c optional netgraph_bluetooth_hci
netgraph/bluetooth/hci/ng_hci_misc.c optional netgraph_bluetooth_hci
netgraph/bluetooth/hci/ng_hci_ulpi.c optional netgraph_bluetooth_hci
netgraph/bluetooth/l2cap/ng_l2cap_cmds.c optional netgraph_bluetooth_l2cap
netgraph/bluetooth/l2cap/ng_l2cap_evnt.c optional netgraph_bluetooth_l2cap
netgraph/bluetooth/l2cap/ng_l2cap_llpi.c optional netgraph_bluetooth_l2cap
netgraph/bluetooth/l2cap/ng_l2cap_main.c optional netgraph_bluetooth_l2cap
netgraph/bluetooth/l2cap/ng_l2cap_misc.c optional netgraph_bluetooth_l2cap
netgraph/bluetooth/l2cap/ng_l2cap_ulpi.c optional netgraph_bluetooth_l2cap
netgraph/bluetooth/socket/ng_btsocket.c optional netgraph_bluetooth_socket
netgraph/bluetooth/socket/ng_btsocket_hci_raw.c	optional netgraph_bluetooth_socket
netgraph/bluetooth/socket/ng_btsocket_l2cap.c optional netgraph_bluetooth_socket
netgraph/bluetooth/socket/ng_btsocket_l2cap_raw.c optional netgraph_bluetooth_socket
netgraph/bluetooth/socket/ng_btsocket_rfcomm.c optional netgraph_bluetooth_socket
netgraph/bluetooth/socket/ng_btsocket_sco.c optional netgraph_bluetooth_socket
netgraph/netflow/netflow.c	optional netgraph_netflow
netgraph/netflow/netflow_v9.c	optional netgraph_netflow
netgraph/netflow/ng_netflow.c	optional netgraph_netflow
netgraph/ng_UI.c		optional netgraph_UI
netgraph/ng_async.c		optional netgraph_async
netgraph/ng_atmllc.c		optional netgraph_atmllc
netgraph/ng_base.c		optional netgraph
netgraph/ng_bpf.c		optional netgraph_bpf
netgraph/ng_bridge.c		optional netgraph_bridge
netgraph/ng_car.c		optional netgraph_car
netgraph/ng_cisco.c		optional netgraph_cisco
netgraph/ng_deflate.c		optional netgraph_deflate
netgraph/ng_device.c		optional netgraph_device
netgraph/ng_echo.c		optional netgraph_echo
netgraph/ng_eiface.c		optional netgraph_eiface
netgraph/ng_ether.c		optional netgraph_ether
netgraph/ng_ether_echo.c	optional netgraph_ether_echo
netgraph/ng_frame_relay.c	optional netgraph_frame_relay
netgraph/ng_gif.c		optional netgraph_gif
netgraph/ng_gif_demux.c		optional netgraph_gif_demux
netgraph/ng_hole.c		optional netgraph_hole
netgraph/ng_iface.c		optional netgraph_iface
netgraph/ng_ip_input.c		optional netgraph_ip_input
netgraph/ng_ipfw.c		optional netgraph_ipfw inet ipfirewall
netgraph/ng_ksocket.c		optional netgraph_ksocket
netgraph/ng_l2tp.c		optional netgraph_l2tp
netgraph/ng_lmi.c		optional netgraph_lmi
netgraph/ng_mppc.c		optional netgraph_mppc_compression | \
					 netgraph_mppc_encryption
netgraph/ng_nat.c		optional netgraph_nat inet libalias
netgraph/ng_one2many.c		optional netgraph_one2many
netgraph/ng_parse.c		optional netgraph
netgraph/ng_patch.c		optional netgraph_patch
netgraph/ng_pipe.c		optional netgraph_pipe
netgraph/ng_ppp.c		optional netgraph_ppp
netgraph/ng_pppoe.c		optional netgraph_pppoe
netgraph/ng_pptpgre.c		optional netgraph_pptpgre
netgraph/ng_pred1.c		optional netgraph_pred1
netgraph/ng_rfc1490.c		optional netgraph_rfc1490
netgraph/ng_socket.c		optional netgraph_socket
netgraph/ng_split.c		optional netgraph_split
netgraph/ng_sppp.c		optional netgraph_sppp
netgraph/ng_tag.c		optional netgraph_tag
netgraph/ng_tcpmss.c		optional netgraph_tcpmss
netgraph/ng_tee.c		optional netgraph_tee
netgraph/ng_tty.c		optional netgraph_tty
netgraph/ng_vjc.c		optional netgraph_vjc
netgraph/ng_vlan.c		optional netgraph_vlan
netinet/accf_data.c		optional accept_filter_data inet
netinet/accf_dns.c		optional accept_filter_dns inet
netinet/accf_http.c		optional accept_filter_http inet
netinet/if_atm.c		optional atm
netinet/if_ether.c		optional inet ether
netinet/igmp.c			optional inet
netinet/in.c			optional inet
netinet/in_debug.c		optional inet ddb
netinet/in_kdtrace.c		optional inet | inet6
netinet/ip_carp.c		optional inet carp | inet6 carp
netinet/in_gif.c		optional gif inet | netgraph_gif inet
netinet/ip_gre.c		optional gre inet
netinet/ip_id.c			optional inet
netinet/in_mcast.c		optional inet
netinet/in_pcb.c		optional inet | inet6
netinet/in_pcbgroup.c		optional inet pcbgroup | inet6 pcbgroup
netinet/in_proto.c		optional inet | inet6
netinet/in_rmx.c		optional inet
netinet/in_rss.c		optional inet rss | inet6 rss
netinet/ip_divert.c		optional inet ipdivert ipfirewall
netinet/ip_ecn.c		optional inet | inet6
netinet/ip_encap.c		optional inet | inet6
netinet/ip_fastfwd.c		optional inet
netinet/ip_icmp.c		optional inet | inet6
netinet/ip_input.c		optional inet
netinet/ip_ipsec.c		optional inet ipsec
netinet/ip_mroute.c		optional mrouting inet
netinet/ip_options.c		optional inet
netinet/ip_output.c		optional inet
netinet/raw_ip.c		optional inet | inet6
netinet/cc/cc.c			optional inet | inet6
netinet/cc/cc_newreno.c		optional inet | inet6
netinet/sctp_asconf.c		optional inet sctp | inet6 sctp
netinet/sctp_auth.c		optional inet sctp | inet6 sctp
netinet/sctp_bsd_addr.c		optional inet sctp | inet6 sctp
netinet/sctp_cc_functions.c	optional inet sctp | inet6 sctp
netinet/sctp_crc32.c		optional inet sctp | inet6 sctp
netinet/sctp_indata.c		optional inet sctp | inet6 sctp
netinet/sctp_input.c		optional inet sctp | inet6 sctp
netinet/sctp_output.c		optional inet sctp | inet6 sctp
netinet/sctp_pcb.c		optional inet sctp | inet6 sctp
netinet/sctp_peeloff.c		optional inet sctp | inet6 sctp
netinet/sctp_ss_functions.c	optional inet sctp | inet6 sctp
netinet/sctp_sysctl.c		optional inet sctp | inet6 sctp
netinet/sctp_timer.c		optional inet sctp | inet6 sctp
netinet/sctp_usrreq.c		optional inet sctp | inet6 sctp
netinet/sctputil.c		optional inet sctp | inet6 sctp
netinet/tcp_debug.c		optional tcpdebug
netinet/tcp_hostcache.c		optional inet | inet6
netinet/tcp_input.c		optional inet | inet6
netinet/tcp_lro.c		optional inet | inet6
netinet/tcp_output.c		optional inet | inet6
netinet/tcp_offload.c		optional tcp_offload inet | tcp_offload inet6
netinet/tcp_reass.c		optional inet | inet6
netinet/tcp_sack.c		optional inet | inet6
netinet/tcp_subr.c		optional inet | inet6
netinet/tcp_syncache.c		optional inet | inet6
netinet/tcp_timer.c		optional inet | inet6
netinet/tcp_timewait.c		optional inet | inet6
netinet/tcp_usrreq.c		optional inet | inet6
netinet/toeplitz.c		optional inet rss | inet6 rss
netinet/udp_usrreq.c		optional inet | inet6
netinet/libalias/alias.c	optional libalias inet | netgraph_nat inet
netinet/libalias/alias_db.c	optional libalias inet | netgraph_nat inet
netinet/libalias/alias_mod.c	optional libalias | netgraph_nat
netinet/libalias/alias_proxy.c	optional libalias inet | netgraph_nat inet
netinet/libalias/alias_util.c	optional libalias inet | netgraph_nat inet
netinet/libalias/alias_sctp.c	optional libalias inet | netgraph_nat inet
netinet6/dest6.c		optional inet6
netinet6/frag6.c		optional inet6
netinet6/icmp6.c		optional inet6
netinet6/in6.c			optional inet6
netinet6/in6_cksum.c		optional inet6
netinet6/in6_gif.c		optional gif inet6 | netgraph_gif inet6
netinet6/in6_ifattach.c		optional inet6
netinet6/in6_mcast.c		optional inet6
netinet6/in6_pcb.c		optional inet6
netinet6/in6_pcbgroup.c		optional inet6 pcbgroup
netinet6/in6_proto.c		optional inet6
netinet6/in6_rmx.c		optional inet6
netinet6/in6_src.c		optional inet6
netinet6/ip6_forward.c		optional inet6
netinet6/ip6_id.c		optional inet6
netinet6/ip6_input.c		optional inet6
netinet6/ip6_mroute.c		optional mrouting inet6
netinet6/ip6_output.c		optional inet6
netinet6/ip6_ipsec.c		optional inet6 ipsec
netinet6/mld6.c			optional inet6
netinet6/nd6.c			optional inet6
netinet6/nd6_nbr.c		optional inet6
netinet6/nd6_rtr.c		optional inet6
netinet6/raw_ip6.c		optional inet6
netinet6/route6.c		optional inet6
netinet6/scope6.c		optional inet6
netinet6/sctp6_usrreq.c		optional inet6 sctp
netinet6/udp6_usrreq.c		optional inet6
netipsec/ipsec.c		optional ipsec inet | ipsec inet6
netipsec/ipsec_input.c		optional ipsec inet | ipsec inet6
netipsec/ipsec_mbuf.c		optional ipsec inet | ipsec inet6
netipsec/ipsec_output.c		optional ipsec inet | ipsec inet6
netipsec/key.c			optional ipsec inet | ipsec inet6
netipsec/key_debug.c		optional ipsec inet | ipsec inet6
netipsec/keysock.c		optional ipsec inet | ipsec inet6
netipsec/xform_ah.c		optional ipsec inet | ipsec inet6
netipsec/xform_esp.c		optional ipsec inet | ipsec inet6
netipsec/xform_ipcomp.c		optional ipsec inet | ipsec inet6
netipsec/xform_ipip.c		optional ipsec inet | ipsec inet6
netipsec/xform_tcp.c		optional ipsec inet tcp_signature | \
					 ipsec inet6 tcp_signature
netnatm/natm.c			optional natm
netnatm/natm_pcb.c		optional natm
netnatm/natm_proto.c		optional natm
netpfil/ipfw/dn_heap.c		optional inet dummynet
netpfil/ipfw/dn_sched_fifo.c	optional inet dummynet
netpfil/ipfw/dn_sched_prio.c	optional inet dummynet
netpfil/ipfw/dn_sched_qfq.c	optional inet dummynet
netpfil/ipfw/dn_sched_rr.c	optional inet dummynet
netpfil/ipfw/dn_sched_wf2q.c	optional inet dummynet
netpfil/ipfw/ip_dummynet.c	optional inet dummynet
netpfil/ipfw/ip_dn_io.c		optional inet dummynet
netpfil/ipfw/ip_dn_glue.c	optional inet dummynet
netpfil/ipfw/ip_fw2.c		optional inet ipfirewall
netpfil/ipfw/ip_fw_dynamic.c	optional inet ipfirewall
netpfil/ipfw/ip_fw_log.c	optional inet ipfirewall
netpfil/ipfw/ip_fw_pfil.c	optional inet ipfirewall
netpfil/ipfw/ip_fw_sockopt.c	optional inet ipfirewall
netpfil/ipfw/ip_fw_table.c	optional inet ipfirewall
netpfil/ipfw/ip_fw_nat.c	optional inet ipfirewall_nat
netpfil/pf/if_pflog.c		optional pflog pf inet
netpfil/pf/if_pfsync.c		optional pfsync pf inet
netpfil/pf/pf.c			optional pf inet
netpfil/pf/pf_if.c		optional pf inet
netpfil/pf/pf_ioctl.c		optional pf inet
netpfil/pf/pf_lb.c		optional pf inet
netpfil/pf/pf_norm.c		optional pf inet
netpfil/pf/pf_osfp.c		optional pf inet
netpfil/pf/pf_ruleset.c		optional pf inet
netpfil/pf/pf_table.c		optional pf inet
netpfil/pf/in4_cksum.c		optional pf inet
netsmb/smb_conn.c		optional netsmb
netsmb/smb_crypt.c		optional netsmb
netsmb/smb_dev.c		optional netsmb
netsmb/smb_iod.c		optional netsmb
netsmb/smb_rq.c			optional netsmb
netsmb/smb_smb.c		optional netsmb
netsmb/smb_subr.c		optional netsmb
netsmb/smb_trantcp.c		optional netsmb
netsmb/smb_usr.c		optional netsmb
nfs/bootp_subr.c		optional bootp nfsclient | bootp nfscl
nfs/krpc_subr.c			optional bootp nfsclient | bootp nfscl
nfs/nfs_common.c		optional nfsclient | nfsserver
nfs/nfs_diskless.c		optional nfsclient nfs_root | nfscl nfs_root
nfs/nfs_fha.c			optional nfsserver | nfsd
nfs/nfs_lock.c			optional nfsclient | nfscl | nfslockd | nfsd
nfsclient/nfs_bio.c		optional nfsclient
nfsclient/nfs_node.c		optional nfsclient
nfsclient/nfs_krpc.c		optional nfsclient
nfsclient/nfs_subs.c		optional nfsclient
nfsclient/nfs_nfsiod.c		optional nfsclient
nfsclient/nfs_vfsops.c		optional nfsclient
nfsclient/nfs_vnops.c		optional nfsclient
nfsserver/nfs_fha_old.c		optional nfsserver
nfsserver/nfs_serv.c		optional nfsserver
nfsserver/nfs_srvkrpc.c		optional nfsserver
nfsserver/nfs_srvsubs.c		optional nfsserver
nfs/nfs_nfssvc.c		optional nfsserver | nfscl | nfsd
nlm/nlm_advlock.c		optional nfslockd | nfsd
nlm/nlm_prot_clnt.c		optional nfslockd | nfsd
nlm/nlm_prot_impl.c		optional nfslockd | nfsd
nlm/nlm_prot_server.c		optional nfslockd | nfsd
nlm/nlm_prot_svc.c		optional nfslockd | nfsd
nlm/nlm_prot_xdr.c		optional nfslockd | nfsd
nlm/sm_inter_xdr.c		optional nfslockd | nfsd

# OpenFabrics Enterprise Distribution (Infiniband)
ofed/include/linux/linux_compat.c		optional ofed		\
	no-depend compile-with "${OFED_C}"
ofed/include/linux/linux_idr.c			optional ofed		\
	no-depend compile-with "${OFED_C}"
ofed/include/linux/linux_radix.c		optional ofed		\
	no-depend compile-with "${OFED_C}"
ofed/drivers/infiniband/core/addr.c		optional ofed		\
	no-depend							\
	compile-with "${OFED_C} -I$S/ofed/drivers/infiniband/core/"
ofed/drivers/infiniband/core/agent.c		optional ofed		\
	no-depend							\
	compile-with "${OFED_C} -I$S/ofed/drivers/infiniband/core/"
ofed/drivers/infiniband/core/cache.c		optional ofed		\
	no-depend							\
	compile-with "${OFED_C} -I$S/ofed/drivers/infiniband/core/"
# XXX Mad.c must be ordered before cm.c for sysinit sets to occur in
# the correct order.
ofed/drivers/infiniband/core/mad.c		optional ofed		\
	no-depend							\
	compile-with "${OFED_C} -I$S/ofed/drivers/infiniband/core/"
ofed/drivers/infiniband/core/cm.c		optional ofed		\
	no-depend							\
	compile-with "${OFED_C} -I$S/ofed/drivers/infiniband/core/ -Wno-unused-function"
ofed/drivers/infiniband/core/cma.c		optional ofed		\
	no-depend							\
	compile-with "${OFED_C} -I$S/ofed/drivers/infiniband/core/"
ofed/drivers/infiniband/core/device.c		optional ofed		\
	no-depend							\
	compile-with "${OFED_C} -I$S/ofed/drivers/infiniband/core/"
ofed/drivers/infiniband/core/fmr_pool.c		optional ofed		\
	no-depend							\
	compile-with "${OFED_C} -I$S/ofed/drivers/infiniband/core/"
ofed/drivers/infiniband/core/iwcm.c		optional ofed		\
	no-depend							\
	compile-with "${OFED_C} -I$S/ofed/drivers/infiniband/core/"
ofed/drivers/infiniband/core/local_sa.c		optional ofed		\
	no-depend							\
	compile-with "${OFED_C} -I$S/ofed/drivers/infiniband/core/"
ofed/drivers/infiniband/core/mad_rmpp.c		optional ofed		\
	no-depend							\
	compile-with "${OFED_C} -I$S/ofed/drivers/infiniband/core/"
ofed/drivers/infiniband/core/multicast.c	optional ofed		\
	no-depend							\
	compile-with "${OFED_C} -I$S/ofed/drivers/infiniband/core/"
ofed/drivers/infiniband/core/notice.c		optional ofed		\
	no-depend							\
	compile-with "${OFED_C} -I$S/ofed/drivers/infiniband/core/"
ofed/drivers/infiniband/core/packer.c		optional ofed		\
	no-depend							\
	compile-with "${OFED_C} -I$S/ofed/drivers/infiniband/core/"
ofed/drivers/infiniband/core/sa_query.c		optional ofed		\
	no-depend							\
	compile-with "${OFED_C} -I$S/ofed/drivers/infiniband/core/"
ofed/drivers/infiniband/core/smi.c		optional ofed		\
	no-depend							\
	compile-with "${OFED_C} -I$S/ofed/drivers/infiniband/core/"
ofed/drivers/infiniband/core/sysfs.c		optional ofed		\
	no-depend							\
	compile-with "${OFED_C} -I$S/ofed/drivers/infiniband/core/"
ofed/drivers/infiniband/core/ucm.c		optional ofed		\
	no-depend							\
	compile-with "${OFED_C} -I$S/ofed/drivers/infiniband/core/"
ofed/drivers/infiniband/core/ucma.c		optional ofed		\
	no-depend							\
	compile-with "${OFED_C} -I$S/ofed/drivers/infiniband/core/"
ofed/drivers/infiniband/core/ud_header.c	optional ofed		\
	no-depend							\
	compile-with "${OFED_C} -I$S/ofed/drivers/infiniband/core/"
ofed/drivers/infiniband/core/umem.c		optional ofed		\
	no-depend							\
	compile-with "${OFED_C} -I$S/ofed/drivers/infiniband/core/"
ofed/drivers/infiniband/core/user_mad.c		optional ofed		\
	no-depend							\
	compile-with "${OFED_C} -I$S/ofed/drivers/infiniband/core/"
ofed/drivers/infiniband/core/uverbs_cmd.c	optional ofed		\
	no-depend							\
	compile-with "${OFED_C} -I$S/ofed/drivers/infiniband/core/"
ofed/drivers/infiniband/core/uverbs_main.c	optional ofed		\
	no-depend							\
	compile-with "${OFED_C} -I$S/ofed/drivers/infiniband/core/"
ofed/drivers/infiniband/core/uverbs_marshall.c	optional ofed		\
	no-depend							\
	compile-with "${OFED_C} -I$S/ofed/drivers/infiniband/core/"
ofed/drivers/infiniband/core/verbs.c		optional ofed		\
	no-depend							\
	compile-with "${OFED_C} -I$S/ofed/drivers/infiniband/core/"

ofed/drivers/infiniband/ulp/ipoib/ipoib_cm.c	optional ipoib		\
	no-depend							\
	compile-with "${OFED_C} -I$S/ofed/drivers/infiniband/ulp/ipoib/"
#ofed/drivers/infiniband/ulp/ipoib/ipoib_fs.c	optional ipoib		\
#	no-depend							\
#	compile-with "${OFED_C} -I$S/ofed/drivers/infiniband/ulp/ipoib/"
ofed/drivers/infiniband/ulp/ipoib/ipoib_ib.c	optional ipoib		\
	no-depend							\
	compile-with "${OFED_C} -I$S/ofed/drivers/infiniband/ulp/ipoib/"
ofed/drivers/infiniband/ulp/ipoib/ipoib_main.c	optional ipoib		\
	no-depend							\
	compile-with "${OFED_C} -I$S/ofed/drivers/infiniband/ulp/ipoib/"
ofed/drivers/infiniband/ulp/ipoib/ipoib_multicast.c	optional ipoib	\
	no-depend							\
	compile-with "${OFED_C} -I$S/ofed/drivers/infiniband/ulp/ipoib/"
ofed/drivers/infiniband/ulp/ipoib/ipoib_verbs.c	optional ipoib		\
	no-depend							\
	compile-with "${OFED_C} -I$S/ofed/drivers/infiniband/ulp/ipoib/"
#ofed/drivers/infiniband/ulp/ipoib/ipoib_vlan.c	optional ipoib		\
#	no-depend							\
#	compile-with "${OFED_C} -I$S/ofed/drivers/infiniband/ulp/ipoib/"

ofed/drivers/infiniband/ulp/sdp/sdp_bcopy.c	optional sdp inet	\
	no-depend							\
	compile-with "${OFED_C} -I$S/ofed/drivers/infiniband/ulp/sdp/"
ofed/drivers/infiniband/ulp/sdp/sdp_main.c	optional sdp inet 	\
	no-depend							\
	compile-with "${OFED_C} -I$S/ofed/drivers/infiniband/ulp/sdp/"
ofed/drivers/infiniband/ulp/sdp/sdp_rx.c	optional sdp inet 	\
	no-depend							\
	compile-with "${OFED_C} -I$S/ofed/drivers/infiniband/ulp/sdp/"
ofed/drivers/infiniband/ulp/sdp/sdp_cma.c	optional sdp inet 	\
	no-depend							\
	compile-with "${OFED_C} -I$S/ofed/drivers/infiniband/ulp/sdp/"
ofed/drivers/infiniband/ulp/sdp/sdp_tx.c	optional sdp inet 	\
	no-depend							\
	compile-with "${OFED_C} -I$S/ofed/drivers/infiniband/ulp/sdp/"

ofed/drivers/infiniband/hw/mlx4/alias_GUID.c    optional mlx4ib         \
        no-depend obj-prefix "mlx4ib_"                                  \
        compile-with "${OFED_C_NOIMP} -I$S/ofed/drivers/infiniband/hw/mlx4/"
ofed/drivers/infiniband/hw/mlx4/mcg.c           optional mlx4ib         \
        no-depend obj-prefix "mlx4ib_"                                  \
        compile-with "${OFED_C_NOIMP} -I$S/ofed/drivers/infiniband/hw/mlx4/"
ofed/drivers/infiniband/hw/mlx4/sysfs.c         optional mlx4ib         \
        no-depend obj-prefix "mlx4ib_"                                  \
        compile-with "${OFED_C_NOIMP} -I$S/ofed/drivers/infiniband/hw/mlx4/"
ofed/drivers/infiniband/hw/mlx4/cm.c            optional mlx4ib         \
        no-depend obj-prefix "mlx4ib_"                                  \
        compile-with "${OFED_C_NOIMP} -I$S/ofed/drivers/infiniband/hw/mlx4/"
ofed/drivers/infiniband/hw/mlx4/ah.c		optional mlx4ib		\
	no-depend obj-prefix "mlx4ib_"					\
	compile-with "${OFED_C_NOIMP} -I$S/ofed/drivers/infiniband/hw/mlx4/"
ofed/drivers/infiniband/hw/mlx4/cq.c		optional mlx4ib		\
	no-depend obj-prefix "mlx4ib_"					\
	compile-with "${OFED_C_NOIMP} -I$S/ofed/drivers/infiniband/hw/mlx4/"
ofed/drivers/infiniband/hw/mlx4/doorbell.c	optional mlx4ib		\
	no-depend obj-prefix "mlx4ib_"					\
	compile-with "${OFED_C_NOIMP} -I$S/ofed/drivers/infiniband/hw/mlx4/"
ofed/drivers/infiniband/hw/mlx4/mad.c		optional mlx4ib		\
	no-depend obj-prefix "mlx4ib_"					\
	compile-with "${OFED_C_NOIMP} -I$S/ofed/drivers/infiniband/hw/mlx4/"
ofed/drivers/infiniband/hw/mlx4/main.c		optional mlx4ib		\
	no-depend obj-prefix "mlx4ib_"					\
	compile-with "${OFED_C_NOIMP} -I$S/ofed/drivers/infiniband/hw/mlx4/"
ofed/drivers/infiniband/hw/mlx4/mr.c		optional mlx4ib		\
	no-depend obj-prefix "mlx4ib_"					\
	compile-with "${OFED_C_NOIMP} -I$S/ofed/drivers/infiniband/hw/mlx4/"
ofed/drivers/infiniband/hw/mlx4/qp.c		optional mlx4ib		\
	no-depend obj-prefix "mlx4ib_"					\
	compile-with "${OFED_C_NOIMP} -I$S/ofed/drivers/infiniband/hw/mlx4/"
ofed/drivers/infiniband/hw/mlx4/srq.c		optional mlx4ib		\
	no-depend obj-prefix "mlx4ib_"					\
	compile-with "${OFED_C_NOIMP} -I$S/ofed/drivers/infiniband/hw/mlx4/"
ofed/drivers/infiniband/hw/mlx4/wc.c		optional mlx4ib		\
	no-depend obj-prefix "mlx4ib_"					\
	compile-with "${OFED_C_NOIMP} -I$S/ofed/drivers/infiniband/hw/mlx4/"

ofed/drivers/net/mlx4/alloc.c			optional mlx4ib | mlxen	\
	no-depend obj-prefix "mlx4_"					\
	compile-with "${OFED_C_NOIMP} -I$S/ofed/drivers/net/mlx4/"
ofed/drivers/net/mlx4/catas.c			optional mlx4ib | mlxen	\
	no-depend obj-prefix "mlx4_"					\
	compile-with "${OFED_C_NOIMP} -I$S/ofed/drivers/net/mlx4/"
ofed/drivers/net/mlx4/cmd.c			optional mlx4ib | mlxen	\
	no-depend obj-prefix "mlx4_"					\
	compile-with "${OFED_C_NOIMP} -I$S/ofed/drivers/net/mlx4/"
ofed/drivers/net/mlx4/cq.c			optional mlx4ib | mlxen	\
	no-depend obj-prefix "mlx4_"					\
	compile-with "${OFED_C_NOIMP} -I$S/ofed/drivers/net/mlx4/"
ofed/drivers/net/mlx4/eq.c			optional mlx4ib | mlxen	\
	no-depend obj-prefix "mlx4_"					\
	compile-with "${OFED_C_NOIMP} -I$S/ofed/drivers/net/mlx4/"
ofed/drivers/net/mlx4/fw.c			optional mlx4ib | mlxen	\
	no-depend obj-prefix "mlx4_"					\
	compile-with "${OFED_C_NOIMP} -I$S/ofed/drivers/net/mlx4/"
ofed/drivers/net/mlx4/icm.c			optional mlx4ib | mlxen	\
	no-depend obj-prefix "mlx4_"					\
	compile-with "${OFED_C_NOIMP} -I$S/ofed/drivers/net/mlx4/"
ofed/drivers/net/mlx4/intf.c			optional mlx4ib | mlxen	\
	no-depend obj-prefix "mlx4_"					\
	compile-with "${OFED_C_NOIMP} -I$S/ofed/drivers/net/mlx4/"
ofed/drivers/net/mlx4/main.c			optional mlx4ib | mlxen	\
	no-depend obj-prefix "mlx4_"					\
	compile-with "${OFED_C_NOIMP} -I$S/ofed/drivers/net/mlx4/"
ofed/drivers/net/mlx4/mcg.c			optional mlx4ib | mlxen	\
	no-depend obj-prefix "mlx4_"					\
	compile-with "${OFED_C_NOIMP} -I$S/ofed/drivers/net/mlx4/ -Wno-unused"
ofed/drivers/net/mlx4/mr.c			optional mlx4ib | mlxen	\
	no-depend obj-prefix "mlx4_"					\
	compile-with "${OFED_C_NOIMP} -I$S/ofed/drivers/net/mlx4/"
ofed/drivers/net/mlx4/pd.c			optional mlx4ib | mlxen	\
	no-depend obj-prefix "mlx4_"					\
	compile-with "${OFED_C_NOIMP} -I$S/ofed/drivers/net/mlx4/"
ofed/drivers/net/mlx4/port.c			optional mlx4ib | mlxen	\
	no-depend obj-prefix "mlx4_"					\
	compile-with "${OFED_C_NOIMP} -I$S/ofed/drivers/net/mlx4/"
ofed/drivers/net/mlx4/profile.c			optional mlx4ib | mlxen	\
	no-depend obj-prefix "mlx4_"					\
	compile-with "${OFED_C_NOIMP} -I$S/ofed/drivers/net/mlx4/"
ofed/drivers/net/mlx4/qp.c			optional mlx4ib | mlxen	\
	no-depend obj-prefix "mlx4_"					\
	compile-with "${OFED_C_NOIMP} -I$S/ofed/drivers/net/mlx4/"
ofed/drivers/net/mlx4/reset.c			optional mlx4ib | mlxen	\
	no-depend obj-prefix "mlx4_"					\
	compile-with "${OFED_C_NOIMP} -I$S/ofed/drivers/net/mlx4/"
ofed/drivers/net/mlx4/sense.c			optional mlx4ib | mlxen	\
	no-depend obj-prefix "mlx4_"					\
	compile-with "${OFED_C_NOIMP} -I$S/ofed/drivers/net/mlx4/"
ofed/drivers/net/mlx4/srq.c			optional mlx4ib | mlxen	\
	no-depend obj-prefix "mlx4_"					\
	compile-with "${OFED_C_NOIMP} -I$S/ofed/drivers/net/mlx4/"
ofed/drivers/net/mlx4/resource_tracker.c        optional mlx4ib | mlxen	\
	no-depend obj-prefix "mlx4_"					\
	compile-with "${OFED_C_NOIMP} -I$S/ofed/drivers/net/mlx4/"
ofed/drivers/net/mlx4/sys_tune.c		optional mlx4ib | mlxen	\
	no-depend obj-prefix "mlx4_"					\
	compile-with "${OFED_C_NOIMP} -I$S/ofed/drivers/net/mlx4/"

ofed/drivers/net/mlx4/en_cq.c			optional mlxen		\
	no-depend obj-prefix "mlx4_"					\
	compile-with "${OFED_C_NOIMP} -I$S/ofed/drivers/net/mlx4/"
ofed/drivers/net/mlx4/en_frag.c			optional mlxen		\
	no-depend obj-prefix "mlx4_"					\
	compile-with "${OFED_C_NOIMP} -I$S/ofed/drivers/net/mlx4/"
ofed/drivers/net/mlx4/en_main.c			optional mlxen		\
	no-depend obj-prefix "mlx4_"					\
	compile-with "${OFED_C_NOIMP} -I$S/ofed/drivers/net/mlx4/"
ofed/drivers/net/mlx4/en_netdev.c		optional mlxen		\
	no-depend obj-prefix "mlx4_"					\
	compile-with "${OFED_C_NOIMP} -I$S/ofed/drivers/net/mlx4/"
ofed/drivers/net/mlx4/en_port.c			optional mlxen		\
	no-depend obj-prefix "mlx4_"					\
	compile-with "${OFED_C_NOIMP} -I$S/ofed/drivers/net/mlx4/"
ofed/drivers/net/mlx4/en_resources.c		optional mlxen		\
	no-depend obj-prefix "mlx4_"					\
	compile-with "${OFED_C_NOIMP} -I$S/ofed/drivers/net/mlx4/"
ofed/drivers/net/mlx4/en_rx.c			optional mlxen		\
	no-depend obj-prefix "mlx4_"					\
	compile-with "${OFED_C_NOIMP} -I$S/ofed/drivers/net/mlx4/"
ofed/drivers/net/mlx4/en_tx.c			optional mlxen		\
	no-depend obj-prefix "mlx4_"					\
	compile-with "${OFED_C_NOIMP} -I$S/ofed/drivers/net/mlx4/"

ofed/drivers/infiniband/hw/mthca/mthca_allocator.c	optional mthca	\
	no-depend compile-with "${OFED_C}"
ofed/drivers/infiniband/hw/mthca/mthca_av.c		optional mthca	\
	no-depend compile-with "${OFED_C}"
ofed/drivers/infiniband/hw/mthca/mthca_catas.c		optional mthca	\
	no-depend compile-with "${OFED_C}"
ofed/drivers/infiniband/hw/mthca/mthca_cmd.c		optional mthca	\
	no-depend compile-with "${OFED_C}"
ofed/drivers/infiniband/hw/mthca/mthca_cq.c		optional mthca	\
	no-depend compile-with "${OFED_C}"
ofed/drivers/infiniband/hw/mthca/mthca_eq.c		optional mthca	\
	no-depend compile-with "${OFED_C}"
ofed/drivers/infiniband/hw/mthca/mthca_mad.c		optional mthca	\
	no-depend compile-with "${OFED_C}"
ofed/drivers/infiniband/hw/mthca/mthca_main.c		optional mthca	\
	no-depend compile-with "${OFED_C}"
ofed/drivers/infiniband/hw/mthca/mthca_mcg.c		optional mthca	\
	no-depend compile-with "${OFED_C}"
ofed/drivers/infiniband/hw/mthca/mthca_memfree.c	optional mthca	\
	no-depend compile-with "${OFED_C}"
ofed/drivers/infiniband/hw/mthca/mthca_mr.c		optional mthca	\
	no-depend compile-with "${OFED_C}"
ofed/drivers/infiniband/hw/mthca/mthca_pd.c		optional mthca	\
	no-depend compile-with "${OFED_C}"
ofed/drivers/infiniband/hw/mthca/mthca_profile.c	optional mthca	\
	no-depend compile-with "${OFED_C}"
ofed/drivers/infiniband/hw/mthca/mthca_provider.c	optional mthca	\
	no-depend compile-with "${OFED_C}"
ofed/drivers/infiniband/hw/mthca/mthca_qp.c		optional mthca	\
	no-depend compile-with "${OFED_C}"
ofed/drivers/infiniband/hw/mthca/mthca_reset.c		optional mthca	\
	no-depend compile-with "${OFED_C}"
ofed/drivers/infiniband/hw/mthca/mthca_srq.c		optional mthca	\
	no-depend compile-with "${OFED_C}"
ofed/drivers/infiniband/hw/mthca/mthca_uar.c		optional mthca	\
	no-depend compile-with "${OFED_C}"

# crypto support
opencrypto/cast.c		optional crypto | ipsec
opencrypto/criov.c		optional crypto
opencrypto/crypto.c		optional crypto
opencrypto/cryptodev.c		optional cryptodev
opencrypto/cryptodev_if.m	optional crypto
opencrypto/cryptosoft.c		optional crypto
opencrypto/cryptodeflate.c	optional crypto
opencrypto/rmd160.c		optional crypto | ipsec
opencrypto/skipjack.c		optional crypto
opencrypto/xform.c		optional crypto
pci/alpm.c			optional alpm pci
pci/amdpm.c			optional amdpm pci | nfpm pci
pci/amdsmb.c			optional amdsmb pci
pci/if_rl.c			optional rl pci
pci/intpm.c			optional intpm pci
pci/ncr.c			optional ncr pci \
	compile-with "${NORMAL_C} -Wno-unused"
pci/nfsmb.c			optional nfsmb pci
pci/viapm.c			optional viapm pci
rpc/auth_none.c			optional krpc | nfslockd | nfsclient | nfsserver | nfscl | nfsd
rpc/auth_unix.c			optional krpc | nfslockd | nfsclient | nfscl | nfsd
rpc/authunix_prot.c		optional krpc | nfslockd | nfsclient | nfsserver | nfscl | nfsd
rpc/clnt_dg.c			optional krpc | nfslockd | nfsclient | nfscl | nfsd
rpc/clnt_rc.c			optional krpc | nfslockd | nfsclient | nfscl | nfsd
rpc/clnt_vc.c			optional krpc | nfslockd | nfsclient | nfsserver | nfscl | nfsd
rpc/getnetconfig.c		optional krpc | nfslockd | nfsclient | nfsserver | nfscl | nfsd
rpc/replay.c			optional krpc | nfslockd | nfsclient | nfsserver | nfscl | nfsd
rpc/rpc_callmsg.c		optional krpc | nfslockd | nfsclient | nfsserver | nfscl | nfsd
rpc/rpc_generic.c		optional krpc | nfslockd | nfsclient | nfsserver | nfscl | nfsd
rpc/rpc_prot.c			optional krpc | nfslockd | nfsclient | nfsserver | nfscl | nfsd
rpc/rpcb_clnt.c			optional krpc | nfslockd | nfsclient | nfsserver | nfscl | nfsd
rpc/rpcb_prot.c			optional krpc | nfslockd | nfsclient | nfsserver | nfscl | nfsd
rpc/svc.c			optional krpc | nfslockd | nfsclient | nfsserver | nfscl | nfsd
rpc/svc_auth.c			optional krpc | nfslockd | nfsclient | nfsserver | nfscl | nfsd
rpc/svc_auth_unix.c		optional krpc | nfslockd | nfsclient | nfsserver | nfscl | nfsd
rpc/svc_dg.c			optional krpc | nfslockd | nfsserver | nfscl | nfsd
rpc/svc_generic.c		optional krpc | nfslockd | nfsserver | nfscl | nfsd
rpc/svc_vc.c			optional krpc | nfslockd | nfsserver | nfscl | nfsd
rpc/rpcsec_gss/rpcsec_gss.c	optional krpc kgssapi | nfslockd kgssapi | nfscl kgssapi | nfsd kgssapi
rpc/rpcsec_gss/rpcsec_gss_conf.c optional krpc kgssapi | nfslockd kgssapi | nfscl kgssapi | nfsd kgssapi
rpc/rpcsec_gss/rpcsec_gss_misc.c optional krpc kgssapi | nfslockd kgssapi | nfscl kgssapi | nfsd kgssapi
rpc/rpcsec_gss/rpcsec_gss_prot.c optional krpc kgssapi | nfslockd kgssapi | nfscl kgssapi | nfsd kgssapi
rpc/rpcsec_gss/svc_rpcsec_gss.c	optional krpc kgssapi | nfslockd kgssapi | nfscl kgssapi | nfsd kgssapi
security/audit/audit.c		optional audit
security/audit/audit_arg.c	optional audit
security/audit/audit_bsm.c	optional audit
security/audit/audit_bsm_klib.c	optional audit
security/audit/audit_pipe.c	optional audit
security/audit/audit_syscalls.c	standard
security/audit/audit_trigger.c	optional audit
security/audit/audit_worker.c	optional audit
security/audit/bsm_domain.c	optional audit
security/audit/bsm_errno.c	optional audit
security/audit/bsm_fcntl.c	optional audit
security/audit/bsm_socket_type.c	optional audit
security/audit/bsm_token.c	optional audit
security/mac/mac_audit.c	optional mac audit
security/mac/mac_cred.c		optional mac
security/mac/mac_framework.c	optional mac
security/mac/mac_inet.c		optional mac inet | mac inet6
security/mac/mac_inet6.c	optional mac inet6
security/mac/mac_label.c	optional mac
security/mac/mac_net.c		optional mac
security/mac/mac_pipe.c		optional mac
security/mac/mac_posix_sem.c	optional mac
security/mac/mac_posix_shm.c	optional mac
security/mac/mac_priv.c		optional mac
security/mac/mac_process.c	optional mac
security/mac/mac_socket.c	optional mac
security/mac/mac_syscalls.c	standard
security/mac/mac_system.c	optional mac
security/mac/mac_sysv_msg.c	optional mac
security/mac/mac_sysv_sem.c	optional mac
security/mac/mac_sysv_shm.c	optional mac
security/mac/mac_vfs.c		optional mac
security/mac_biba/mac_biba.c	optional mac_biba
security/mac_bsdextended/mac_bsdextended.c	optional mac_bsdextended
security/mac_bsdextended/ugidfw_system.c	optional mac_bsdextended
security/mac_bsdextended/ugidfw_vnode.c		optional mac_bsdextended
security/mac_ifoff/mac_ifoff.c	optional mac_ifoff
security/mac_lomac/mac_lomac.c	optional mac_lomac
security/mac_mls/mac_mls.c	optional mac_mls
security/mac_none/mac_none.c	optional mac_none
security/mac_partition/mac_partition.c optional mac_partition
security/mac_portacl/mac_portacl.c optional mac_portacl
security/mac_seeotheruids/mac_seeotheruids.c optional mac_seeotheruids
security/mac_stub/mac_stub.c	optional mac_stub
security/mac_test/mac_test.c	optional mac_test
teken/teken.c			optional sc | vt
ufs/ffs/ffs_alloc.c		optional ffs
ufs/ffs/ffs_balloc.c		optional ffs
ufs/ffs/ffs_inode.c		optional ffs
ufs/ffs/ffs_snapshot.c		optional ffs
ufs/ffs/ffs_softdep.c		optional ffs
ufs/ffs/ffs_subr.c		optional ffs
ufs/ffs/ffs_tables.c		optional ffs
ufs/ffs/ffs_vfsops.c		optional ffs
ufs/ffs/ffs_vnops.c		optional ffs
ufs/ffs/ffs_rawread.c		optional directio
ufs/ffs/ffs_suspend.c		optional ffs
ufs/ufs/ufs_acl.c		optional ffs
ufs/ufs/ufs_bmap.c		optional ffs
ufs/ufs/ufs_dirhash.c		optional ffs
ufs/ufs/ufs_extattr.c		optional ffs
ufs/ufs/ufs_gjournal.c		optional ffs UFS_GJOURNAL
ufs/ufs/ufs_inode.c		optional ffs
ufs/ufs/ufs_lookup.c		optional ffs
ufs/ufs/ufs_quota.c		optional ffs
ufs/ufs/ufs_vfsops.c		optional ffs
ufs/ufs/ufs_vnops.c		optional ffs
vm/default_pager.c		standard
vm/device_pager.c		standard
vm/phys_pager.c			standard
vm/redzone.c			optional DEBUG_REDZONE
vm/sg_pager.c			standard
vm/swap_pager.c			standard
vm/uma_core.c			standard
vm/uma_dbg.c			standard
vm/memguard.c			optional DEBUG_MEMGUARD
vm/vm_fault.c			standard
vm/vm_glue.c			standard
vm/vm_init.c			standard
vm/vm_kern.c			standard
vm/vm_map.c			standard
vm/vm_meter.c			standard
vm/vm_mmap.c			standard
vm/vm_object.c			standard
vm/vm_page.c			standard
vm/vm_pageout.c			standard
vm/vm_pager.c			standard
vm/vm_phys.c			standard
vm/vm_radix.c			standard
vm/vm_reserv.c			standard
vm/vm_unix.c			standard
vm/vm_zeroidle.c		standard
vm/vnode_pager.c		standard
xen/gnttab.c			optional xen | xenhvm
xen/features.c			optional xen | xenhvm
xen/xenbus/xenbus_if.m		optional xen | xenhvm
xen/xenbus/xenbus.c		optional xen | xenhvm
xen/xenbus/xenbusb_if.m		optional xen | xenhvm
xen/xenbus/xenbusb.c		optional xen | xenhvm
xen/xenbus/xenbusb_front.c	optional xen | xenhvm
xen/xenbus/xenbusb_back.c	optional xen | xenhvm
xen/xenstore/xenstore.c		optional xen | xenhvm
xen/xenstore/xenstore_dev.c	optional xen | xenhvm
xdr/xdr.c			optional krpc | nfslockd | nfsclient | nfsserver | nfscl | nfsd
xdr/xdr_array.c			optional krpc | nfslockd | nfsclient | nfsserver | nfscl | nfsd
xdr/xdr_mbuf.c			optional krpc | nfslockd | nfsclient | nfsserver | nfscl | nfsd
xdr/xdr_mem.c			optional krpc | nfslockd | nfsclient | nfsserver | nfscl | nfsd
xdr/xdr_reference.c		optional krpc | nfslockd | nfsclient | nfsserver | nfscl | nfsd
xdr/xdr_sizeof.c		optional krpc | nfslockd | nfsclient | nfsserver | nfscl | nfsd<|MERGE_RESOLUTION|>--- conflicted
+++ resolved
@@ -1983,11 +1983,7 @@
 dev/pci/pci_subr.c		optional pci
 dev/pci/pci_user.c		optional pci
 dev/pci/pcib_if.m		standard
-<<<<<<< HEAD
-dev/pci/pcie_hp.c		optional pci
-=======
 dev/pci/pcib_support.c		standard
->>>>>>> 56f5be6d
 dev/pci/vga_pci.c		optional pci
 dev/pcn/if_pcn.c		optional pcn pci
 dev/pdq/if_fea.c		optional fea eisa
