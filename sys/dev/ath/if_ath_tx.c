/*-
 * Copyright (c) 2002-2009 Sam Leffler, Errno Consulting
 * Copyright (c) 2010-2012 Adrian Chadd, Xenion Pty Ltd
 * All rights reserved.
 *
 * Redistribution and use in source and binary forms, with or without
 * modification, are permitted provided that the following conditions
 * are met:
 * 1. Redistributions of source code must retain the above copyright
 *    notice, this list of conditions and the following disclaimer,
 *    without modification.
 * 2. Redistributions in binary form must reproduce at minimum a disclaimer
 *    similar to the "NO WARRANTY" disclaimer below ("Disclaimer") and any
 *    redistribution must be conditioned upon including a substantially
 *    similar Disclaimer requirement for further binary redistribution.
 *
 * NO WARRANTY
 * THIS SOFTWARE IS PROVIDED BY THE COPYRIGHT HOLDERS AND CONTRIBUTORS
 * ``AS IS'' AND ANY EXPRESS OR IMPLIED WARRANTIES, INCLUDING, BUT NOT
 * LIMITED TO, THE IMPLIED WARRANTIES OF NONINFRINGEMENT, MERCHANTIBILITY
 * AND FITNESS FOR A PARTICULAR PURPOSE ARE DISCLAIMED. IN NO EVENT SHALL
 * THE COPYRIGHT HOLDERS OR CONTRIBUTORS BE LIABLE FOR SPECIAL, EXEMPLARY,
 * OR CONSEQUENTIAL DAMAGES (INCLUDING, BUT NOT LIMITED TO, PROCUREMENT OF
 * SUBSTITUTE GOODS OR SERVICES; LOSS OF USE, DATA, OR PROFITS; OR BUSINESS
 * INTERRUPTION) HOWEVER CAUSED AND ON ANY THEORY OF LIABILITY, WHETHER
 * IN CONTRACT, STRICT LIABILITY, OR TORT (INCLUDING NEGLIGENCE OR OTHERWISE)
 * ARISING IN ANY WAY OUT OF THE USE OF THIS SOFTWARE, EVEN IF ADVISED OF
 * THE POSSIBILITY OF SUCH DAMAGES.
 */

#include <sys/cdefs.h>
__FBSDID("$FreeBSD$");

/*
 * Driver for the Atheros Wireless LAN controller.
 *
 * This software is derived from work of Atsushi Onoe; his contribution
 * is greatly appreciated.
 */

#include "opt_inet.h"
#include "opt_ath.h"
#include "opt_wlan.h"

#include <sys/param.h>
#include <sys/systm.h>
#include <sys/sysctl.h>
#include <sys/mbuf.h>
#include <sys/malloc.h>
#include <sys/lock.h>
#include <sys/mutex.h>
#include <sys/kernel.h>
#include <sys/socket.h>
#include <sys/sockio.h>
#include <sys/errno.h>
#include <sys/callout.h>
#include <sys/bus.h>
#include <sys/endian.h>
#include <sys/kthread.h>
#include <sys/taskqueue.h>
#include <sys/priv.h>

#include <machine/bus.h>

#include <net/if.h>
#include <net/if_dl.h>
#include <net/if_media.h>
#include <net/if_types.h>
#include <net/if_arp.h>
#include <net/ethernet.h>
#include <net/if_llc.h>

#include <net80211/ieee80211_var.h>
#include <net80211/ieee80211_regdomain.h>
#ifdef IEEE80211_SUPPORT_SUPERG
#include <net80211/ieee80211_superg.h>
#endif
#ifdef IEEE80211_SUPPORT_TDMA
#include <net80211/ieee80211_tdma.h>
#endif
#include <net80211/ieee80211_ht.h>

#include <net/bpf.h>

#ifdef INET
#include <netinet/in.h>
#include <netinet/if_ether.h>
#endif

#include <dev/ath/if_athvar.h>
#include <dev/ath/ath_hal/ah_devid.h>		/* XXX for softled */
#include <dev/ath/ath_hal/ah_diagcodes.h>

#include <dev/ath/if_ath_debug.h>

#ifdef ATH_TX99_DIAG
#include <dev/ath/ath_tx99/ath_tx99.h>
#endif

#include <dev/ath/if_ath_misc.h>
#include <dev/ath/if_ath_tx.h>
#include <dev/ath/if_ath_tx_ht.h>

#ifdef	ATH_DEBUG_ALQ
#include <dev/ath/if_ath_alq.h>
#endif

/*
 * How many retries to perform in software
 */
#define	SWMAX_RETRIES		10

/*
 * What queue to throw the non-QoS TID traffic into
 */
#define	ATH_NONQOS_TID_AC	WME_AC_VO

#if 0
static int ath_tx_node_is_asleep(struct ath_softc *sc, struct ath_node *an);
#endif
static int ath_tx_ampdu_pending(struct ath_softc *sc, struct ath_node *an,
    int tid);
static int ath_tx_ampdu_running(struct ath_softc *sc, struct ath_node *an,
    int tid);
static ieee80211_seq ath_tx_tid_seqno_assign(struct ath_softc *sc,
    struct ieee80211_node *ni, struct ath_buf *bf, struct mbuf *m0);
static int ath_tx_action_frame_override_queue(struct ath_softc *sc,
    struct ieee80211_node *ni, struct mbuf *m0, int *tid);
static struct ath_buf *
ath_tx_retry_clone(struct ath_softc *sc, struct ath_node *an,
    struct ath_tid *tid, struct ath_buf *bf);

#ifdef	ATH_DEBUG_ALQ
void
ath_tx_alq_post(struct ath_softc *sc, struct ath_buf *bf_first)
{
	struct ath_buf *bf;
	int i, n;
	const char *ds;

	/* XXX we should skip out early if debugging isn't enabled! */
	bf = bf_first;

	while (bf != NULL) {
		/* XXX should ensure bf_nseg > 0! */
		if (bf->bf_nseg == 0)
			break;
		n = ((bf->bf_nseg - 1) / sc->sc_tx_nmaps) + 1;
		for (i = 0, ds = (const char *) bf->bf_desc;
		    i < n;
		    i++, ds += sc->sc_tx_desclen) {
			if_ath_alq_post(&sc->sc_alq,
			    ATH_ALQ_EDMA_TXDESC,
			    sc->sc_tx_desclen,
			    ds);
		}
		bf = bf->bf_next;
	}
}
#endif /* ATH_DEBUG_ALQ */

/*
 * Whether to use the 11n rate scenario functions or not
 */
static inline int
ath_tx_is_11n(struct ath_softc *sc)
{
	return ((sc->sc_ah->ah_magic == 0x20065416) ||
		    (sc->sc_ah->ah_magic == 0x19741014));
}

/*
 * Obtain the current TID from the given frame.
 *
 * Non-QoS frames need to go into TID 16 (IEEE80211_NONQOS_TID.)
 * This has implications for which AC/priority the packet is placed
 * in.
 */
static int
ath_tx_gettid(struct ath_softc *sc, const struct mbuf *m0)
{
	const struct ieee80211_frame *wh;
	int pri = M_WME_GETAC(m0);

	wh = mtod(m0, const struct ieee80211_frame *);
	if (! IEEE80211_QOS_HAS_SEQ(wh))
		return IEEE80211_NONQOS_TID;
	else
		return WME_AC_TO_TID(pri);
}

static void
ath_tx_set_retry(struct ath_softc *sc, struct ath_buf *bf)
{
	struct ieee80211_frame *wh;

	wh = mtod(bf->bf_m, struct ieee80211_frame *);
	/* Only update/resync if needed */
	if (bf->bf_state.bfs_isretried == 0) {
		wh->i_fc[1] |= IEEE80211_FC1_RETRY;
		bus_dmamap_sync(sc->sc_dmat, bf->bf_dmamap,
		    BUS_DMASYNC_PREWRITE);
	}
	bf->bf_state.bfs_isretried = 1;
	bf->bf_state.bfs_retries ++;
}

/*
 * Determine what the correct AC queue for the given frame
 * should be.
 *
 * This code assumes that the TIDs map consistently to
 * the underlying hardware (or software) ath_txq.
 * Since the sender may try to set an AC which is
 * arbitrary, non-QoS TIDs may end up being put on
 * completely different ACs. There's no way to put a
 * TID into multiple ath_txq's for scheduling, so
 * for now we override the AC/TXQ selection and set
 * non-QOS TID frames into the BE queue.
 *
 * This may be completely incorrect - specifically,
 * some management frames may end up out of order
 * compared to the QoS traffic they're controlling.
 * I'll look into this later.
 */
static int
ath_tx_getac(struct ath_softc *sc, const struct mbuf *m0)
{
	const struct ieee80211_frame *wh;
	int pri = M_WME_GETAC(m0);
	wh = mtod(m0, const struct ieee80211_frame *);
	if (IEEE80211_QOS_HAS_SEQ(wh))
		return pri;

	return ATH_NONQOS_TID_AC;
}

void
ath_txfrag_cleanup(struct ath_softc *sc,
	ath_bufhead *frags, struct ieee80211_node *ni)
{
	struct ath_buf *bf, *next;

	ATH_TXBUF_LOCK_ASSERT(sc);

	TAILQ_FOREACH_SAFE(bf, frags, bf_list, next) {
		/* NB: bf assumed clean */
		TAILQ_REMOVE(frags, bf, bf_list);
		ath_returnbuf_head(sc, bf);
		ieee80211_node_decref(ni);
	}
}

/*
 * Setup xmit of a fragmented frame.  Allocate a buffer
 * for each frag and bump the node reference count to
 * reflect the held reference to be setup by ath_tx_start.
 */
int
ath_txfrag_setup(struct ath_softc *sc, ath_bufhead *frags,
	struct mbuf *m0, struct ieee80211_node *ni)
{
	struct mbuf *m;
	struct ath_buf *bf;

	ATH_TXBUF_LOCK(sc);
	for (m = m0->m_nextpkt; m != NULL; m = m->m_nextpkt) {
		/* XXX non-management? */
		bf = _ath_getbuf_locked(sc, ATH_BUFTYPE_NORMAL);
		if (bf == NULL) {	/* out of buffers, cleanup */
			device_printf(sc->sc_dev, "%s: no buffer?\n",
			    __func__);
			ath_txfrag_cleanup(sc, frags, ni);
			break;
		}
		ieee80211_node_incref(ni);
		TAILQ_INSERT_TAIL(frags, bf, bf_list);
	}
	ATH_TXBUF_UNLOCK(sc);

	return !TAILQ_EMPTY(frags);
}

/*
 * Reclaim mbuf resources.  For fragmented frames we
 * need to claim each frag chained with m_nextpkt.
 */
void
ath_freetx(struct mbuf *m)
{
	struct mbuf *next;

	do {
		next = m->m_nextpkt;
		m->m_nextpkt = NULL;
		m_freem(m);
	} while ((m = next) != NULL);
}

static int
ath_tx_dmasetup(struct ath_softc *sc, struct ath_buf *bf, struct mbuf *m0)
{
	struct mbuf *m;
	int error;

	/*
	 * Load the DMA map so any coalescing is done.  This
	 * also calculates the number of descriptors we need.
	 */
	error = bus_dmamap_load_mbuf_sg(sc->sc_dmat, bf->bf_dmamap, m0,
				     bf->bf_segs, &bf->bf_nseg,
				     BUS_DMA_NOWAIT);
	if (error == EFBIG) {
		/* XXX packet requires too many descriptors */
		bf->bf_nseg = ATH_MAX_SCATTER + 1;
	} else if (error != 0) {
		sc->sc_stats.ast_tx_busdma++;
		ath_freetx(m0);
		return error;
	}
	/*
	 * Discard null packets and check for packets that
	 * require too many TX descriptors.  We try to convert
	 * the latter to a cluster.
	 */
	if (bf->bf_nseg > ATH_MAX_SCATTER) {		/* too many desc's, linearize */
		sc->sc_stats.ast_tx_linear++;
		m = m_collapse(m0, M_NOWAIT, ATH_MAX_SCATTER);
		if (m == NULL) {
			ath_freetx(m0);
			sc->sc_stats.ast_tx_nombuf++;
			return ENOMEM;
		}
		m0 = m;
		error = bus_dmamap_load_mbuf_sg(sc->sc_dmat, bf->bf_dmamap, m0,
					     bf->bf_segs, &bf->bf_nseg,
					     BUS_DMA_NOWAIT);
		if (error != 0) {
			sc->sc_stats.ast_tx_busdma++;
			ath_freetx(m0);
			return error;
		}
		KASSERT(bf->bf_nseg <= ATH_MAX_SCATTER,
		    ("too many segments after defrag; nseg %u", bf->bf_nseg));
	} else if (bf->bf_nseg == 0) {		/* null packet, discard */
		sc->sc_stats.ast_tx_nodata++;
		ath_freetx(m0);
		return EIO;
	}
	DPRINTF(sc, ATH_DEBUG_XMIT, "%s: m %p len %u\n",
		__func__, m0, m0->m_pkthdr.len);
	bus_dmamap_sync(sc->sc_dmat, bf->bf_dmamap, BUS_DMASYNC_PREWRITE);
	bf->bf_m = m0;

	return 0;
}

/*
 * Chain together segments+descriptors for a frame - 11n or otherwise.
 *
 * For aggregates, this is called on each frame in the aggregate.
 */
static void
ath_tx_chaindesclist(struct ath_softc *sc, struct ath_desc *ds0,
    struct ath_buf *bf, int is_aggr, int is_first_subframe,
    int is_last_subframe)
{
	struct ath_hal *ah = sc->sc_ah;
	char *ds;
	int i, bp, dsp;
	HAL_DMA_ADDR bufAddrList[4];
	uint32_t segLenList[4];
	int numTxMaps = 1;
	int isFirstDesc = 1;

	/*
	 * XXX There's txdma and txdma_mgmt; the descriptor
	 * sizes must match.
	 */
	struct ath_descdma *dd = &sc->sc_txdma;

	/*
	 * Fillin the remainder of the descriptor info.
	 */

	/*
	 * We need the number of TX data pointers in each descriptor.
	 * EDMA and later chips support 4 TX buffers per descriptor;
	 * previous chips just support one.
	 */
	numTxMaps = sc->sc_tx_nmaps;

	/*
	 * For EDMA and later chips ensure the TX map is fully populated
	 * before advancing to the next descriptor.
	 */
	ds = (char *) bf->bf_desc;
	bp = dsp = 0;
	bzero(bufAddrList, sizeof(bufAddrList));
	bzero(segLenList, sizeof(segLenList));
	for (i = 0; i < bf->bf_nseg; i++) {
		bufAddrList[bp] = bf->bf_segs[i].ds_addr;
		segLenList[bp] = bf->bf_segs[i].ds_len;
		bp++;

		/*
		 * Go to the next segment if this isn't the last segment
		 * and there's space in the current TX map.
		 */
		if ((i != bf->bf_nseg - 1) && (bp < numTxMaps))
			continue;

		/*
		 * Last segment or we're out of buffer pointers.
		 */
		bp = 0;

		if (i == bf->bf_nseg - 1)
			ath_hal_settxdesclink(ah, (struct ath_desc *) ds, 0);
		else
			ath_hal_settxdesclink(ah, (struct ath_desc *) ds,
			    bf->bf_daddr + dd->dd_descsize * (dsp + 1));

		/*
		 * XXX This assumes that bfs_txq is the actual destination
		 * hardware queue at this point.  It may not have been
		 * assigned, it may actually be pointing to the multicast
		 * software TXQ id.  These must be fixed!
		 */
		ath_hal_filltxdesc(ah, (struct ath_desc *) ds
			, bufAddrList
			, segLenList
			, bf->bf_descid		/* XXX desc id */
			, bf->bf_state.bfs_tx_queue
			, isFirstDesc		/* first segment */
			, i == bf->bf_nseg - 1	/* last segment */
			, (struct ath_desc *) ds0	/* first descriptor */
		);

		/*
		 * Make sure the 11n aggregate fields are cleared.
		 *
		 * XXX TODO: this doesn't need to be called for
		 * aggregate frames; as it'll be called on all
		 * sub-frames.  Since the descriptors are in
		 * non-cacheable memory, this leads to some
		 * rather slow writes on MIPS/ARM platforms.
		 */
		if (ath_tx_is_11n(sc))
			ath_hal_clr11n_aggr(sc->sc_ah, (struct ath_desc *) ds);

		/*
		 * If 11n is enabled, set it up as if it's an aggregate
		 * frame.
		 */
		if (is_last_subframe) {
			ath_hal_set11n_aggr_last(sc->sc_ah,
			    (struct ath_desc *) ds);
		} else if (is_aggr) {
			/*
			 * This clears the aggrlen field; so
			 * the caller needs to call set_aggr_first()!
			 *
			 * XXX TODO: don't call this for the first
			 * descriptor in the first frame in an
			 * aggregate!
			 */
			ath_hal_set11n_aggr_middle(sc->sc_ah,
			    (struct ath_desc *) ds,
			    bf->bf_state.bfs_ndelim);
		}
		isFirstDesc = 0;
		bf->bf_lastds = (struct ath_desc *) ds;

		/*
		 * Don't forget to skip to the next descriptor.
		 */
		ds += sc->sc_tx_desclen;
		dsp++;

		/*
		 * .. and don't forget to blank these out!
		 */
		bzero(bufAddrList, sizeof(bufAddrList));
		bzero(segLenList, sizeof(segLenList));
	}
	bus_dmamap_sync(sc->sc_dmat, bf->bf_dmamap, BUS_DMASYNC_PREWRITE);
}

/*
 * Set the rate control fields in the given descriptor based on
 * the bf_state fields and node state.
 *
 * The bfs fields should already be set with the relevant rate
 * control information, including whether MRR is to be enabled.
 *
 * Since the FreeBSD HAL currently sets up the first TX rate
 * in ath_hal_setuptxdesc(), this will setup the MRR
 * conditionally for the pre-11n chips, and call ath_buf_set_rate
 * unconditionally for 11n chips. These require the 11n rate
 * scenario to be set if MCS rates are enabled, so it's easier
 * to just always call it. The caller can then only set rates 2, 3
 * and 4 if multi-rate retry is needed.
 */
static void
ath_tx_set_ratectrl(struct ath_softc *sc, struct ieee80211_node *ni,
    struct ath_buf *bf)
{
	struct ath_rc_series *rc = bf->bf_state.bfs_rc;

	/* If mrr is disabled, blank tries 1, 2, 3 */
	if (! bf->bf_state.bfs_ismrr)
		rc[1].tries = rc[2].tries = rc[3].tries = 0;

#if 0
	/*
	 * If NOACK is set, just set ntries=1.
	 */
	else if (bf->bf_state.bfs_txflags & HAL_TXDESC_NOACK) {
		rc[1].tries = rc[2].tries = rc[3].tries = 0;
		rc[0].tries = 1;
	}
#endif

	/*
	 * Always call - that way a retried descriptor will
	 * have the MRR fields overwritten.
	 *
	 * XXX TODO: see if this is really needed - setting up
	 * the first descriptor should set the MRR fields to 0
	 * for us anyway.
	 */
	if (ath_tx_is_11n(sc)) {
		ath_buf_set_rate(sc, ni, bf);
	} else {
		ath_hal_setupxtxdesc(sc->sc_ah, bf->bf_desc
			, rc[1].ratecode, rc[1].tries
			, rc[2].ratecode, rc[2].tries
			, rc[3].ratecode, rc[3].tries
		);
	}
}

/*
 * Setup segments+descriptors for an 11n aggregate.
 * bf_first is the first buffer in the aggregate.
 * The descriptor list must already been linked together using
 * bf->bf_next.
 */
static void
ath_tx_setds_11n(struct ath_softc *sc, struct ath_buf *bf_first)
{
	struct ath_buf *bf, *bf_prev = NULL;
	struct ath_desc *ds0 = bf_first->bf_desc;

	DPRINTF(sc, ATH_DEBUG_SW_TX_AGGR, "%s: nframes=%d, al=%d\n",
	    __func__, bf_first->bf_state.bfs_nframes,
	    bf_first->bf_state.bfs_al);

	bf = bf_first;

	if (bf->bf_state.bfs_txrate0 == 0)
		device_printf(sc->sc_dev, "%s: bf=%p, txrate0=%d\n",
		    __func__, bf, 0);
	if (bf->bf_state.bfs_rc[0].ratecode == 0)
		device_printf(sc->sc_dev, "%s: bf=%p, rix0=%d\n",
		    __func__, bf, 0);

	/*
	 * Setup all descriptors of all subframes - this will
	 * call ath_hal_set11naggrmiddle() on every frame.
	 */
	while (bf != NULL) {
		DPRINTF(sc, ATH_DEBUG_SW_TX_AGGR,
		    "%s: bf=%p, nseg=%d, pktlen=%d, seqno=%d\n",
		    __func__, bf, bf->bf_nseg, bf->bf_state.bfs_pktlen,
		    SEQNO(bf->bf_state.bfs_seqno));

		/*
		 * Setup the initial fields for the first descriptor - all
		 * the non-11n specific stuff.
		 */
		ath_hal_setuptxdesc(sc->sc_ah, bf->bf_desc
			, bf->bf_state.bfs_pktlen	/* packet length */
			, bf->bf_state.bfs_hdrlen	/* header length */
			, bf->bf_state.bfs_atype	/* Atheros packet type */
			, bf->bf_state.bfs_txpower	/* txpower */
			, bf->bf_state.bfs_txrate0
			, bf->bf_state.bfs_try0		/* series 0 rate/tries */
			, bf->bf_state.bfs_keyix	/* key cache index */
			, bf->bf_state.bfs_txantenna	/* antenna mode */
			, bf->bf_state.bfs_txflags | HAL_TXDESC_INTREQ	/* flags */
			, bf->bf_state.bfs_ctsrate	/* rts/cts rate */
			, bf->bf_state.bfs_ctsduration	/* rts/cts duration */
		);

		/*
		 * First descriptor? Setup the rate control and initial
		 * aggregate header information.
		 */
		if (bf == bf_first) {
			/*
			 * setup first desc with rate and aggr info
			 */
			ath_tx_set_ratectrl(sc, bf->bf_node, bf);
		}

		/*
		 * Setup the descriptors for a multi-descriptor frame.
		 * This is both aggregate and non-aggregate aware.
		 */
		ath_tx_chaindesclist(sc, ds0, bf,
		    1, /* is_aggr */
		    !! (bf == bf_first), /* is_first_subframe */
		    !! (bf->bf_next == NULL) /* is_last_subframe */
		    );

		if (bf == bf_first) {
			/*
			 * Initialise the first 11n aggregate with the
			 * aggregate length and aggregate enable bits.
			 */
			ath_hal_set11n_aggr_first(sc->sc_ah,
			    ds0,
			    bf->bf_state.bfs_al,
			    bf->bf_state.bfs_ndelim);
		}

		/*
		 * Link the last descriptor of the previous frame
		 * to the beginning descriptor of this frame.
		 */
		if (bf_prev != NULL)
			ath_hal_settxdesclink(sc->sc_ah, bf_prev->bf_lastds,
			    bf->bf_daddr);

		/* Save a copy so we can link the next descriptor in */
		bf_prev = bf;
		bf = bf->bf_next;
	}

	/*
	 * Set the first descriptor bf_lastds field to point to
	 * the last descriptor in the last subframe, that's where
	 * the status update will occur.
	 */
	bf_first->bf_lastds = bf_prev->bf_lastds;

	/*
	 * And bf_last in the first descriptor points to the end of
	 * the aggregate list.
	 */
	bf_first->bf_last = bf_prev;

	/*
	 * For non-AR9300 NICs, which require the rate control
	 * in the final descriptor - let's set that up now.
	 *
	 * This is because the filltxdesc() HAL call doesn't
	 * populate the last segment with rate control information
	 * if firstSeg is also true.  For non-aggregate frames
	 * that is fine, as the first frame already has rate control
	 * info.  But if the last frame in an aggregate has one
	 * descriptor, both firstseg and lastseg will be true and
	 * the rate info isn't copied.
	 *
	 * This is inefficient on MIPS/ARM platforms that have
	 * non-cachable memory for TX descriptors, but we'll just
	 * make do for now.
	 *
	 * As to why the rate table is stashed in the last descriptor
	 * rather than the first descriptor?  Because proctxdesc()
	 * is called on the final descriptor in an MPDU or A-MPDU -
	 * ie, the one that gets updated by the hardware upon
	 * completion.  That way proctxdesc() doesn't need to know
	 * about the first _and_ last TX descriptor.
	 */
	ath_hal_setuplasttxdesc(sc->sc_ah, bf_prev->bf_lastds, ds0);

	DPRINTF(sc, ATH_DEBUG_SW_TX_AGGR, "%s: end\n", __func__);
}

/*
 * Hand-off a frame to the multicast TX queue.
 *
 * This is a software TXQ which will be appended to the CAB queue
 * during the beacon setup code.
 *
 * XXX TODO: since the AR9300 EDMA TX queue support wants the QCU ID
 * as part of the TX descriptor, bf_state.bfs_tx_queue must be updated
 * with the actual hardware txq, or all of this will fall apart.
 *
 * XXX It may not be a bad idea to just stuff the QCU ID into bf_state
 * and retire bfs_tx_queue; then make sure the CABQ QCU ID is populated
 * correctly.
 */
static void
ath_tx_handoff_mcast(struct ath_softc *sc, struct ath_txq *txq,
    struct ath_buf *bf)
{
	ATH_TX_LOCK_ASSERT(sc);

	KASSERT((bf->bf_flags & ATH_BUF_BUSY) == 0,
	     ("%s: busy status 0x%x", __func__, bf->bf_flags));

	/*
	 * Ensure that the tx queue is the cabq, so things get
	 * mapped correctly.
	 */
	if (bf->bf_state.bfs_tx_queue != sc->sc_cabq->axq_qnum) {
		device_printf(sc->sc_dev,
		    "%s: bf=%p, bfs_tx_queue=%d, axq_qnum=%d\n",
		    __func__,
		    bf,
		    bf->bf_state.bfs_tx_queue,
		    txq->axq_qnum);
	}

	ATH_TXQ_LOCK(txq);
	if (ATH_TXQ_LAST(txq, axq_q_s) != NULL) {
		struct ath_buf *bf_last = ATH_TXQ_LAST(txq, axq_q_s);
		struct ieee80211_frame *wh;

		/* mark previous frame */
		wh = mtod(bf_last->bf_m, struct ieee80211_frame *);
		wh->i_fc[1] |= IEEE80211_FC1_MORE_DATA;
		bus_dmamap_sync(sc->sc_dmat, bf_last->bf_dmamap,
		    BUS_DMASYNC_PREWRITE);

		/* link descriptor */
		ath_hal_settxdesclink(sc->sc_ah,
		    bf_last->bf_lastds,
		    bf->bf_daddr);
	}
	ATH_TXQ_INSERT_TAIL(txq, bf, bf_list);
	ATH_TXQ_UNLOCK(txq);
}

void
ath_tx_push_pending(struct ath_softc *sc, struct ath_txq *txq)
{
	struct ath_hal *ah = sc->sc_ah;
	struct ath_buf *bf;

	/*
	 * The q was busy when we previously tried
	 * to write the address of the first buffer
	 * in the chain.  Since it's not busy now
	 * handle this chore.  We are certain the
	 * buffer at the front is the right one since
	 * axq_link is NULL only when the buffer list
	 * is/was empty.
	 */
	bf = TAILQ_FIRST(&txq->axq_q);
	if (bf == NULL) {
		device_printf(sc->sc_dev,
		    "%s: TXQ %d: called, but no buf?\n",
		    __func__,
		    txq->axq_qnum);
		return;
	}
	ath_hal_puttxbuf(ah, txq->axq_qnum, bf->bf_daddr);
	txq->axq_flags &= ~ATH_TXQ_PUTPENDING;
	DPRINTF(sc, ATH_DEBUG_TDMA | ATH_DEBUG_XMIT,
	    "%s: Q%u restarted\n", __func__,
	    txq->axq_qnum);
	ATH_KTR(sc, ATH_KTR_TX, 4,
	  "ath_tx_handoff: txq[%d] restarted, bf=%p "
	  "daddr=%p ds=%p",
	    txq->axq_qnum,
	    bf,
	    (caddr_t)bf->bf_daddr,
	    bf->bf_desc);
}

/*
 * Hand-off packet to a hardware queue.
 */
static void
ath_tx_handoff_hw(struct ath_softc *sc, struct ath_txq *txq,
    struct ath_buf *bf)
{
	struct ath_hal *ah = sc->sc_ah;
	struct ath_buf *bf_first;

	/*
	 * Insert the frame on the outbound list and pass it on
	 * to the hardware.  Multicast frames buffered for power
	 * save stations and transmit from the CAB queue are stored
	 * on a s/w only queue and loaded on to the CAB queue in
	 * the SWBA handler since frames only go out on DTIM and
	 * to avoid possible races.
	 */
	ATH_TX_LOCK_ASSERT(sc);
	KASSERT((bf->bf_flags & ATH_BUF_BUSY) == 0,
	     ("%s: busy status 0x%x", __func__, bf->bf_flags));
	KASSERT(txq->axq_qnum != ATH_TXQ_SWQ,
	     ("ath_tx_handoff_hw called for mcast queue"));

	/*
	 * XXX racy, should hold the PCU lock when checking this,
	 * and also should ensure that the TX counter is >0!
	 */
	KASSERT((sc->sc_inreset_cnt == 0),
	    ("%s: TX during reset?\n", __func__));

#if 0
	/*
	 * This causes a LOR. Find out where the PCU lock is being
	 * held whilst the TXQ lock is grabbed - that shouldn't
	 * be occuring.
	 */
	ATH_PCU_LOCK(sc);
	if (sc->sc_inreset_cnt) {
		ATH_PCU_UNLOCK(sc);
		DPRINTF(sc, ATH_DEBUG_RESET,
		    "%s: called with sc_in_reset != 0\n",
		    __func__);
		DPRINTF(sc, ATH_DEBUG_XMIT,
		    "%s: queued: TXDP[%u] = %p (%p) depth %d\n",
		    __func__, txq->axq_qnum,
		    (caddr_t)bf->bf_daddr, bf->bf_desc,
		    txq->axq_depth);
		/* XXX axq_link needs to be set and updated! */
		ATH_TXQ_INSERT_TAIL(txq, bf, bf_list);
		if (bf->bf_state.bfs_aggr)
			txq->axq_aggr_depth++;
		return;
		}
	ATH_PCU_UNLOCK(sc);
#endif

	ATH_TXQ_LOCK(txq);

	/*
	 * XXX TODO: if there's a holdingbf, then
	 * ATH_TXQ_PUTRUNNING should be clear.
	 *
	 * If there is a holdingbf and the list is empty,
	 * then axq_link should be pointing to the holdingbf.
	 *
	 * Otherwise it should point to the last descriptor
	 * in the last ath_buf.
	 *
	 * In any case, we should really ensure that we
	 * update the previous descriptor link pointer to
	 * this descriptor, regardless of all of the above state.
	 *
	 * For now this is captured by having axq_link point
	 * to either the holdingbf (if the TXQ list is empty)
	 * or the end of the list (if the TXQ list isn't empty.)
	 * I'd rather just kill axq_link here and do it as above.
	 */

<<<<<<< HEAD
		ATH_KTR(sc, ATH_KTR_TX, 4,
		    "ath_tx_handoff: txq=%u, add bf=%p, qbusy=%d, depth=%d",
		    txq->axq_qnum, bf, qbusy, txq->axq_depth);
		if (txq->axq_link == NULL) {
			/*
			 * Be careful writing the address to TXDP.  If
			 * the tx q is enabled then this write will be
			 * ignored.  Normally this is not an issue but
			 * when tdma is in use and the q is beacon gated
			 * this race can occur.  If the q is busy then
			 * defer the work to later--either when another
			 * packet comes along or when we prepare a beacon
			 * frame at SWBA.
			 */
			if (!qbusy) {
				ath_hal_puttxbuf(ah, txq->axq_qnum,
				    bf->bf_daddr);
				txq->axq_flags &= ~ATH_TXQ_PUTPENDING;
				DPRINTF(sc, ATH_DEBUG_XMIT,
				    "%s: TXDP[%u] = %p (%p) lastds=%p depth %d\n",
				    __func__, txq->axq_qnum,
				    (caddr_t)bf->bf_daddr, bf->bf_desc,
				    bf->bf_lastds,
				    txq->axq_depth);
				ATH_KTR(sc, ATH_KTR_TX, 5,
				    "ath_tx_handoff: TXDP[%u] = %p (%p) "
				    "lastds=%p depth %d",
				    txq->axq_qnum,
				    (caddr_t)bf->bf_daddr, bf->bf_desc,
				    bf->bf_lastds,
				    txq->axq_depth);
			} else {
				txq->axq_flags |= ATH_TXQ_PUTPENDING;
				DPRINTF(sc, ATH_DEBUG_TDMA | ATH_DEBUG_XMIT,
				    "%s: Q%u busy, defer enable\n", __func__,
				    txq->axq_qnum);
				ATH_KTR(sc, ATH_KTR_TX, 0, "defer enable");
			}
		} else {
			*txq->axq_link = bf->bf_daddr;
			DPRINTF(sc, ATH_DEBUG_XMIT,
			    "%s: link[%u](%p)=%p (%p) depth %d\n", __func__,
			    txq->axq_qnum, txq->axq_link,
			    (caddr_t)bf->bf_daddr, bf->bf_desc,
			    txq->axq_depth);
			ATH_KTR(sc, ATH_KTR_TX, 5,
			    "ath_tx_handoff: link[%u](%p)=%p (%p) lastds=%p",
			    txq->axq_qnum, txq->axq_link,
			    (caddr_t)bf->bf_daddr, bf->bf_desc,
			    bf->bf_lastds);

			/*
			 * If the queue is no longer busy yet there's a
			 * pending push, make sure it's done.
			 */
			if ((txq->axq_flags & ATH_TXQ_PUTPENDING) && !qbusy) {
				ath_tx_push_pending(sc, txq);
			}
		}
#else
		ATH_TXQ_INSERT_TAIL(txq, bf, bf_list);
		ATH_KTR(sc, ATH_KTR_TX, 3,
		    "ath_tx_handoff: non-tdma: txq=%u, add bf=%p "
		    "depth=%d",
		    txq->axq_qnum,
		    bf,
=======
	/*
	 * Append the frame to the TX queue.
	 */
	ATH_TXQ_INSERT_TAIL(txq, bf, bf_list);
	ATH_KTR(sc, ATH_KTR_TX, 3,
	    "ath_tx_handoff: non-tdma: txq=%u, add bf=%p "
	    "depth=%d",
	    txq->axq_qnum,
	    bf,
	    txq->axq_depth);

	/*
	 * If there's a link pointer, update it.
	 *
	 * XXX we should replace this with the above logic, just
	 * to kill axq_link with fire.
	 */
	if (txq->axq_link != NULL) {
		*txq->axq_link = bf->bf_daddr;
		DPRINTF(sc, ATH_DEBUG_XMIT,
		    "%s: link[%u](%p)=%p (%p) depth %d\n", __func__,
		    txq->axq_qnum, txq->axq_link,
		    (caddr_t)bf->bf_daddr, bf->bf_desc,
>>>>>>> a03c7409
		    txq->axq_depth);
		ATH_KTR(sc, ATH_KTR_TX, 5,
		    "ath_tx_handoff: non-tdma: link[%u](%p)=%p (%p) "
		    "lastds=%d",
		    txq->axq_qnum, txq->axq_link,
		    (caddr_t)bf->bf_daddr, bf->bf_desc,
		    bf->bf_lastds);
	}

	/*
	 * If we've not pushed anything into the hardware yet,
	 * push the head of the queue into the TxDP.
	 *
	 * Once we've started DMA, there's no guarantee that
	 * updating the TxDP with a new value will actually work.
	 * So we just don't do that - if we hit the end of the list,
	 * we keep that buffer around (the "holding buffer") and
	 * re-start DMA by updating the link pointer of _that_
	 * descriptor and then restart DMA.
	 */
	if (! (txq->axq_flags & ATH_TXQ_PUTRUNNING)) {
		bf_first = TAILQ_FIRST(&txq->axq_q);
		txq->axq_flags |= ATH_TXQ_PUTRUNNING;
		ath_hal_puttxbuf(ah, txq->axq_qnum, bf_first->bf_daddr);
		DPRINTF(sc, ATH_DEBUG_XMIT,
		    "%s: TXDP[%u] = %p (%p) depth %d\n",
		    __func__, txq->axq_qnum,
		    (caddr_t)bf_first->bf_daddr, bf_first->bf_desc,
		    txq->axq_depth);
		ATH_KTR(sc, ATH_KTR_TX, 5,
		    "ath_tx_handoff: TXDP[%u] = %p (%p) "
		    "lastds=%p depth %d",
		    txq->axq_qnum,
		    (caddr_t)bf_first->bf_daddr, bf_first->bf_desc,
		    bf_first->bf_lastds,
		    txq->axq_depth);
	}

	/*
	 * Ensure that the bf TXQ matches this TXQ, so later
	 * checking and holding buffer manipulation is sane.
	 */
	if (bf->bf_state.bfs_tx_queue != txq->axq_qnum) {
		device_printf(sc->sc_dev,
		    "%s: bf=%p, bfs_tx_queue=%d, axq_qnum=%d\n",
		    __func__,
		    bf,
		    bf->bf_state.bfs_tx_queue,
		    txq->axq_qnum);
	}

	/*
	 * Track aggregate queue depth.
	 */
	if (bf->bf_state.bfs_aggr)
		txq->axq_aggr_depth++;

	/*
	 * Update the link pointer.
	 */
	ath_hal_gettxdesclinkptr(ah, bf->bf_lastds, &txq->axq_link);

	/*
	 * Start DMA.
	 *
	 * If we wrote a TxDP above, DMA will start from here.
	 *
	 * If DMA is running, it'll do nothing.
	 *
	 * If the DMA engine hit the end of the QCU list (ie LINK=NULL,
	 * or VEOL) then it stops at the last transmitted write.
	 * We then append a new frame by updating the link pointer
	 * in that descriptor and then kick TxE here; it will re-read
	 * that last descriptor and find the new descriptor to transmit.
	 *
	 * This is why we keep the holding descriptor around.
	 */
	ath_hal_txstart(ah, txq->axq_qnum);
	ATH_TXQ_UNLOCK(txq);
	ATH_KTR(sc, ATH_KTR_TX, 1,
	    "ath_tx_handoff: txq=%u, txstart", txq->axq_qnum);
}

/*
 * Restart TX DMA for the given TXQ.
 *
 * This must be called whether the queue is empty or not.
 */
static void
ath_legacy_tx_dma_restart(struct ath_softc *sc, struct ath_txq *txq)
{
	struct ath_buf *bf, *bf_last;

	ATH_TXQ_LOCK_ASSERT(txq);

	/* XXX make this ATH_TXQ_FIRST */
	bf = TAILQ_FIRST(&txq->axq_q);
	bf_last = ATH_TXQ_LAST(txq, axq_q_s);

	if (bf == NULL)
		return;

	DPRINTF(sc, ATH_DEBUG_RESET,
	    "%s: Q%d: bf=%p, bf_last=%p, daddr=0x%08x\n",
	    __func__,
	    txq->axq_qnum,
	    bf,
	    bf_last,
	    (uint32_t) bf->bf_daddr);

#ifdef	ATH_DEBUG
	if (sc->sc_debug & ATH_DEBUG_RESET)
		ath_tx_dump(sc, txq);
#endif

	/*
	 * This is called from a restart, so DMA is known to be
	 * completely stopped.
	 */
	KASSERT((!(txq->axq_flags & ATH_TXQ_PUTRUNNING)),
	    ("%s: Q%d: called with PUTRUNNING=1\n",
	    __func__,
	    txq->axq_qnum));

	ath_hal_puttxbuf(sc->sc_ah, txq->axq_qnum, bf->bf_daddr);
	txq->axq_flags |= ATH_TXQ_PUTRUNNING;

	ath_hal_gettxdesclinkptr(sc->sc_ah, bf_last->bf_lastds,
	    &txq->axq_link);
	ath_hal_txstart(sc->sc_ah, txq->axq_qnum);
}

/*
 * Hand off a packet to the hardware (or mcast queue.)
 *
 * The relevant hardware txq should be locked.
 */
static void
ath_legacy_xmit_handoff(struct ath_softc *sc, struct ath_txq *txq,
    struct ath_buf *bf)
{
	ATH_TX_LOCK_ASSERT(sc);

#ifdef	ATH_DEBUG_ALQ
	if (if_ath_alq_checkdebug(&sc->sc_alq, ATH_ALQ_EDMA_TXDESC))
		ath_tx_alq_post(sc, bf);
#endif

	if (txq->axq_qnum == ATH_TXQ_SWQ)
		ath_tx_handoff_mcast(sc, txq, bf);
	else
		ath_tx_handoff_hw(sc, txq, bf);
}

static int
ath_tx_tag_crypto(struct ath_softc *sc, struct ieee80211_node *ni,
    struct mbuf *m0, int iswep, int isfrag, int *hdrlen, int *pktlen,
    int *keyix)
{
	DPRINTF(sc, ATH_DEBUG_XMIT,
	    "%s: hdrlen=%d, pktlen=%d, isfrag=%d, iswep=%d, m0=%p\n",
	    __func__,
	    *hdrlen,
	    *pktlen,
	    isfrag,
	    iswep,
	    m0);

	if (iswep) {
		const struct ieee80211_cipher *cip;
		struct ieee80211_key *k;

		/*
		 * Construct the 802.11 header+trailer for an encrypted
		 * frame. The only reason this can fail is because of an
		 * unknown or unsupported cipher/key type.
		 */
		k = ieee80211_crypto_encap(ni, m0);
		if (k == NULL) {
			/*
			 * This can happen when the key is yanked after the
			 * frame was queued.  Just discard the frame; the
			 * 802.11 layer counts failures and provides
			 * debugging/diagnostics.
			 */
			return (0);
		}
		/*
		 * Adjust the packet + header lengths for the crypto
		 * additions and calculate the h/w key index.  When
		 * a s/w mic is done the frame will have had any mic
		 * added to it prior to entry so m0->m_pkthdr.len will
		 * account for it. Otherwise we need to add it to the
		 * packet length.
		 */
		cip = k->wk_cipher;
		(*hdrlen) += cip->ic_header;
		(*pktlen) += cip->ic_header + cip->ic_trailer;
		/* NB: frags always have any TKIP MIC done in s/w */
		if ((k->wk_flags & IEEE80211_KEY_SWMIC) == 0 && !isfrag)
			(*pktlen) += cip->ic_miclen;
		(*keyix) = k->wk_keyix;
	} else if (ni->ni_ucastkey.wk_cipher == &ieee80211_cipher_none) {
		/*
		 * Use station key cache slot, if assigned.
		 */
		(*keyix) = ni->ni_ucastkey.wk_keyix;
		if ((*keyix) == IEEE80211_KEYIX_NONE)
			(*keyix) = HAL_TXKEYIX_INVALID;
	} else
		(*keyix) = HAL_TXKEYIX_INVALID;

	return (1);
}

/*
 * Calculate whether interoperability protection is required for
 * this frame.
 *
 * This requires the rate control information be filled in,
 * as the protection requirement depends upon the current
 * operating mode / PHY.
 */
static void
ath_tx_calc_protection(struct ath_softc *sc, struct ath_buf *bf)
{
	struct ieee80211_frame *wh;
	uint8_t rix;
	uint16_t flags;
	int shortPreamble;
	const HAL_RATE_TABLE *rt = sc->sc_currates;
	struct ifnet *ifp = sc->sc_ifp;
	struct ieee80211com *ic = ifp->if_l2com;

	flags = bf->bf_state.bfs_txflags;
	rix = bf->bf_state.bfs_rc[0].rix;
	shortPreamble = bf->bf_state.bfs_shpream;
	wh = mtod(bf->bf_m, struct ieee80211_frame *);

	/*
	 * If 802.11g protection is enabled, determine whether
	 * to use RTS/CTS or just CTS.  Note that this is only
	 * done for OFDM unicast frames.
	 */
	if ((ic->ic_flags & IEEE80211_F_USEPROT) &&
	    rt->info[rix].phy == IEEE80211_T_OFDM &&
	    (flags & HAL_TXDESC_NOACK) == 0) {
		bf->bf_state.bfs_doprot = 1;
		/* XXX fragments must use CCK rates w/ protection */
		if (ic->ic_protmode == IEEE80211_PROT_RTSCTS) {
			flags |= HAL_TXDESC_RTSENA;
		} else if (ic->ic_protmode == IEEE80211_PROT_CTSONLY) {
			flags |= HAL_TXDESC_CTSENA;
		}
		/*
		 * For frags it would be desirable to use the
		 * highest CCK rate for RTS/CTS.  But stations
		 * farther away may detect it at a lower CCK rate
		 * so use the configured protection rate instead
		 * (for now).
		 */
		sc->sc_stats.ast_tx_protect++;
	}

	/*
	 * If 11n protection is enabled and it's a HT frame,
	 * enable RTS.
	 *
	 * XXX ic_htprotmode or ic_curhtprotmode?
	 * XXX should it_htprotmode only matter if ic_curhtprotmode 
	 * XXX indicates it's not a HT pure environment?
	 */
	if ((ic->ic_htprotmode == IEEE80211_PROT_RTSCTS) &&
	    rt->info[rix].phy == IEEE80211_T_HT &&
	    (flags & HAL_TXDESC_NOACK) == 0) {
		flags |= HAL_TXDESC_RTSENA;
		sc->sc_stats.ast_tx_htprotect++;
	}
	bf->bf_state.bfs_txflags = flags;
}

/*
 * Update the frame duration given the currently selected rate.
 *
 * This also updates the frame duration value, so it will require
 * a DMA flush.
 */
static void
ath_tx_calc_duration(struct ath_softc *sc, struct ath_buf *bf)
{
	struct ieee80211_frame *wh;
	uint8_t rix;
	uint16_t flags;
	int shortPreamble;
	struct ath_hal *ah = sc->sc_ah;
	const HAL_RATE_TABLE *rt = sc->sc_currates;
	int isfrag = bf->bf_m->m_flags & M_FRAG;

	flags = bf->bf_state.bfs_txflags;
	rix = bf->bf_state.bfs_rc[0].rix;
	shortPreamble = bf->bf_state.bfs_shpream;
	wh = mtod(bf->bf_m, struct ieee80211_frame *);

	/*
	 * Calculate duration.  This logically belongs in the 802.11
	 * layer but it lacks sufficient information to calculate it.
	 */
	if ((flags & HAL_TXDESC_NOACK) == 0 &&
	    (wh->i_fc[0] & IEEE80211_FC0_TYPE_MASK) != IEEE80211_FC0_TYPE_CTL) {
		u_int16_t dur;
		if (shortPreamble)
			dur = rt->info[rix].spAckDuration;
		else
			dur = rt->info[rix].lpAckDuration;
		if (wh->i_fc[1] & IEEE80211_FC1_MORE_FRAG) {
			dur += dur;		/* additional SIFS+ACK */
			KASSERT(bf->bf_m->m_nextpkt != NULL, ("no fragment"));
			/*
			 * Include the size of next fragment so NAV is
			 * updated properly.  The last fragment uses only
			 * the ACK duration
			 *
			 * XXX TODO: ensure that the rate lookup for each
			 * fragment is the same as the rate used by the
			 * first fragment!
			 */
			dur += ath_hal_computetxtime(ah, rt,
					bf->bf_m->m_nextpkt->m_pkthdr.len,
					rix, shortPreamble);
		}
		if (isfrag) {
			/*
			 * Force hardware to use computed duration for next
			 * fragment by disabling multi-rate retry which updates
			 * duration based on the multi-rate duration table.
			 */
			bf->bf_state.bfs_ismrr = 0;
			bf->bf_state.bfs_try0 = ATH_TXMGTTRY;
			/* XXX update bfs_rc[0].try? */
		}

		/* Update the duration field itself */
		*(u_int16_t *)wh->i_dur = htole16(dur);
	}
}

static uint8_t
ath_tx_get_rtscts_rate(struct ath_hal *ah, const HAL_RATE_TABLE *rt,
    int cix, int shortPreamble)
{
	uint8_t ctsrate;

	/*
	 * CTS transmit rate is derived from the transmit rate
	 * by looking in the h/w rate table.  We must also factor
	 * in whether or not a short preamble is to be used.
	 */
	/* NB: cix is set above where RTS/CTS is enabled */
	KASSERT(cix != 0xff, ("cix not setup"));
	ctsrate = rt->info[cix].rateCode;

	/* XXX this should only matter for legacy rates */
	if (shortPreamble)
		ctsrate |= rt->info[cix].shortPreamble;

	return (ctsrate);
}

/*
 * Calculate the RTS/CTS duration for legacy frames.
 */
static int
ath_tx_calc_ctsduration(struct ath_hal *ah, int rix, int cix,
    int shortPreamble, int pktlen, const HAL_RATE_TABLE *rt,
    int flags)
{
	int ctsduration = 0;

	/* This mustn't be called for HT modes */
	if (rt->info[cix].phy == IEEE80211_T_HT) {
		printf("%s: HT rate where it shouldn't be (0x%x)\n",
		    __func__, rt->info[cix].rateCode);
		return (-1);
	}

	/*
	 * Compute the transmit duration based on the frame
	 * size and the size of an ACK frame.  We call into the
	 * HAL to do the computation since it depends on the
	 * characteristics of the actual PHY being used.
	 *
	 * NB: CTS is assumed the same size as an ACK so we can
	 *     use the precalculated ACK durations.
	 */
	if (shortPreamble) {
		if (flags & HAL_TXDESC_RTSENA)		/* SIFS + CTS */
			ctsduration += rt->info[cix].spAckDuration;
		ctsduration += ath_hal_computetxtime(ah,
			rt, pktlen, rix, AH_TRUE);
		if ((flags & HAL_TXDESC_NOACK) == 0)	/* SIFS + ACK */
			ctsduration += rt->info[rix].spAckDuration;
	} else {
		if (flags & HAL_TXDESC_RTSENA)		/* SIFS + CTS */
			ctsduration += rt->info[cix].lpAckDuration;
		ctsduration += ath_hal_computetxtime(ah,
			rt, pktlen, rix, AH_FALSE);
		if ((flags & HAL_TXDESC_NOACK) == 0)	/* SIFS + ACK */
			ctsduration += rt->info[rix].lpAckDuration;
	}

	return (ctsduration);
}

/*
 * Update the given ath_buf with updated rts/cts setup and duration
 * values.
 *
 * To support rate lookups for each software retry, the rts/cts rate
 * and cts duration must be re-calculated.
 *
 * This function assumes the RTS/CTS flags have been set as needed;
 * mrr has been disabled; and the rate control lookup has been done.
 *
 * XXX TODO: MRR need only be disabled for the pre-11n NICs.
 * XXX The 11n NICs support per-rate RTS/CTS configuration.
 */
static void
ath_tx_set_rtscts(struct ath_softc *sc, struct ath_buf *bf)
{
	uint16_t ctsduration = 0;
	uint8_t ctsrate = 0;
	uint8_t rix = bf->bf_state.bfs_rc[0].rix;
	uint8_t cix = 0;
	const HAL_RATE_TABLE *rt = sc->sc_currates;

	/*
	 * No RTS/CTS enabled? Don't bother.
	 */
	if ((bf->bf_state.bfs_txflags &
	    (HAL_TXDESC_RTSENA | HAL_TXDESC_CTSENA)) == 0) {
		/* XXX is this really needed? */
		bf->bf_state.bfs_ctsrate = 0;
		bf->bf_state.bfs_ctsduration = 0;
		return;
	}

	/*
	 * If protection is enabled, use the protection rix control
	 * rate. Otherwise use the rate0 control rate.
	 */
	if (bf->bf_state.bfs_doprot)
		rix = sc->sc_protrix;
	else
		rix = bf->bf_state.bfs_rc[0].rix;

	/*
	 * If the raw path has hard-coded ctsrate0 to something,
	 * use it.
	 */
	if (bf->bf_state.bfs_ctsrate0 != 0)
		cix = ath_tx_findrix(sc, bf->bf_state.bfs_ctsrate0);
	else
		/* Control rate from above */
		cix = rt->info[rix].controlRate;

	/* Calculate the rtscts rate for the given cix */
	ctsrate = ath_tx_get_rtscts_rate(sc->sc_ah, rt, cix,
	    bf->bf_state.bfs_shpream);

	/* The 11n chipsets do ctsduration calculations for you */
	if (! ath_tx_is_11n(sc))
		ctsduration = ath_tx_calc_ctsduration(sc->sc_ah, rix, cix,
		    bf->bf_state.bfs_shpream, bf->bf_state.bfs_pktlen,
		    rt, bf->bf_state.bfs_txflags);

	/* Squirrel away in ath_buf */
	bf->bf_state.bfs_ctsrate = ctsrate;
	bf->bf_state.bfs_ctsduration = ctsduration;
	
	/*
	 * Must disable multi-rate retry when using RTS/CTS.
	 */
	if (!sc->sc_mrrprot) {
		bf->bf_state.bfs_ismrr = 0;
		bf->bf_state.bfs_try0 =
		    bf->bf_state.bfs_rc[0].tries = ATH_TXMGTTRY; /* XXX ew */
	}
}

/*
 * Setup the descriptor chain for a normal or fast-frame
 * frame.
 *
 * XXX TODO: extend to include the destination hardware QCU ID.
 * Make sure that is correct.  Make sure that when being added
 * to the mcastq, the CABQ QCUID is set or things will get a bit
 * odd.
 */
static void
ath_tx_setds(struct ath_softc *sc, struct ath_buf *bf)
{
	struct ath_desc *ds = bf->bf_desc;
	struct ath_hal *ah = sc->sc_ah;

	if (bf->bf_state.bfs_txrate0 == 0)
		device_printf(sc->sc_dev, "%s: bf=%p, txrate0=%d\n",
		    __func__, bf, 0);

	ath_hal_setuptxdesc(ah, ds
		, bf->bf_state.bfs_pktlen	/* packet length */
		, bf->bf_state.bfs_hdrlen	/* header length */
		, bf->bf_state.bfs_atype	/* Atheros packet type */
		, bf->bf_state.bfs_txpower	/* txpower */
		, bf->bf_state.bfs_txrate0
		, bf->bf_state.bfs_try0		/* series 0 rate/tries */
		, bf->bf_state.bfs_keyix	/* key cache index */
		, bf->bf_state.bfs_txantenna	/* antenna mode */
		, bf->bf_state.bfs_txflags	/* flags */
		, bf->bf_state.bfs_ctsrate	/* rts/cts rate */
		, bf->bf_state.bfs_ctsduration	/* rts/cts duration */
	);

	/*
	 * This will be overriden when the descriptor chain is written.
	 */
	bf->bf_lastds = ds;
	bf->bf_last = bf;

	/* Set rate control and descriptor chain for this frame */
	ath_tx_set_ratectrl(sc, bf->bf_node, bf);
	ath_tx_chaindesclist(sc, ds, bf, 0, 0, 0);
}

/*
 * Do a rate lookup.
 *
 * This performs a rate lookup for the given ath_buf only if it's required.
 * Non-data frames and raw frames don't require it.
 *
 * This populates the primary and MRR entries; MRR values are
 * then disabled later on if something requires it (eg RTS/CTS on
 * pre-11n chipsets.
 *
 * This needs to be done before the RTS/CTS fields are calculated
 * as they may depend upon the rate chosen.
 */
static void
ath_tx_do_ratelookup(struct ath_softc *sc, struct ath_buf *bf)
{
	uint8_t rate, rix;
	int try0;

	if (! bf->bf_state.bfs_doratelookup)
		return;

	/* Get rid of any previous state */
	bzero(bf->bf_state.bfs_rc, sizeof(bf->bf_state.bfs_rc));

	ATH_NODE_LOCK(ATH_NODE(bf->bf_node));
	ath_rate_findrate(sc, ATH_NODE(bf->bf_node), bf->bf_state.bfs_shpream,
	    bf->bf_state.bfs_pktlen, &rix, &try0, &rate);

	/* In case MRR is disabled, make sure rc[0] is setup correctly */
	bf->bf_state.bfs_rc[0].rix = rix;
	bf->bf_state.bfs_rc[0].ratecode = rate;
	bf->bf_state.bfs_rc[0].tries = try0;

	if (bf->bf_state.bfs_ismrr && try0 != ATH_TXMAXTRY)
		ath_rate_getxtxrates(sc, ATH_NODE(bf->bf_node), rix,
		    bf->bf_state.bfs_rc);
	ATH_NODE_UNLOCK(ATH_NODE(bf->bf_node));

	sc->sc_txrix = rix;	/* for LED blinking */
	sc->sc_lastdatarix = rix;	/* for fast frames */
	bf->bf_state.bfs_try0 = try0;
	bf->bf_state.bfs_txrate0 = rate;
}

/*
 * Update the CLRDMASK bit in the ath_buf if it needs to be set.
 */
static void
ath_tx_update_clrdmask(struct ath_softc *sc, struct ath_tid *tid,
    struct ath_buf *bf)
{
	struct ath_node *an = ATH_NODE(bf->bf_node);

	ATH_TX_LOCK_ASSERT(sc);

	if (an->clrdmask == 1) {
		bf->bf_state.bfs_txflags |= HAL_TXDESC_CLRDMASK;
		an->clrdmask = 0;
	}
}

/*
 * Return whether this frame should be software queued or
 * direct dispatched.
 *
 * When doing powersave, BAR frames should be queued but other management
 * frames should be directly sent.
 *
 * When not doing powersave, stick BAR frames into the hardware queue
 * so it goes out even though the queue is paused.
 *
 * For now, management frames are also software queued by default.
 */
static int
ath_tx_should_swq_frame(struct ath_softc *sc, struct ath_node *an,
    struct mbuf *m0, int *queue_to_head)
{
	struct ieee80211_node *ni = &an->an_node;
	struct ieee80211_frame *wh;
	uint8_t type, subtype;

	wh = mtod(m0, struct ieee80211_frame *);
	type = wh->i_fc[0] & IEEE80211_FC0_TYPE_MASK;
	subtype = wh->i_fc[0] & IEEE80211_FC0_SUBTYPE_MASK;

	(*queue_to_head) = 0;

	/* If it's not in powersave - direct-dispatch BAR */
	if ((ATH_NODE(ni)->an_is_powersave == 0)
	    && type == IEEE80211_FC0_TYPE_CTL &&
	    subtype == IEEE80211_FC0_SUBTYPE_BAR) {
		DPRINTF(sc, ATH_DEBUG_SW_TX,
		    "%s: BAR: TX'ing direct\n", __func__);
		return (0);
	} else if ((ATH_NODE(ni)->an_is_powersave == 1)
	    && type == IEEE80211_FC0_TYPE_CTL &&
	    subtype == IEEE80211_FC0_SUBTYPE_BAR) {
		/* BAR TX whilst asleep; queue */
		DPRINTF(sc, ATH_DEBUG_SW_TX,
		    "%s: swq: TX'ing\n", __func__);
		(*queue_to_head) = 1;
		return (1);
	} else if ((ATH_NODE(ni)->an_is_powersave == 1)
	    && (type == IEEE80211_FC0_TYPE_MGT ||
	        type == IEEE80211_FC0_TYPE_CTL)) {
		/*
		 * Other control/mgmt frame; bypass software queuing
		 * for now!
		 */
		device_printf(sc->sc_dev,
		    "%s: %6D: Node is asleep; sending mgmt "
		    "(type=%d, subtype=%d)\n",
		    __func__,
		    ni->ni_macaddr,
		    ":",
		    type,
		    subtype);
		return (0);
	} else {
		return (1);
	}
}


/*
 * Transmit the given frame to the hardware.
 *
 * The frame must already be setup; rate control must already have
 * been done.
 *
 * XXX since the TXQ lock is being held here (and I dislike holding
 * it for this long when not doing software aggregation), later on
 * break this function into "setup_normal" and "xmit_normal". The
 * lock only needs to be held for the ath_tx_handoff call.
 *
 * XXX we don't update the leak count here - if we're doing
 * direct frame dispatch, we need to be able to do it without
 * decrementing the leak count (eg multicast queue frames.)
 */
static void
ath_tx_xmit_normal(struct ath_softc *sc, struct ath_txq *txq,
    struct ath_buf *bf)
{
	struct ath_node *an = ATH_NODE(bf->bf_node);
	struct ath_tid *tid = &an->an_tid[bf->bf_state.bfs_tid];

	ATH_TX_LOCK_ASSERT(sc);

	/*
	 * For now, just enable CLRDMASK. ath_tx_xmit_normal() does
	 * set a completion handler however it doesn't (yet) properly
	 * handle the strict ordering requirements needed for normal,
	 * non-aggregate session frames.
	 *
	 * Once this is implemented, only set CLRDMASK like this for
	 * frames that must go out - eg management/raw frames.
	 */
	bf->bf_state.bfs_txflags |= HAL_TXDESC_CLRDMASK;

	/* Setup the descriptor before handoff */
	ath_tx_do_ratelookup(sc, bf);
	ath_tx_calc_duration(sc, bf);
	ath_tx_calc_protection(sc, bf);
	ath_tx_set_rtscts(sc, bf);
	ath_tx_rate_fill_rcflags(sc, bf);
	ath_tx_setds(sc, bf);

	/* Track per-TID hardware queue depth correctly */
	tid->hwq_depth++;

	/* Assign the completion handler */
	bf->bf_comp = ath_tx_normal_comp;

	/* Hand off to hardware */
	ath_tx_handoff(sc, txq, bf);
}

/*
 * Do the basic frame setup stuff that's required before the frame
 * is added to a software queue.
 *
 * All frames get mostly the same treatment and it's done once.
 * Retransmits fiddle with things like the rate control setup,
 * setting the retransmit bit in the packet; doing relevant DMA/bus
 * syncing and relinking it (back) into the hardware TX queue.
 *
 * Note that this may cause the mbuf to be reallocated, so
 * m0 may not be valid.
 */
static int
ath_tx_normal_setup(struct ath_softc *sc, struct ieee80211_node *ni,
    struct ath_buf *bf, struct mbuf *m0, struct ath_txq *txq)
{
	struct ieee80211vap *vap = ni->ni_vap;
	struct ath_hal *ah = sc->sc_ah;
	struct ifnet *ifp = sc->sc_ifp;
	struct ieee80211com *ic = ifp->if_l2com;
	const struct chanAccParams *cap = &ic->ic_wme.wme_chanParams;
	int error, iswep, ismcast, isfrag, ismrr;
	int keyix, hdrlen, pktlen, try0 = 0;
	u_int8_t rix = 0, txrate = 0;
	struct ath_desc *ds;
	struct ieee80211_frame *wh;
	u_int subtype, flags;
	HAL_PKT_TYPE atype;
	const HAL_RATE_TABLE *rt;
	HAL_BOOL shortPreamble;
	struct ath_node *an;
	u_int pri;

	/*
	 * To ensure that both sequence numbers and the CCMP PN handling
	 * is "correct", make sure that the relevant TID queue is locked.
	 * Otherwise the CCMP PN and seqno may appear out of order, causing
	 * re-ordered frames to have out of order CCMP PN's, resulting
	 * in many, many frame drops.
	 */
	ATH_TX_LOCK_ASSERT(sc);

	wh = mtod(m0, struct ieee80211_frame *);
	iswep = wh->i_fc[1] & IEEE80211_FC1_WEP;
	ismcast = IEEE80211_IS_MULTICAST(wh->i_addr1);
	isfrag = m0->m_flags & M_FRAG;
	hdrlen = ieee80211_anyhdrsize(wh);
	/*
	 * Packet length must not include any
	 * pad bytes; deduct them here.
	 */
	pktlen = m0->m_pkthdr.len - (hdrlen & 3);

	/* Handle encryption twiddling if needed */
	if (! ath_tx_tag_crypto(sc, ni, m0, iswep, isfrag, &hdrlen,
	    &pktlen, &keyix)) {
		ath_freetx(m0);
		return EIO;
	}

	/* packet header may have moved, reset our local pointer */
	wh = mtod(m0, struct ieee80211_frame *);

	pktlen += IEEE80211_CRC_LEN;

	/*
	 * Load the DMA map so any coalescing is done.  This
	 * also calculates the number of descriptors we need.
	 */
	error = ath_tx_dmasetup(sc, bf, m0);
	if (error != 0)
		return error;
	bf->bf_node = ni;			/* NB: held reference */
	m0 = bf->bf_m;				/* NB: may have changed */
	wh = mtod(m0, struct ieee80211_frame *);

	/* setup descriptors */
	ds = bf->bf_desc;
	rt = sc->sc_currates;
	KASSERT(rt != NULL, ("no rate table, mode %u", sc->sc_curmode));

	/*
	 * NB: the 802.11 layer marks whether or not we should
	 * use short preamble based on the current mode and
	 * negotiated parameters.
	 */
	if ((ic->ic_flags & IEEE80211_F_SHPREAMBLE) &&
	    (ni->ni_capinfo & IEEE80211_CAPINFO_SHORT_PREAMBLE)) {
		shortPreamble = AH_TRUE;
		sc->sc_stats.ast_tx_shortpre++;
	} else {
		shortPreamble = AH_FALSE;
	}

	an = ATH_NODE(ni);
	//flags = HAL_TXDESC_CLRDMASK;		/* XXX needed for crypto errs */
	flags = 0;
	ismrr = 0;				/* default no multi-rate retry*/
	pri = M_WME_GETAC(m0);			/* honor classification */
	/* XXX use txparams instead of fixed values */
	/*
	 * Calculate Atheros packet type from IEEE80211 packet header,
	 * setup for rate calculations, and select h/w transmit queue.
	 */
	switch (wh->i_fc[0] & IEEE80211_FC0_TYPE_MASK) {
	case IEEE80211_FC0_TYPE_MGT:
		subtype = wh->i_fc[0] & IEEE80211_FC0_SUBTYPE_MASK;
		if (subtype == IEEE80211_FC0_SUBTYPE_BEACON)
			atype = HAL_PKT_TYPE_BEACON;
		else if (subtype == IEEE80211_FC0_SUBTYPE_PROBE_RESP)
			atype = HAL_PKT_TYPE_PROBE_RESP;
		else if (subtype == IEEE80211_FC0_SUBTYPE_ATIM)
			atype = HAL_PKT_TYPE_ATIM;
		else
			atype = HAL_PKT_TYPE_NORMAL;	/* XXX */
		rix = an->an_mgmtrix;
		txrate = rt->info[rix].rateCode;
		if (shortPreamble)
			txrate |= rt->info[rix].shortPreamble;
		try0 = ATH_TXMGTTRY;
		flags |= HAL_TXDESC_INTREQ;	/* force interrupt */
		break;
	case IEEE80211_FC0_TYPE_CTL:
		atype = HAL_PKT_TYPE_PSPOLL;	/* stop setting of duration */
		rix = an->an_mgmtrix;
		txrate = rt->info[rix].rateCode;
		if (shortPreamble)
			txrate |= rt->info[rix].shortPreamble;
		try0 = ATH_TXMGTTRY;
		flags |= HAL_TXDESC_INTREQ;	/* force interrupt */
		break;
	case IEEE80211_FC0_TYPE_DATA:
		atype = HAL_PKT_TYPE_NORMAL;		/* default */
		/*
		 * Data frames: multicast frames go out at a fixed rate,
		 * EAPOL frames use the mgmt frame rate; otherwise consult
		 * the rate control module for the rate to use.
		 */
		if (ismcast) {
			rix = an->an_mcastrix;
			txrate = rt->info[rix].rateCode;
			if (shortPreamble)
				txrate |= rt->info[rix].shortPreamble;
			try0 = 1;
		} else if (m0->m_flags & M_EAPOL) {
			/* XXX? maybe always use long preamble? */
			rix = an->an_mgmtrix;
			txrate = rt->info[rix].rateCode;
			if (shortPreamble)
				txrate |= rt->info[rix].shortPreamble;
			try0 = ATH_TXMAXTRY;	/* XXX?too many? */
		} else {
			/*
			 * Do rate lookup on each TX, rather than using
			 * the hard-coded TX information decided here.
			 */
			ismrr = 1;
			bf->bf_state.bfs_doratelookup = 1;
		}
		if (cap->cap_wmeParams[pri].wmep_noackPolicy)
			flags |= HAL_TXDESC_NOACK;
		break;
	default:
		if_printf(ifp, "bogus frame type 0x%x (%s)\n",
			wh->i_fc[0] & IEEE80211_FC0_TYPE_MASK, __func__);
		/* XXX statistic */
		/* XXX free tx dmamap */
		ath_freetx(m0);
		return EIO;
	}

	/*
	 * There are two known scenarios where the frame AC doesn't match
	 * what the destination TXQ is.
	 *
	 * + non-QoS frames (eg management?) that the net80211 stack has
	 *   assigned a higher AC to, but since it's a non-QoS TID, it's
	 *   being thrown into TID 16.  TID 16 gets the AC_BE queue.
	 *   It's quite possible that management frames should just be
	 *   direct dispatched to hardware rather than go via the software
	 *   queue; that should be investigated in the future.  There are
	 *   some specific scenarios where this doesn't make sense, mostly
	 *   surrounding ADDBA request/response - hence why that is special
	 *   cased.
	 *
	 * + Multicast frames going into the VAP mcast queue.  That shows up
	 *   as "TXQ 11".
	 *
	 * This driver should eventually support separate TID and TXQ locking,
	 * allowing for arbitrary AC frames to appear on arbitrary software
	 * queues, being queued to the "correct" hardware queue when needed.
	 */
#if 0
	if (txq != sc->sc_ac2q[pri]) {
		device_printf(sc->sc_dev,
		    "%s: txq=%p (%d), pri=%d, pri txq=%p (%d)\n",
		    __func__,
		    txq,
		    txq->axq_qnum,
		    pri,
		    sc->sc_ac2q[pri],
		    sc->sc_ac2q[pri]->axq_qnum);
	}
#endif

	/*
	 * Calculate miscellaneous flags.
	 */
	if (ismcast) {
		flags |= HAL_TXDESC_NOACK;	/* no ack on broad/multicast */
	} else if (pktlen > vap->iv_rtsthreshold &&
	    (ni->ni_ath_flags & IEEE80211_NODE_FF) == 0) {
		flags |= HAL_TXDESC_RTSENA;	/* RTS based on frame length */
		sc->sc_stats.ast_tx_rts++;
	}
	if (flags & HAL_TXDESC_NOACK)		/* NB: avoid double counting */
		sc->sc_stats.ast_tx_noack++;
#ifdef IEEE80211_SUPPORT_TDMA
	if (sc->sc_tdma && (flags & HAL_TXDESC_NOACK) == 0) {
		DPRINTF(sc, ATH_DEBUG_TDMA,
		    "%s: discard frame, ACK required w/ TDMA\n", __func__);
		sc->sc_stats.ast_tdma_ack++;
		/* XXX free tx dmamap */
		ath_freetx(m0);
		return EIO;
	}
#endif

	/*
	 * Determine if a tx interrupt should be generated for
	 * this descriptor.  We take a tx interrupt to reap
	 * descriptors when the h/w hits an EOL condition or
	 * when the descriptor is specifically marked to generate
	 * an interrupt.  We periodically mark descriptors in this
	 * way to insure timely replenishing of the supply needed
	 * for sending frames.  Defering interrupts reduces system
	 * load and potentially allows more concurrent work to be
	 * done but if done to aggressively can cause senders to
	 * backup.
	 *
	 * NB: use >= to deal with sc_txintrperiod changing
	 *     dynamically through sysctl.
	 */
	if (flags & HAL_TXDESC_INTREQ) {
		txq->axq_intrcnt = 0;
	} else if (++txq->axq_intrcnt >= sc->sc_txintrperiod) {
		flags |= HAL_TXDESC_INTREQ;
		txq->axq_intrcnt = 0;
	}

	/* This point forward is actual TX bits */

	/*
	 * At this point we are committed to sending the frame
	 * and we don't need to look at m_nextpkt; clear it in
	 * case this frame is part of frag chain.
	 */
	m0->m_nextpkt = NULL;

	if (IFF_DUMPPKTS(sc, ATH_DEBUG_XMIT))
		ieee80211_dump_pkt(ic, mtod(m0, const uint8_t *), m0->m_len,
		    sc->sc_hwmap[rix].ieeerate, -1);

	if (ieee80211_radiotap_active_vap(vap)) {
		u_int64_t tsf = ath_hal_gettsf64(ah);

		sc->sc_tx_th.wt_tsf = htole64(tsf);
		sc->sc_tx_th.wt_flags = sc->sc_hwmap[rix].txflags;
		if (iswep)
			sc->sc_tx_th.wt_flags |= IEEE80211_RADIOTAP_F_WEP;
		if (isfrag)
			sc->sc_tx_th.wt_flags |= IEEE80211_RADIOTAP_F_FRAG;
		sc->sc_tx_th.wt_rate = sc->sc_hwmap[rix].ieeerate;
		sc->sc_tx_th.wt_txpower = ieee80211_get_node_txpower(ni);
		sc->sc_tx_th.wt_antenna = sc->sc_txantenna;

		ieee80211_radiotap_tx(vap, m0);
	}

	/* Blank the legacy rate array */
	bzero(&bf->bf_state.bfs_rc, sizeof(bf->bf_state.bfs_rc));

	/*
	 * ath_buf_set_rate needs at least one rate/try to setup
	 * the rate scenario.
	 */
	bf->bf_state.bfs_rc[0].rix = rix;
	bf->bf_state.bfs_rc[0].tries = try0;
	bf->bf_state.bfs_rc[0].ratecode = txrate;

	/* Store the decided rate index values away */
	bf->bf_state.bfs_pktlen = pktlen;
	bf->bf_state.bfs_hdrlen = hdrlen;
	bf->bf_state.bfs_atype = atype;
	bf->bf_state.bfs_txpower = ieee80211_get_node_txpower(ni);
	bf->bf_state.bfs_txrate0 = txrate;
	bf->bf_state.bfs_try0 = try0;
	bf->bf_state.bfs_keyix = keyix;
	bf->bf_state.bfs_txantenna = sc->sc_txantenna;
	bf->bf_state.bfs_txflags = flags;
	bf->bf_state.bfs_shpream = shortPreamble;

	/* XXX this should be done in ath_tx_setrate() */
	bf->bf_state.bfs_ctsrate0 = 0;	/* ie, no hard-coded ctsrate */
	bf->bf_state.bfs_ctsrate = 0;	/* calculated later */
	bf->bf_state.bfs_ctsduration = 0;
	bf->bf_state.bfs_ismrr = ismrr;

	return 0;
}

/*
 * Queue a frame to the hardware or software queue.
 *
 * This can be called by the net80211 code.
 *
 * XXX what about locking? Or, push the seqno assign into the
 * XXX aggregate scheduler so its serialised?
 *
 * XXX When sending management frames via ath_raw_xmit(),
 *     should CLRDMASK be set unconditionally?
 */
int
ath_tx_start(struct ath_softc *sc, struct ieee80211_node *ni,
    struct ath_buf *bf, struct mbuf *m0)
{
	struct ieee80211vap *vap = ni->ni_vap;
	struct ath_vap *avp = ATH_VAP(vap);
	int r = 0;
	u_int pri;
	int tid;
	struct ath_txq *txq;
	int ismcast;
	const struct ieee80211_frame *wh;
	int is_ampdu, is_ampdu_tx, is_ampdu_pending;
	ieee80211_seq seqno;
	uint8_t type, subtype;
	int queue_to_head;

	ATH_TX_LOCK_ASSERT(sc);

	/*
	 * Determine the target hardware queue.
	 *
	 * For multicast frames, the txq gets overridden appropriately
	 * depending upon the state of PS.
	 *
	 * For any other frame, we do a TID/QoS lookup inside the frame
	 * to see what the TID should be. If it's a non-QoS frame, the
	 * AC and TID are overridden. The TID/TXQ code assumes the
	 * TID is on a predictable hardware TXQ, so we don't support
	 * having a node TID queued to multiple hardware TXQs.
	 * This may change in the future but would require some locking
	 * fudgery.
	 */
	pri = ath_tx_getac(sc, m0);
	tid = ath_tx_gettid(sc, m0);

	txq = sc->sc_ac2q[pri];
	wh = mtod(m0, struct ieee80211_frame *);
	ismcast = IEEE80211_IS_MULTICAST(wh->i_addr1);
	type = wh->i_fc[0] & IEEE80211_FC0_TYPE_MASK;
	subtype = wh->i_fc[0] & IEEE80211_FC0_SUBTYPE_MASK;

	/*
	 * Enforce how deep the multicast queue can grow.
	 *
	 * XXX duplicated in ath_raw_xmit().
	 */
	if (IEEE80211_IS_MULTICAST(wh->i_addr1)) {
		if (sc->sc_cabq->axq_depth + sc->sc_cabq->fifo.axq_depth
		    > sc->sc_txq_mcastq_maxdepth) {
			sc->sc_stats.ast_tx_mcastq_overflow++;
			m_freem(m0);
			return (ENOBUFS);
		}
	}

	/*
	 * Enforce how deep the unicast queue can grow.
	 *
	 * If the node is in power save then we don't want
	 * the software queue to grow too deep, or a node may
	 * end up consuming all of the ath_buf entries.
	 *
	 * For now, only do this for DATA frames.
	 *
	 * We will want to cap how many management/control
	 * frames get punted to the software queue so it doesn't
	 * fill up.  But the correct solution isn't yet obvious.
	 * In any case, this check should at least let frames pass
	 * that we are direct-dispatching.
	 *
	 * XXX TODO: duplicate this to the raw xmit path!
	 */
	if (type == IEEE80211_FC0_TYPE_DATA &&
	    ATH_NODE(ni)->an_is_powersave &&
	    ATH_NODE(ni)->an_swq_depth >
	     sc->sc_txq_node_psq_maxdepth) {
		sc->sc_stats.ast_tx_node_psq_overflow++;
		m_freem(m0);
		return (ENOBUFS);
	}

	/* A-MPDU TX */
	is_ampdu_tx = ath_tx_ampdu_running(sc, ATH_NODE(ni), tid);
	is_ampdu_pending = ath_tx_ampdu_pending(sc, ATH_NODE(ni), tid);
	is_ampdu = is_ampdu_tx | is_ampdu_pending;

	DPRINTF(sc, ATH_DEBUG_SW_TX, "%s: tid=%d, ac=%d, is_ampdu=%d\n",
	    __func__, tid, pri, is_ampdu);

	/* Set local packet state, used to queue packets to hardware */
	bf->bf_state.bfs_tid = tid;
	bf->bf_state.bfs_tx_queue = txq->axq_qnum;
	bf->bf_state.bfs_pri = pri;

#if 1
	/*
	 * When servicing one or more stations in power-save mode
	 * (or) if there is some mcast data waiting on the mcast
	 * queue (to prevent out of order delivery) multicast frames
	 * must be bufferd until after the beacon.
	 *
	 * TODO: we should lock the mcastq before we check the length.
	 */
	if (sc->sc_cabq_enable && ismcast && (vap->iv_ps_sta || avp->av_mcastq.axq_depth)) {
		txq = &avp->av_mcastq;
		/*
		 * Mark the frame as eventually belonging on the CAB
		 * queue, so the descriptor setup functions will
		 * correctly initialise the descriptor 'qcuId' field.
		 */
		bf->bf_state.bfs_tx_queue = sc->sc_cabq->axq_qnum;
	}
#endif

	/* Do the generic frame setup */
	/* XXX should just bzero the bf_state? */
	bf->bf_state.bfs_dobaw = 0;

	/* A-MPDU TX? Manually set sequence number */
	/*
	 * Don't do it whilst pending; the net80211 layer still
	 * assigns them.
	 */
	if (is_ampdu_tx) {
		/*
		 * Always call; this function will
		 * handle making sure that null data frames
		 * don't get a sequence number from the current
		 * TID and thus mess with the BAW.
		 */
		seqno = ath_tx_tid_seqno_assign(sc, ni, bf, m0);

		/*
		 * Don't add QoS NULL frames to the BAW.
		 */
		if (IEEE80211_QOS_HAS_SEQ(wh) &&
		    subtype != IEEE80211_FC0_SUBTYPE_QOS_NULL) {
			bf->bf_state.bfs_dobaw = 1;
		}
	}

	/*
	 * If needed, the sequence number has been assigned.
	 * Squirrel it away somewhere easy to get to.
	 */
	bf->bf_state.bfs_seqno = M_SEQNO_GET(m0) << IEEE80211_SEQ_SEQ_SHIFT;

	/* Is ampdu pending? fetch the seqno and print it out */
	if (is_ampdu_pending)
		DPRINTF(sc, ATH_DEBUG_SW_TX,
		    "%s: tid %d: ampdu pending, seqno %d\n",
		    __func__, tid, M_SEQNO_GET(m0));

	/* This also sets up the DMA map */
	r = ath_tx_normal_setup(sc, ni, bf, m0, txq);

	if (r != 0)
		goto done;

	/* At this point m0 could have changed! */
	m0 = bf->bf_m;

#if 1
	/*
	 * If it's a multicast frame, do a direct-dispatch to the
	 * destination hardware queue. Don't bother software
	 * queuing it.
	 */
	/*
	 * If it's a BAR frame, do a direct dispatch to the
	 * destination hardware queue. Don't bother software
	 * queuing it, as the TID will now be paused.
	 * Sending a BAR frame can occur from the net80211 txa timer
	 * (ie, retries) or from the ath txtask (completion call.)
	 * It queues directly to hardware because the TID is paused
	 * at this point (and won't be unpaused until the BAR has
	 * either been TXed successfully or max retries has been
	 * reached.)
	 */
	/*
	 * Until things are better debugged - if this node is asleep
	 * and we're sending it a non-BAR frame, direct dispatch it.
	 * Why? Because we need to figure out what's actually being
	 * sent - eg, during reassociation/reauthentication after
	 * the node (last) disappeared whilst asleep, the driver should
	 * have unpaused/unsleep'ed the node.  So until that is
	 * sorted out, use this workaround.
	 */
	if (txq == &avp->av_mcastq) {
		DPRINTF(sc, ATH_DEBUG_SW_TX,
		    "%s: bf=%p: mcastq: TX'ing\n", __func__, bf);
		bf->bf_state.bfs_txflags |= HAL_TXDESC_CLRDMASK;
		ath_tx_xmit_normal(sc, txq, bf);
	} else if (ath_tx_should_swq_frame(sc, ATH_NODE(ni), m0,
	    &queue_to_head)) {
		ath_tx_swq(sc, ni, txq, queue_to_head, bf);
	} else {
		bf->bf_state.bfs_txflags |= HAL_TXDESC_CLRDMASK;
		ath_tx_xmit_normal(sc, txq, bf);
	}
#else
	/*
	 * For now, since there's no software queue,
	 * direct-dispatch to the hardware.
	 */
	bf->bf_state.bfs_txflags |= HAL_TXDESC_CLRDMASK;
	/*
	 * Update the current leak count if
	 * we're leaking frames; and set the
	 * MORE flag as appropriate.
	 */
	ath_tx_leak_count_update(sc, tid, bf);
	ath_tx_xmit_normal(sc, txq, bf);
#endif
done:
	return 0;
}

static int
ath_tx_raw_start(struct ath_softc *sc, struct ieee80211_node *ni,
	struct ath_buf *bf, struct mbuf *m0,
	const struct ieee80211_bpf_params *params)
{
	struct ifnet *ifp = sc->sc_ifp;
	struct ieee80211com *ic = ifp->if_l2com;
	struct ath_hal *ah = sc->sc_ah;
	struct ieee80211vap *vap = ni->ni_vap;
	int error, ismcast, ismrr;
	int keyix, hdrlen, pktlen, try0, txantenna;
	u_int8_t rix, txrate;
	struct ieee80211_frame *wh;
	u_int flags;
	HAL_PKT_TYPE atype;
	const HAL_RATE_TABLE *rt;
	struct ath_desc *ds;
	u_int pri;
	int o_tid = -1;
	int do_override;
	uint8_t type, subtype;
	int queue_to_head;

	ATH_TX_LOCK_ASSERT(sc);

	wh = mtod(m0, struct ieee80211_frame *);
	ismcast = IEEE80211_IS_MULTICAST(wh->i_addr1);
	hdrlen = ieee80211_anyhdrsize(wh);
	/*
	 * Packet length must not include any
	 * pad bytes; deduct them here.
	 */
	/* XXX honor IEEE80211_BPF_DATAPAD */
	pktlen = m0->m_pkthdr.len - (hdrlen & 3) + IEEE80211_CRC_LEN;

	type = wh->i_fc[0] & IEEE80211_FC0_TYPE_MASK;
	subtype = wh->i_fc[0] & IEEE80211_FC0_SUBTYPE_MASK;

	ATH_KTR(sc, ATH_KTR_TX, 2,
	     "ath_tx_raw_start: ni=%p, bf=%p, raw", ni, bf);

	DPRINTF(sc, ATH_DEBUG_SW_TX, "%s: ismcast=%d\n",
	    __func__, ismcast);

	pri = params->ibp_pri & 3;
	/* Override pri if the frame isn't a QoS one */
	if (! IEEE80211_QOS_HAS_SEQ(wh))
		pri = ath_tx_getac(sc, m0);

	/* XXX If it's an ADDBA, override the correct queue */
	do_override = ath_tx_action_frame_override_queue(sc, ni, m0, &o_tid);

	/* Map ADDBA to the correct priority */
	if (do_override) {
#if 0
		device_printf(sc->sc_dev,
		    "%s: overriding tid %d pri %d -> %d\n",
		    __func__, o_tid, pri, TID_TO_WME_AC(o_tid));
#endif
		pri = TID_TO_WME_AC(o_tid);
	}

	/* Handle encryption twiddling if needed */
	if (! ath_tx_tag_crypto(sc, ni,
	    m0, params->ibp_flags & IEEE80211_BPF_CRYPTO, 0,
	    &hdrlen, &pktlen, &keyix)) {
		ath_freetx(m0);
		return EIO;
	}
	/* packet header may have moved, reset our local pointer */
	wh = mtod(m0, struct ieee80211_frame *);

	/* Do the generic frame setup */
	/* XXX should just bzero the bf_state? */
	bf->bf_state.bfs_dobaw = 0;

	error = ath_tx_dmasetup(sc, bf, m0);
	if (error != 0)
		return error;
	m0 = bf->bf_m;				/* NB: may have changed */
	wh = mtod(m0, struct ieee80211_frame *);
	bf->bf_node = ni;			/* NB: held reference */

	/* Always enable CLRDMASK for raw frames for now.. */
	flags = HAL_TXDESC_CLRDMASK;		/* XXX needed for crypto errs */
	flags |= HAL_TXDESC_INTREQ;		/* force interrupt */
	if (params->ibp_flags & IEEE80211_BPF_RTS)
		flags |= HAL_TXDESC_RTSENA;
	else if (params->ibp_flags & IEEE80211_BPF_CTS) {
		/* XXX assume 11g/11n protection? */
		bf->bf_state.bfs_doprot = 1;
		flags |= HAL_TXDESC_CTSENA;
	}
	/* XXX leave ismcast to injector? */
	if ((params->ibp_flags & IEEE80211_BPF_NOACK) || ismcast)
		flags |= HAL_TXDESC_NOACK;

	rt = sc->sc_currates;
	KASSERT(rt != NULL, ("no rate table, mode %u", sc->sc_curmode));
	rix = ath_tx_findrix(sc, params->ibp_rate0);
	txrate = rt->info[rix].rateCode;
	if (params->ibp_flags & IEEE80211_BPF_SHORTPRE)
		txrate |= rt->info[rix].shortPreamble;
	sc->sc_txrix = rix;
	try0 = params->ibp_try0;
	ismrr = (params->ibp_try1 != 0);
	txantenna = params->ibp_pri >> 2;
	if (txantenna == 0)			/* XXX? */
		txantenna = sc->sc_txantenna;

	/*
	 * Since ctsrate is fixed, store it away for later
	 * use when the descriptor fields are being set.
	 */
	if (flags & (HAL_TXDESC_RTSENA|HAL_TXDESC_CTSENA))
		bf->bf_state.bfs_ctsrate0 = params->ibp_ctsrate;

	/*
	 * NB: we mark all packets as type PSPOLL so the h/w won't
	 * set the sequence number, duration, etc.
	 */
	atype = HAL_PKT_TYPE_PSPOLL;

	if (IFF_DUMPPKTS(sc, ATH_DEBUG_XMIT))
		ieee80211_dump_pkt(ic, mtod(m0, caddr_t), m0->m_len,
		    sc->sc_hwmap[rix].ieeerate, -1);

	if (ieee80211_radiotap_active_vap(vap)) {
		u_int64_t tsf = ath_hal_gettsf64(ah);

		sc->sc_tx_th.wt_tsf = htole64(tsf);
		sc->sc_tx_th.wt_flags = sc->sc_hwmap[rix].txflags;
		if (wh->i_fc[1] & IEEE80211_FC1_WEP)
			sc->sc_tx_th.wt_flags |= IEEE80211_RADIOTAP_F_WEP;
		if (m0->m_flags & M_FRAG)
			sc->sc_tx_th.wt_flags |= IEEE80211_RADIOTAP_F_FRAG;
		sc->sc_tx_th.wt_rate = sc->sc_hwmap[rix].ieeerate;
		sc->sc_tx_th.wt_txpower = MIN(params->ibp_power,
		    ieee80211_get_node_txpower(ni));
		sc->sc_tx_th.wt_antenna = sc->sc_txantenna;

		ieee80211_radiotap_tx(vap, m0);
	}

	/*
	 * Formulate first tx descriptor with tx controls.
	 */
	ds = bf->bf_desc;
	/* XXX check return value? */

	/* Store the decided rate index values away */
	bf->bf_state.bfs_pktlen = pktlen;
	bf->bf_state.bfs_hdrlen = hdrlen;
	bf->bf_state.bfs_atype = atype;
	bf->bf_state.bfs_txpower = MIN(params->ibp_power,
	    ieee80211_get_node_txpower(ni));
	bf->bf_state.bfs_txrate0 = txrate;
	bf->bf_state.bfs_try0 = try0;
	bf->bf_state.bfs_keyix = keyix;
	bf->bf_state.bfs_txantenna = txantenna;
	bf->bf_state.bfs_txflags = flags;
	bf->bf_state.bfs_shpream =
	    !! (params->ibp_flags & IEEE80211_BPF_SHORTPRE);

	/* Set local packet state, used to queue packets to hardware */
	bf->bf_state.bfs_tid = WME_AC_TO_TID(pri);
	bf->bf_state.bfs_tx_queue = sc->sc_ac2q[pri]->axq_qnum;
	bf->bf_state.bfs_pri = pri;

	/* XXX this should be done in ath_tx_setrate() */
	bf->bf_state.bfs_ctsrate = 0;
	bf->bf_state.bfs_ctsduration = 0;
	bf->bf_state.bfs_ismrr = ismrr;

	/* Blank the legacy rate array */
	bzero(&bf->bf_state.bfs_rc, sizeof(bf->bf_state.bfs_rc));

	bf->bf_state.bfs_rc[0].rix =
	    ath_tx_findrix(sc, params->ibp_rate0);
	bf->bf_state.bfs_rc[0].tries = try0;
	bf->bf_state.bfs_rc[0].ratecode = txrate;

	if (ismrr) {
		int rix;

		rix = ath_tx_findrix(sc, params->ibp_rate1);
		bf->bf_state.bfs_rc[1].rix = rix;
		bf->bf_state.bfs_rc[1].tries = params->ibp_try1;

		rix = ath_tx_findrix(sc, params->ibp_rate2);
		bf->bf_state.bfs_rc[2].rix = rix;
		bf->bf_state.bfs_rc[2].tries = params->ibp_try2;

		rix = ath_tx_findrix(sc, params->ibp_rate3);
		bf->bf_state.bfs_rc[3].rix = rix;
		bf->bf_state.bfs_rc[3].tries = params->ibp_try3;
	}
	/*
	 * All the required rate control decisions have been made;
	 * fill in the rc flags.
	 */
	ath_tx_rate_fill_rcflags(sc, bf);

	/* NB: no buffered multicast in power save support */

	/*
	 * If we're overiding the ADDBA destination, dump directly
	 * into the hardware queue, right after any pending
	 * frames to that node are.
	 */
	DPRINTF(sc, ATH_DEBUG_SW_TX, "%s: dooverride=%d\n",
	    __func__, do_override);

#if 1
	/*
	 * Put addba frames in the right place in the right TID/HWQ.
	 */
	if (do_override) {
		bf->bf_state.bfs_txflags |= HAL_TXDESC_CLRDMASK;
		/*
		 * XXX if it's addba frames, should we be leaking
		 * them out via the frame leak method?
		 * XXX for now let's not risk it; but we may wish
		 * to investigate this later.
		 */
		ath_tx_xmit_normal(sc, sc->sc_ac2q[pri], bf);
	} else if (ath_tx_should_swq_frame(sc, ATH_NODE(ni), m0,
	    &queue_to_head)) {
		/* Queue to software queue */
		ath_tx_swq(sc, ni, sc->sc_ac2q[pri], queue_to_head, bf);
	} else {
		bf->bf_state.bfs_txflags |= HAL_TXDESC_CLRDMASK;
		ath_tx_xmit_normal(sc, sc->sc_ac2q[pri], bf);
	}
#else
	/* Direct-dispatch to the hardware */
	bf->bf_state.bfs_txflags |= HAL_TXDESC_CLRDMASK;
	/*
	 * Update the current leak count if
	 * we're leaking frames; and set the
	 * MORE flag as appropriate.
	 */
	ath_tx_leak_count_update(sc, tid, bf);
	ath_tx_xmit_normal(sc, sc->sc_ac2q[pri], bf);
#endif
	return 0;
}

/*
 * Send a raw frame.
 *
 * This can be called by net80211.
 */
int
ath_raw_xmit(struct ieee80211_node *ni, struct mbuf *m,
	const struct ieee80211_bpf_params *params)
{
	struct ieee80211com *ic = ni->ni_ic;
	struct ifnet *ifp = ic->ic_ifp;
	struct ath_softc *sc = ifp->if_softc;
	struct ath_buf *bf;
	struct ieee80211_frame *wh = mtod(m, struct ieee80211_frame *);
	int error = 0;

	ATH_PCU_LOCK(sc);
	if (sc->sc_inreset_cnt > 0) {
		device_printf(sc->sc_dev, "%s: sc_inreset_cnt > 0; bailing\n",
		    __func__);
		error = EIO;
		ATH_PCU_UNLOCK(sc);
		goto bad0;
	}
	sc->sc_txstart_cnt++;
	ATH_PCU_UNLOCK(sc);

	ATH_TX_LOCK(sc);

	if ((ifp->if_drv_flags & IFF_DRV_RUNNING) == 0 || sc->sc_invalid) {
		DPRINTF(sc, ATH_DEBUG_XMIT, "%s: discard frame, %s", __func__,
		    (ifp->if_drv_flags & IFF_DRV_RUNNING) == 0 ?
			"!running" : "invalid");
		m_freem(m);
		error = ENETDOWN;
		goto bad;
	}

	/*
	 * Enforce how deep the multicast queue can grow.
	 *
	 * XXX duplicated in ath_tx_start().
	 */
	if (IEEE80211_IS_MULTICAST(wh->i_addr1)) {
		if (sc->sc_cabq->axq_depth + sc->sc_cabq->fifo.axq_depth
		    > sc->sc_txq_mcastq_maxdepth) {
			sc->sc_stats.ast_tx_mcastq_overflow++;
			error = ENOBUFS;
		}

		if (error != 0) {
			m_freem(m);
			goto bad;
		}
	}

	/*
	 * Grab a TX buffer and associated resources.
	 */
	bf = ath_getbuf(sc, ATH_BUFTYPE_MGMT);
	if (bf == NULL) {
		sc->sc_stats.ast_tx_nobuf++;
		m_freem(m);
		error = ENOBUFS;
		goto bad;
	}
	ATH_KTR(sc, ATH_KTR_TX, 3, "ath_raw_xmit: m=%p, params=%p, bf=%p\n",
	    m, params,  bf);

	if (params == NULL) {
		/*
		 * Legacy path; interpret frame contents to decide
		 * precisely how to send the frame.
		 */
		if (ath_tx_start(sc, ni, bf, m)) {
			error = EIO;		/* XXX */
			goto bad2;
		}
	} else {
		/*
		 * Caller supplied explicit parameters to use in
		 * sending the frame.
		 */
		if (ath_tx_raw_start(sc, ni, bf, m, params)) {
			error = EIO;		/* XXX */
			goto bad2;
		}
	}
	sc->sc_wd_timer = 5;
	ifp->if_opackets++;
	sc->sc_stats.ast_tx_raw++;

	/*
	 * Update the TIM - if there's anything queued to the
	 * software queue and power save is enabled, we should
	 * set the TIM.
	 */
	ath_tx_update_tim(sc, ni, 1);

	ATH_TX_UNLOCK(sc);

	ATH_PCU_LOCK(sc);
	sc->sc_txstart_cnt--;
	ATH_PCU_UNLOCK(sc);

	return 0;
bad2:
	ATH_KTR(sc, ATH_KTR_TX, 3, "ath_raw_xmit: bad2: m=%p, params=%p, "
	    "bf=%p",
	    m,
	    params,
	    bf);
	ATH_TXBUF_LOCK(sc);
	ath_returnbuf_head(sc, bf);
	ATH_TXBUF_UNLOCK(sc);
bad:

	ATH_TX_UNLOCK(sc);

	ATH_PCU_LOCK(sc);
	sc->sc_txstart_cnt--;
	ATH_PCU_UNLOCK(sc);
bad0:
	ATH_KTR(sc, ATH_KTR_TX, 2, "ath_raw_xmit: bad0: m=%p, params=%p",
	    m, params);
	ifp->if_oerrors++;
	sc->sc_stats.ast_tx_raw_fail++;
	ieee80211_free_node(ni);

	return error;
}

/* Some helper functions */

/*
 * ADDBA (and potentially others) need to be placed in the same
 * hardware queue as the TID/node it's relating to. This is so
 * it goes out after any pending non-aggregate frames to the
 * same node/TID.
 *
 * If this isn't done, the ADDBA can go out before the frames
 * queued in hardware. Even though these frames have a sequence
 * number -earlier- than the ADDBA can be transmitted (but
 * no frames whose sequence numbers are after the ADDBA should
 * be!) they'll arrive after the ADDBA - and the receiving end
 * will simply drop them as being out of the BAW.
 *
 * The frames can't be appended to the TID software queue - it'll
 * never be sent out. So these frames have to be directly
 * dispatched to the hardware, rather than queued in software.
 * So if this function returns true, the TXQ has to be
 * overridden and it has to be directly dispatched.
 *
 * It's a dirty hack, but someone's gotta do it.
 */

/*
 * XXX doesn't belong here!
 */
static int
ieee80211_is_action(struct ieee80211_frame *wh)
{
	/* Type: Management frame? */
	if ((wh->i_fc[0] & IEEE80211_FC0_TYPE_MASK) !=
	    IEEE80211_FC0_TYPE_MGT)
		return 0;

	/* Subtype: Action frame? */
	if ((wh->i_fc[0] & IEEE80211_FC0_SUBTYPE_MASK) !=
	    IEEE80211_FC0_SUBTYPE_ACTION)
		return 0;

	return 1;
}

#define	MS(_v, _f)	(((_v) & _f) >> _f##_S)
/*
 * Return an alternate TID for ADDBA request frames.
 *
 * Yes, this likely should be done in the net80211 layer.
 */
static int
ath_tx_action_frame_override_queue(struct ath_softc *sc,
    struct ieee80211_node *ni,
    struct mbuf *m0, int *tid)
{
	struct ieee80211_frame *wh = mtod(m0, struct ieee80211_frame *);
	struct ieee80211_action_ba_addbarequest *ia;
	uint8_t *frm;
	uint16_t baparamset;

	/* Not action frame? Bail */
	if (! ieee80211_is_action(wh))
		return 0;

	/* XXX Not needed for frames we send? */
#if 0
	/* Correct length? */
	if (! ieee80211_parse_action(ni, m))
		return 0;
#endif

	/* Extract out action frame */
	frm = (u_int8_t *)&wh[1];
	ia = (struct ieee80211_action_ba_addbarequest *) frm;

	/* Not ADDBA? Bail */
	if (ia->rq_header.ia_category != IEEE80211_ACTION_CAT_BA)
		return 0;
	if (ia->rq_header.ia_action != IEEE80211_ACTION_BA_ADDBA_REQUEST)
		return 0;

	/* Extract TID, return it */
	baparamset = le16toh(ia->rq_baparamset);
	*tid = (int) MS(baparamset, IEEE80211_BAPS_TID);

	return 1;
}
#undef	MS

/* Per-node software queue operations */

/*
 * Add the current packet to the given BAW.
 * It is assumed that the current packet
 *
 * + fits inside the BAW;
 * + already has had a sequence number allocated.
 *
 * Since the BAW status may be modified by both the ath task and
 * the net80211/ifnet contexts, the TID must be locked.
 */
void
ath_tx_addto_baw(struct ath_softc *sc, struct ath_node *an,
    struct ath_tid *tid, struct ath_buf *bf)
{
	int index, cindex;
	struct ieee80211_tx_ampdu *tap;

	ATH_TX_LOCK_ASSERT(sc);

	if (bf->bf_state.bfs_isretried)
		return;

	tap = ath_tx_get_tx_tid(an, tid->tid);

	if (! bf->bf_state.bfs_dobaw) {
		device_printf(sc->sc_dev,
		    "%s: dobaw=0, seqno=%d, window %d:%d\n",
		    __func__,
		    SEQNO(bf->bf_state.bfs_seqno),
		    tap->txa_start,
		    tap->txa_wnd);
	}

	if (bf->bf_state.bfs_addedbaw)
		device_printf(sc->sc_dev,
		    "%s: re-added? tid=%d, seqno %d; window %d:%d; "
		    "baw head=%d tail=%d\n",
		    __func__, tid->tid, SEQNO(bf->bf_state.bfs_seqno),
		    tap->txa_start, tap->txa_wnd, tid->baw_head,
		    tid->baw_tail);

	/*
	 * Verify that the given sequence number is not outside of the
	 * BAW.  Complain loudly if that's the case.
	 */
	if (! BAW_WITHIN(tap->txa_start, tap->txa_wnd,
	    SEQNO(bf->bf_state.bfs_seqno))) {
		device_printf(sc->sc_dev,
		    "%s: bf=%p: outside of BAW?? tid=%d, seqno %d; window %d:%d; "
		    "baw head=%d tail=%d\n",
		    __func__, bf, tid->tid, SEQNO(bf->bf_state.bfs_seqno),
		    tap->txa_start, tap->txa_wnd, tid->baw_head,
		    tid->baw_tail);
	}

	/*
	 * ni->ni_txseqs[] is the currently allocated seqno.
	 * the txa state contains the current baw start.
	 */
	index  = ATH_BA_INDEX(tap->txa_start, SEQNO(bf->bf_state.bfs_seqno));
	cindex = (tid->baw_head + index) & (ATH_TID_MAX_BUFS - 1);
	DPRINTF(sc, ATH_DEBUG_SW_TX_BAW,
	    "%s: tid=%d, seqno %d; window %d:%d; index=%d cindex=%d "
	    "baw head=%d tail=%d\n",
	    __func__, tid->tid, SEQNO(bf->bf_state.bfs_seqno),
	    tap->txa_start, tap->txa_wnd, index, cindex, tid->baw_head,
	    tid->baw_tail);


#if 0
	assert(tid->tx_buf[cindex] == NULL);
#endif
	if (tid->tx_buf[cindex] != NULL) {
		device_printf(sc->sc_dev,
		    "%s: ba packet dup (index=%d, cindex=%d, "
		    "head=%d, tail=%d)\n",
		    __func__, index, cindex, tid->baw_head, tid->baw_tail);
		device_printf(sc->sc_dev,
		    "%s: BA bf: %p; seqno=%d ; new bf: %p; seqno=%d\n",
		    __func__,
		    tid->tx_buf[cindex],
		    SEQNO(tid->tx_buf[cindex]->bf_state.bfs_seqno),
		    bf,
		    SEQNO(bf->bf_state.bfs_seqno)
		);
	}
	tid->tx_buf[cindex] = bf;

	if (index >= ((tid->baw_tail - tid->baw_head) &
	    (ATH_TID_MAX_BUFS - 1))) {
		tid->baw_tail = cindex;
		INCR(tid->baw_tail, ATH_TID_MAX_BUFS);
	}
}

/*
 * Flip the BAW buffer entry over from the existing one to the new one.
 *
 * When software retransmitting a (sub-)frame, it is entirely possible that
 * the frame ath_buf is marked as BUSY and can't be immediately reused.
 * In that instance the buffer is cloned and the new buffer is used for
 * retransmit. We thus need to update the ath_buf slot in the BAW buf
 * tracking array to maintain consistency.
 */
static void
ath_tx_switch_baw_buf(struct ath_softc *sc, struct ath_node *an,
    struct ath_tid *tid, struct ath_buf *old_bf, struct ath_buf *new_bf)
{
	int index, cindex;
	struct ieee80211_tx_ampdu *tap;
	int seqno = SEQNO(old_bf->bf_state.bfs_seqno);

	ATH_TX_LOCK_ASSERT(sc);

	tap = ath_tx_get_tx_tid(an, tid->tid);
	index  = ATH_BA_INDEX(tap->txa_start, seqno);
	cindex = (tid->baw_head + index) & (ATH_TID_MAX_BUFS - 1);

	/*
	 * Just warn for now; if it happens then we should find out
	 * about it. It's highly likely the aggregation session will
	 * soon hang.
	 */
	if (old_bf->bf_state.bfs_seqno != new_bf->bf_state.bfs_seqno) {
		device_printf(sc->sc_dev, "%s: retransmitted buffer"
		    " has mismatching seqno's, BA session may hang.\n",
		    __func__);
		device_printf(sc->sc_dev, "%s: old seqno=%d, new_seqno=%d\n",
		    __func__,
		    old_bf->bf_state.bfs_seqno,
		    new_bf->bf_state.bfs_seqno);
	}

	if (tid->tx_buf[cindex] != old_bf) {
		device_printf(sc->sc_dev, "%s: ath_buf pointer incorrect; "
		    " has m BA session may hang.\n",
		    __func__);
		device_printf(sc->sc_dev, "%s: old bf=%p, new bf=%p\n",
		    __func__,
		    old_bf, new_bf);
	}

	tid->tx_buf[cindex] = new_bf;
}

/*
 * seq_start - left edge of BAW
 * seq_next - current/next sequence number to allocate
 *
 * Since the BAW status may be modified by both the ath task and
 * the net80211/ifnet contexts, the TID must be locked.
 */
static void
ath_tx_update_baw(struct ath_softc *sc, struct ath_node *an,
    struct ath_tid *tid, const struct ath_buf *bf)
{
	int index, cindex;
	struct ieee80211_tx_ampdu *tap;
	int seqno = SEQNO(bf->bf_state.bfs_seqno);

	ATH_TX_LOCK_ASSERT(sc);

	tap = ath_tx_get_tx_tid(an, tid->tid);
	index  = ATH_BA_INDEX(tap->txa_start, seqno);
	cindex = (tid->baw_head + index) & (ATH_TID_MAX_BUFS - 1);

	DPRINTF(sc, ATH_DEBUG_SW_TX_BAW,
	    "%s: tid=%d, baw=%d:%d, seqno=%d, index=%d, cindex=%d, "
	    "baw head=%d, tail=%d\n",
	    __func__, tid->tid, tap->txa_start, tap->txa_wnd, seqno, index,
	    cindex, tid->baw_head, tid->baw_tail);

	/*
	 * If this occurs then we have a big problem - something else
	 * has slid tap->txa_start along without updating the BAW
	 * tracking start/end pointers. Thus the TX BAW state is now
	 * completely busted.
	 *
	 * But for now, since I haven't yet fixed TDMA and buffer cloning,
	 * it's quite possible that a cloned buffer is making its way
	 * here and causing it to fire off. Disable TDMA for now.
	 */
	if (tid->tx_buf[cindex] != bf) {
		device_printf(sc->sc_dev,
		    "%s: comp bf=%p, seq=%d; slot bf=%p, seqno=%d\n",
		    __func__,
		    bf, SEQNO(bf->bf_state.bfs_seqno),
		    tid->tx_buf[cindex],
		    (tid->tx_buf[cindex] != NULL) ?
		      SEQNO(tid->tx_buf[cindex]->bf_state.bfs_seqno) : -1);
	}

	tid->tx_buf[cindex] = NULL;

	while (tid->baw_head != tid->baw_tail &&
	    !tid->tx_buf[tid->baw_head]) {
		INCR(tap->txa_start, IEEE80211_SEQ_RANGE);
		INCR(tid->baw_head, ATH_TID_MAX_BUFS);
	}
	DPRINTF(sc, ATH_DEBUG_SW_TX_BAW,
	    "%s: baw is now %d:%d, baw head=%d\n",
	    __func__, tap->txa_start, tap->txa_wnd, tid->baw_head);
}

static void
ath_tx_leak_count_update(struct ath_softc *sc, struct ath_tid *tid,
    struct ath_buf *bf)
{
	struct ieee80211_frame *wh;

	ATH_TX_LOCK_ASSERT(sc);

	if (tid->an->an_leak_count > 0) {
		wh = mtod(bf->bf_m, struct ieee80211_frame *);

		/*
		 * Update MORE based on the software/net80211 queue states.
		 */
		if ((tid->an->an_stack_psq > 0)
		    || (tid->an->an_swq_depth > 0))
			wh->i_fc[1] |= IEEE80211_FC1_MORE_DATA;
		else
			wh->i_fc[1] &= ~IEEE80211_FC1_MORE_DATA;

		DPRINTF(sc, ATH_DEBUG_NODE_PWRSAVE,
		    "%s: %6D: leak count = %d, psq=%d, swq=%d, MORE=%d\n",
		    __func__,
		    tid->an->an_node.ni_macaddr,
		    ":",
		    tid->an->an_leak_count,
		    tid->an->an_stack_psq,
		    tid->an->an_swq_depth,
		    !! (wh->i_fc[1] & IEEE80211_FC1_MORE_DATA));

		/*
		 * Re-sync the underlying buffer.
		 */
		bus_dmamap_sync(sc->sc_dmat, bf->bf_dmamap,
		    BUS_DMASYNC_PREWRITE);

		tid->an->an_leak_count --;
	}
}

static int
ath_tx_tid_can_tx_or_sched(struct ath_softc *sc, struct ath_tid *tid)
{

	ATH_TX_LOCK_ASSERT(sc);

	if (tid->an->an_leak_count > 0) {
		return (1);
	}
	if (tid->paused)
		return (0);
	return (1);
}

/*
 * Mark the current node/TID as ready to TX.
 *
 * This is done to make it easy for the software scheduler to
 * find which nodes have data to send.
 *
 * The TXQ lock must be held.
 */
void
ath_tx_tid_sched(struct ath_softc *sc, struct ath_tid *tid)
{
	struct ath_txq *txq = sc->sc_ac2q[tid->ac];

	ATH_TX_LOCK_ASSERT(sc);

	/*
	 * If we are leaking out a frame to this destination
	 * for PS-POLL, ensure that we allow scheduling to
	 * occur.
	 */
	if (! ath_tx_tid_can_tx_or_sched(sc, tid))
		return;		/* paused, can't schedule yet */

	if (tid->sched)
		return;		/* already scheduled */

	tid->sched = 1;

#if 0
	/*
	 * If this is a sleeping node we're leaking to, given
	 * it a higher priority.  This is so bad for QoS it hurts.
	 */
	if (tid->an->an_leak_count) {
		TAILQ_INSERT_HEAD(&txq->axq_tidq, tid, axq_qelem);
	} else {
		TAILQ_INSERT_TAIL(&txq->axq_tidq, tid, axq_qelem);
	}
#endif

	/*
	 * We can't do the above - it'll confuse the TXQ software
	 * scheduler which will keep checking the _head_ TID
	 * in the list to see if it has traffic.  If we queue
	 * a TID to the head of the list and it doesn't transmit,
	 * we'll check it again.
	 *
	 * So, get the rest of this leaking frames support working
	 * and reliable first and _then_ optimise it so they're
	 * pushed out in front of any other pending software
	 * queued nodes.
	 */
	TAILQ_INSERT_TAIL(&txq->axq_tidq, tid, axq_qelem);
}

/*
 * Mark the current node as no longer needing to be polled for
 * TX packets.
 *
 * The TXQ lock must be held.
 */
static void
ath_tx_tid_unsched(struct ath_softc *sc, struct ath_tid *tid)
{
	struct ath_txq *txq = sc->sc_ac2q[tid->ac];

	ATH_TX_LOCK_ASSERT(sc);

	if (tid->sched == 0)
		return;

	tid->sched = 0;
	TAILQ_REMOVE(&txq->axq_tidq, tid, axq_qelem);
}

/*
 * Assign a sequence number manually to the given frame.
 *
 * This should only be called for A-MPDU TX frames.
 */
static ieee80211_seq
ath_tx_tid_seqno_assign(struct ath_softc *sc, struct ieee80211_node *ni,
    struct ath_buf *bf, struct mbuf *m0)
{
	struct ieee80211_frame *wh;
	int tid, pri;
	ieee80211_seq seqno;
	uint8_t subtype;

	/* TID lookup */
	wh = mtod(m0, struct ieee80211_frame *);
	pri = M_WME_GETAC(m0);			/* honor classification */
	tid = WME_AC_TO_TID(pri);
	DPRINTF(sc, ATH_DEBUG_SW_TX, "%s: pri=%d, tid=%d, qos has seq=%d\n",
	    __func__, pri, tid, IEEE80211_QOS_HAS_SEQ(wh));

	/* XXX Is it a control frame? Ignore */

	/* Does the packet require a sequence number? */
	if (! IEEE80211_QOS_HAS_SEQ(wh))
		return -1;

	ATH_TX_LOCK_ASSERT(sc);

	/*
	 * Is it a QOS NULL Data frame? Give it a sequence number from
	 * the default TID (IEEE80211_NONQOS_TID.)
	 *
	 * The RX path of everything I've looked at doesn't include the NULL
	 * data frame sequence number in the aggregation state updates, so
	 * assigning it a sequence number there will cause a BAW hole on the
	 * RX side.
	 */
	subtype = wh->i_fc[0] & IEEE80211_FC0_SUBTYPE_MASK;
	if (subtype == IEEE80211_FC0_SUBTYPE_QOS_NULL) {
		/* XXX no locking for this TID? This is a bit of a problem. */
		seqno = ni->ni_txseqs[IEEE80211_NONQOS_TID];
		INCR(ni->ni_txseqs[IEEE80211_NONQOS_TID], IEEE80211_SEQ_RANGE);
	} else {
		/* Manually assign sequence number */
		seqno = ni->ni_txseqs[tid];
		INCR(ni->ni_txseqs[tid], IEEE80211_SEQ_RANGE);
	}
	*(uint16_t *)&wh->i_seq[0] = htole16(seqno << IEEE80211_SEQ_SEQ_SHIFT);
	M_SEQNO_SET(m0, seqno);

	/* Return so caller can do something with it if needed */
	DPRINTF(sc, ATH_DEBUG_SW_TX, "%s:  -> seqno=%d\n", __func__, seqno);
	return seqno;
}

/*
 * Attempt to direct dispatch an aggregate frame to hardware.
 * If the frame is out of BAW, queue.
 * Otherwise, schedule it as a single frame.
 */
static void
ath_tx_xmit_aggr(struct ath_softc *sc, struct ath_node *an,
    struct ath_txq *txq, struct ath_buf *bf)
{
	struct ath_tid *tid = &an->an_tid[bf->bf_state.bfs_tid];
	struct ieee80211_tx_ampdu *tap;

	ATH_TX_LOCK_ASSERT(sc);

	tap = ath_tx_get_tx_tid(an, tid->tid);

	/* paused? queue */
	if (! ath_tx_tid_can_tx_or_sched(sc, tid)) {
		ATH_TID_INSERT_HEAD(tid, bf, bf_list);
		/* XXX don't sched - we're paused! */
		return;
	}

	/* outside baw? queue */
	if (bf->bf_state.bfs_dobaw &&
	    (! BAW_WITHIN(tap->txa_start, tap->txa_wnd,
	    SEQNO(bf->bf_state.bfs_seqno)))) {
		ATH_TID_INSERT_HEAD(tid, bf, bf_list);
		ath_tx_tid_sched(sc, tid);
		return;
	}

	/*
	 * This is a temporary check and should be removed once
	 * all the relevant code paths have been fixed.
	 *
	 * During aggregate retries, it's possible that the head
	 * frame will fail (which has the bfs_aggr and bfs_nframes
	 * fields set for said aggregate) and will be retried as
	 * a single frame.  In this instance, the values should
	 * be reset or the completion code will get upset with you.
	 */
	if (bf->bf_state.bfs_aggr != 0 || bf->bf_state.bfs_nframes > 1) {
		device_printf(sc->sc_dev, "%s: bfs_aggr=%d, bfs_nframes=%d\n",
		    __func__,
		    bf->bf_state.bfs_aggr,
		    bf->bf_state.bfs_nframes);
		bf->bf_state.bfs_aggr = 0;
		bf->bf_state.bfs_nframes = 1;
	}

	/* Update CLRDMASK just before this frame is queued */
	ath_tx_update_clrdmask(sc, tid, bf);

	/* Direct dispatch to hardware */
	ath_tx_do_ratelookup(sc, bf);
	ath_tx_calc_duration(sc, bf);
	ath_tx_calc_protection(sc, bf);
	ath_tx_set_rtscts(sc, bf);
	ath_tx_rate_fill_rcflags(sc, bf);
	ath_tx_setds(sc, bf);

	/* Statistics */
	sc->sc_aggr_stats.aggr_low_hwq_single_pkt++;

	/* Track per-TID hardware queue depth correctly */
	tid->hwq_depth++;

	/* Add to BAW */
	if (bf->bf_state.bfs_dobaw) {
		ath_tx_addto_baw(sc, an, tid, bf);
		bf->bf_state.bfs_addedbaw = 1;
	}

	/* Set completion handler, multi-frame aggregate or not */
	bf->bf_comp = ath_tx_aggr_comp;

	/*
	 * Update the current leak count if
	 * we're leaking frames; and set the
	 * MORE flag as appropriate.
	 */
	ath_tx_leak_count_update(sc, tid, bf);

	/* Hand off to hardware */
	ath_tx_handoff(sc, txq, bf);
}

/*
 * Attempt to send the packet.
 * If the queue isn't busy, direct-dispatch.
 * If the queue is busy enough, queue the given packet on the
 *  relevant software queue.
 */
void
ath_tx_swq(struct ath_softc *sc, struct ieee80211_node *ni,
    struct ath_txq *txq, int queue_to_head, struct ath_buf *bf)
{
	struct ath_node *an = ATH_NODE(ni);
	struct ieee80211_frame *wh;
	struct ath_tid *atid;
	int pri, tid;
	struct mbuf *m0 = bf->bf_m;

	ATH_TX_LOCK_ASSERT(sc);

	/* Fetch the TID - non-QoS frames get assigned to TID 16 */
	wh = mtod(m0, struct ieee80211_frame *);
	pri = ath_tx_getac(sc, m0);
	tid = ath_tx_gettid(sc, m0);
	atid = &an->an_tid[tid];

	DPRINTF(sc, ATH_DEBUG_SW_TX, "%s: bf=%p, pri=%d, tid=%d, qos=%d\n",
	    __func__, bf, pri, tid, IEEE80211_QOS_HAS_SEQ(wh));

	/* Set local packet state, used to queue packets to hardware */
	/* XXX potentially duplicate info, re-check */
	bf->bf_state.bfs_tid = tid;
	bf->bf_state.bfs_tx_queue = txq->axq_qnum;
	bf->bf_state.bfs_pri = pri;

	/*
	 * If the hardware queue isn't busy, queue it directly.
	 * If the hardware queue is busy, queue it.
	 * If the TID is paused or the traffic it outside BAW, software
	 * queue it.
	 *
	 * If the node is in power-save and we're leaking a frame,
	 * leak a single frame.
	 */
	if (! ath_tx_tid_can_tx_or_sched(sc, atid)) {
		/* TID is paused, queue */
		DPRINTF(sc, ATH_DEBUG_SW_TX, "%s: paused\n", __func__);
		/*
		 * If the caller requested that it be sent at a high
		 * priority, queue it at the head of the list.
		 */
		if (queue_to_head)
			ATH_TID_INSERT_HEAD(atid, bf, bf_list);
		else
			ATH_TID_INSERT_TAIL(atid, bf, bf_list);
	} else if (ath_tx_ampdu_pending(sc, an, tid)) {
		/* AMPDU pending; queue */
		DPRINTF(sc, ATH_DEBUG_SW_TX, "%s: pending\n", __func__);
		ATH_TID_INSERT_TAIL(atid, bf, bf_list);
		/* XXX sched? */
	} else if (ath_tx_ampdu_running(sc, an, tid)) {
		/* AMPDU running, attempt direct dispatch if possible */

		/*
		 * Always queue the frame to the tail of the list.
		 */
		ATH_TID_INSERT_TAIL(atid, bf, bf_list);

		/*
		 * If the hardware queue isn't busy, direct dispatch
		 * the head frame in the list.  Don't schedule the
		 * TID - let it build some more frames first?
		 *
		 * When running A-MPDU, always just check the hardware
		 * queue depth against the aggregate frame limit.
		 * We don't want to burst a large number of single frames
		 * out to the hardware; we want to aggressively hold back.
		 *
		 * Otherwise, schedule the TID.
		 */
		/* XXX TXQ locking */
		if (txq->axq_depth + txq->fifo.axq_depth < sc->sc_hwq_limit_aggr) {
			bf = ATH_TID_FIRST(atid);
			ATH_TID_REMOVE(atid, bf, bf_list);

			/*
			 * Ensure it's definitely treated as a non-AMPDU
			 * frame - this information may have been left
			 * over from a previous attempt.
			 */
			bf->bf_state.bfs_aggr = 0;
			bf->bf_state.bfs_nframes = 1;

			/* Queue to the hardware */
			ath_tx_xmit_aggr(sc, an, txq, bf);
			DPRINTF(sc, ATH_DEBUG_SW_TX,
			    "%s: xmit_aggr\n",
			    __func__);
		} else {
			DPRINTF(sc, ATH_DEBUG_SW_TX,
			    "%s: ampdu; swq'ing\n",
			    __func__);

			ath_tx_tid_sched(sc, atid);
		}
	/*
	 * If we're not doing A-MPDU, be prepared to direct dispatch
	 * up to both limits if possible.  This particular corner
	 * case may end up with packet starvation between aggregate
	 * traffic and non-aggregate traffic: we wnat to ensure
	 * that non-aggregate stations get a few frames queued to the
	 * hardware before the aggregate station(s) get their chance.
	 *
	 * So if you only ever see a couple of frames direct dispatched
	 * to the hardware from a non-AMPDU client, check both here
	 * and in the software queue dispatcher to ensure that those
	 * non-AMPDU stations get a fair chance to transmit.
	 */
	/* XXX TXQ locking */
	} else if ((txq->axq_depth + txq->fifo.axq_depth < sc->sc_hwq_limit_nonaggr) &&
		    (txq->axq_aggr_depth < sc->sc_hwq_limit_aggr)) {
		/* AMPDU not running, attempt direct dispatch */
		DPRINTF(sc, ATH_DEBUG_SW_TX, "%s: xmit_normal\n", __func__);
		/* See if clrdmask needs to be set */
		ath_tx_update_clrdmask(sc, atid, bf);

		/*
		 * Update the current leak count if
		 * we're leaking frames; and set the
		 * MORE flag as appropriate.
		 */
		ath_tx_leak_count_update(sc, atid, bf);

		/*
		 * Dispatch the frame.
		 */
		ath_tx_xmit_normal(sc, txq, bf);
	} else {
		/* Busy; queue */
		DPRINTF(sc, ATH_DEBUG_SW_TX, "%s: swq'ing\n", __func__);
		ATH_TID_INSERT_TAIL(atid, bf, bf_list);
		ath_tx_tid_sched(sc, atid);
	}
}

/*
 * Only set the clrdmask bit if none of the nodes are currently
 * filtered.
 *
 * XXX TODO: go through all the callers and check to see
 * which are being called in the context of looping over all
 * TIDs (eg, if all tids are being paused, resumed, etc.)
 * That'll avoid O(n^2) complexity here.
 */
static void
ath_tx_set_clrdmask(struct ath_softc *sc, struct ath_node *an)
{
	int i;

	ATH_TX_LOCK_ASSERT(sc);

	for (i = 0; i < IEEE80211_TID_SIZE; i++) {
		if (an->an_tid[i].isfiltered == 1)
			return;
	}
	an->clrdmask = 1;
}

/*
 * Configure the per-TID node state.
 *
 * This likely belongs in if_ath_node.c but I can't think of anywhere
 * else to put it just yet.
 *
 * This sets up the SLISTs and the mutex as appropriate.
 */
void
ath_tx_tid_init(struct ath_softc *sc, struct ath_node *an)
{
	int i, j;
	struct ath_tid *atid;

	for (i = 0; i < IEEE80211_TID_SIZE; i++) {
		atid = &an->an_tid[i];

		/* XXX now with this bzer(), is the field 0'ing needed? */
		bzero(atid, sizeof(*atid));

		TAILQ_INIT(&atid->tid_q);
		TAILQ_INIT(&atid->filtq.tid_q);
		atid->tid = i;
		atid->an = an;
		for (j = 0; j < ATH_TID_MAX_BUFS; j++)
			atid->tx_buf[j] = NULL;
		atid->baw_head = atid->baw_tail = 0;
		atid->paused = 0;
		atid->sched = 0;
		atid->hwq_depth = 0;
		atid->cleanup_inprogress = 0;
		if (i == IEEE80211_NONQOS_TID)
			atid->ac = ATH_NONQOS_TID_AC;
		else
			atid->ac = TID_TO_WME_AC(i);
	}
	an->clrdmask = 1;	/* Always start by setting this bit */
}

/*
 * Pause the current TID. This stops packets from being transmitted
 * on it.
 *
 * Since this is also called from upper layers as well as the driver,
 * it will get the TID lock.
 */
static void
ath_tx_tid_pause(struct ath_softc *sc, struct ath_tid *tid)
{

	ATH_TX_LOCK_ASSERT(sc);
	tid->paused++;
	DPRINTF(sc, ATH_DEBUG_SW_TX_CTRL, "%s: paused = %d\n",
	    __func__, tid->paused);
}

/*
 * Unpause the current TID, and schedule it if needed.
 */
static void
ath_tx_tid_resume(struct ath_softc *sc, struct ath_tid *tid)
{
	ATH_TX_LOCK_ASSERT(sc);

	/*
	 * There's some odd places where ath_tx_tid_resume() is called
	 * when it shouldn't be; this works around that particular issue
	 * until it's actually resolved.
	 */
	if (tid->paused == 0) {
		device_printf(sc->sc_dev, "%s: %6D: paused=0?\n",
		    __func__,
		    tid->an->an_node.ni_macaddr,
		    ":");
	} else {
		tid->paused--;
	}

	DPRINTF(sc, ATH_DEBUG_SW_TX_CTRL, "%s: unpaused = %d\n",
	    __func__, tid->paused);

	if (tid->paused)
		return;

	/*
	 * Override the clrdmask configuration for the next frame
	 * from this TID, just to get the ball rolling.
	 */
	ath_tx_set_clrdmask(sc, tid->an);

	if (tid->axq_depth == 0)
		return;

	/* XXX isfiltered shouldn't ever be 0 at this point */
	if (tid->isfiltered == 1) {
		device_printf(sc->sc_dev, "%s: filtered?!\n", __func__);
		return;
	}

	ath_tx_tid_sched(sc, tid);

	/*
	 * Queue the software TX scheduler.
	 */
	ath_tx_swq_kick(sc);
}

/*
 * Add the given ath_buf to the TID filtered frame list.
 * This requires the TID be filtered.
 */
static void
ath_tx_tid_filt_addbuf(struct ath_softc *sc, struct ath_tid *tid,
    struct ath_buf *bf)
{

	ATH_TX_LOCK_ASSERT(sc);

	if (! tid->isfiltered)
		device_printf(sc->sc_dev, "%s: not filtered?!\n", __func__);

	DPRINTF(sc, ATH_DEBUG_SW_TX_FILT, "%s: bf=%p\n", __func__, bf);

	/* Set the retry bit and bump the retry counter */
	ath_tx_set_retry(sc, bf);
	sc->sc_stats.ast_tx_swfiltered++;

	ATH_TID_FILT_INSERT_TAIL(tid, bf, bf_list);
}

/*
 * Handle a completed filtered frame from the given TID.
 * This just enables/pauses the filtered frame state if required
 * and appends the filtered frame to the filtered queue.
 */
static void
ath_tx_tid_filt_comp_buf(struct ath_softc *sc, struct ath_tid *tid,
    struct ath_buf *bf)
{

	ATH_TX_LOCK_ASSERT(sc);

	if (! tid->isfiltered) {
		DPRINTF(sc, ATH_DEBUG_SW_TX_FILT, "%s: filter transition\n",
		    __func__);
		tid->isfiltered = 1;
		ath_tx_tid_pause(sc, tid);
	}

	/* Add the frame to the filter queue */
	ath_tx_tid_filt_addbuf(sc, tid, bf);
}

/*
 * Complete the filtered frame TX completion.
 *
 * If there are no more frames in the hardware queue, unpause/unfilter
 * the TID if applicable.  Otherwise we will wait for a node PS transition
 * to unfilter.
 */
static void
ath_tx_tid_filt_comp_complete(struct ath_softc *sc, struct ath_tid *tid)
{
	struct ath_buf *bf;

	ATH_TX_LOCK_ASSERT(sc);

	if (tid->hwq_depth != 0)
		return;

	DPRINTF(sc, ATH_DEBUG_SW_TX_FILT, "%s: hwq=0, transition back\n",
	    __func__);
	tid->isfiltered = 0;
	/* XXX ath_tx_tid_resume() also calls ath_tx_set_clrdmask()! */
	ath_tx_set_clrdmask(sc, tid->an);

	/* XXX this is really quite inefficient */
	while ((bf = ATH_TID_FILT_LAST(tid, ath_bufhead_s)) != NULL) {
		ATH_TID_FILT_REMOVE(tid, bf, bf_list);
		ATH_TID_INSERT_HEAD(tid, bf, bf_list);
	}

	ath_tx_tid_resume(sc, tid);
}

/*
 * Called when a single (aggregate or otherwise) frame is completed.
 *
 * Returns 1 if the buffer could be added to the filtered list
 * (cloned or otherwise), 0 if the buffer couldn't be added to the
 * filtered list (failed clone; expired retry) and the caller should
 * free it and handle it like a failure (eg by sending a BAR.)
 */
static int
ath_tx_tid_filt_comp_single(struct ath_softc *sc, struct ath_tid *tid,
    struct ath_buf *bf)
{
	struct ath_buf *nbf;
	int retval;

	ATH_TX_LOCK_ASSERT(sc);

	/*
	 * Don't allow a filtered frame to live forever.
	 */
	if (bf->bf_state.bfs_retries > SWMAX_RETRIES) {
		sc->sc_stats.ast_tx_swretrymax++;
		DPRINTF(sc, ATH_DEBUG_SW_TX_FILT,
		    "%s: bf=%p, seqno=%d, exceeded retries\n",
		    __func__,
		    bf,
		    bf->bf_state.bfs_seqno);
		return (0);
	}

	/*
	 * A busy buffer can't be added to the retry list.
	 * It needs to be cloned.
	 */
	if (bf->bf_flags & ATH_BUF_BUSY) {
		nbf = ath_tx_retry_clone(sc, tid->an, tid, bf);
		DPRINTF(sc, ATH_DEBUG_SW_TX_FILT,
		    "%s: busy buffer clone: %p -> %p\n",
		    __func__, bf, nbf);
	} else {
		nbf = bf;
	}

	if (nbf == NULL) {
		DPRINTF(sc, ATH_DEBUG_SW_TX_FILT,
		    "%s: busy buffer couldn't be cloned (%p)!\n",
		    __func__, bf);
		retval = 1;
	} else {
		ath_tx_tid_filt_comp_buf(sc, tid, nbf);
		retval = 0;
	}
	ath_tx_tid_filt_comp_complete(sc, tid);

	return (retval);
}

static void
ath_tx_tid_filt_comp_aggr(struct ath_softc *sc, struct ath_tid *tid,
    struct ath_buf *bf_first, ath_bufhead *bf_q)
{
	struct ath_buf *bf, *bf_next, *nbf;

	ATH_TX_LOCK_ASSERT(sc);

	bf = bf_first;
	while (bf) {
		bf_next = bf->bf_next;
		bf->bf_next = NULL;	/* Remove it from the aggr list */

		/*
		 * Don't allow a filtered frame to live forever.
		 */
		if (bf->bf_state.bfs_retries > SWMAX_RETRIES) {
			sc->sc_stats.ast_tx_swretrymax++;
			DPRINTF(sc, ATH_DEBUG_SW_TX_FILT,
			    "%s: bf=%p, seqno=%d, exceeded retries\n",
			    __func__,
			    bf,
			    bf->bf_state.bfs_seqno);
			TAILQ_INSERT_TAIL(bf_q, bf, bf_list);
			goto next;
		}

		if (bf->bf_flags & ATH_BUF_BUSY) {
			nbf = ath_tx_retry_clone(sc, tid->an, tid, bf);
			DPRINTF(sc, ATH_DEBUG_SW_TX_FILT,
			    "%s: busy buffer cloned: %p -> %p",
			    __func__, bf, nbf);
		} else {
			nbf = bf;
		}

		/*
		 * If the buffer couldn't be cloned, add it to bf_q;
		 * the caller will free the buffer(s) as required.
		 */
		if (nbf == NULL) {
			DPRINTF(sc, ATH_DEBUG_SW_TX_FILT,
			    "%s: buffer couldn't be cloned! (%p)\n",
			    __func__, bf);
			TAILQ_INSERT_TAIL(bf_q, bf, bf_list);
		} else {
			ath_tx_tid_filt_comp_buf(sc, tid, nbf);
		}
next:
		bf = bf_next;
	}

	ath_tx_tid_filt_comp_complete(sc, tid);
}

/*
 * Suspend the queue because we need to TX a BAR.
 */
static void
ath_tx_tid_bar_suspend(struct ath_softc *sc, struct ath_tid *tid)
{

	ATH_TX_LOCK_ASSERT(sc);

	DPRINTF(sc, ATH_DEBUG_SW_TX_BAR,
	    "%s: tid=%d, bar_wait=%d, bar_tx=%d, called\n",
	    __func__,
	    tid->tid,
	    tid->bar_wait,
	    tid->bar_tx);

	/* We shouldn't be called when bar_tx is 1 */
	if (tid->bar_tx) {
		device_printf(sc->sc_dev, "%s: bar_tx is 1?!\n",
		    __func__);
	}

	/* If we've already been called, just be patient. */
	if (tid->bar_wait)
		return;

	/* Wait! */
	tid->bar_wait = 1;

	/* Only one pause, no matter how many frames fail */
	ath_tx_tid_pause(sc, tid);
}

/*
 * We've finished with BAR handling - either we succeeded or
 * failed. Either way, unsuspend TX.
 */
static void
ath_tx_tid_bar_unsuspend(struct ath_softc *sc, struct ath_tid *tid)
{

	ATH_TX_LOCK_ASSERT(sc);

	DPRINTF(sc, ATH_DEBUG_SW_TX_BAR,
<<<<<<< HEAD
	    "%s: %6D: tid=%p, called\n",
	    __func__,
	    tid->an->an_node.ni_macaddr,
	    ":",
	    tid);

	if (tid->bar_tx == 0 || tid->bar_wait == 0) {
		device_printf(sc->sc_dev,
		    "%s: %6D: bar_tx=%d, bar_wait=%d: ?\n",
		    __func__,
		    tid->an->an_node.ni_macaddr,
		    ":",
		    tid->bar_tx, tid->bar_wait);
=======
	    "%s: %6D: TID=%d, called\n",
	    __func__,
	    tid->an->an_node.ni_macaddr,
	    ":",
	    tid->tid);

	if (tid->bar_tx == 0 || tid->bar_wait == 0) {
		device_printf(sc->sc_dev,
		    "%s: %6D: TID=%d, bar_tx=%d, bar_wait=%d: ?\n",
		    __func__,
		    tid->an->an_node.ni_macaddr,
		    ":",
		    tid->tid,
		    tid->bar_tx,
		    tid->bar_wait);
>>>>>>> a03c7409
	}

	tid->bar_tx = tid->bar_wait = 0;
	ath_tx_tid_resume(sc, tid);
}

/*
 * Return whether we're ready to TX a BAR frame.
 *
 * Requires the TID lock be held.
 */
static int
ath_tx_tid_bar_tx_ready(struct ath_softc *sc, struct ath_tid *tid)
{

	ATH_TX_LOCK_ASSERT(sc);

	if (tid->bar_wait == 0 || tid->hwq_depth > 0)
		return (0);

	DPRINTF(sc, ATH_DEBUG_SW_TX_BAR,
<<<<<<< HEAD
	    "%s: %6D: tid=%p (%d), bar ready\n",
	    __func__,
	    tid->an->an_node.ni_macaddr,
	    ":",
	    tid, tid->tid);
=======
	    "%s: %6D: TID=%d, bar ready\n",
	    __func__,
	    tid->an->an_node.ni_macaddr,
	    ":",
	    tid->tid);
>>>>>>> a03c7409

	return (1);
}

/*
 * Check whether the current TID is ready to have a BAR
 * TXed and if so, do the TX.
 *
 * Since the TID/TXQ lock can't be held during a call to
 * ieee80211_send_bar(), we have to do the dirty thing of unlocking it,
 * sending the BAR and locking it again.
 *
 * Eventually, the code to send the BAR should be broken out
 * from this routine so the lock doesn't have to be reacquired
 * just to be immediately dropped by the caller.
 */
static void
ath_tx_tid_bar_tx(struct ath_softc *sc, struct ath_tid *tid)
{
	struct ieee80211_tx_ampdu *tap;

	ATH_TX_LOCK_ASSERT(sc);

	DPRINTF(sc, ATH_DEBUG_SW_TX_BAR,
<<<<<<< HEAD
	    "%s: %6D: tid=%p, called\n",
	    __func__,
	    tid->an->an_node.ni_macaddr,
	    ":",
	    tid);
=======
	    "%s: %6D: TID=%d, called\n",
	    __func__,
	    tid->an->an_node.ni_macaddr,
	    ":",
	    tid->tid);
>>>>>>> a03c7409

	tap = ath_tx_get_tx_tid(tid->an, tid->tid);

	/*
	 * This is an error condition!
	 */
	if (tid->bar_wait == 0 || tid->bar_tx == 1) {
		device_printf(sc->sc_dev,
<<<<<<< HEAD
		    "%s: %6D: tid=%p, bar_tx=%d, bar_wait=%d: ?\n",
		    __func__,
		    tid->an->an_node.ni_macaddr,
		    ":",
		    tid,
=======
		    "%s: %6D: TID=%d, bar_tx=%d, bar_wait=%d: ?\n",
		    __func__,
		    tid->an->an_node.ni_macaddr,
		    ":",
		    tid->tid,
>>>>>>> a03c7409
		    tid->bar_tx,
		    tid->bar_wait);
		return;
	}

	/* Don't do anything if we still have pending frames */
	if (tid->hwq_depth > 0) {
		DPRINTF(sc, ATH_DEBUG_SW_TX_BAR,
<<<<<<< HEAD
		    "%s: %6D: tid=%p, hwq_depth=%d, waiting\n",
		    __func__,
		    tid->an->an_node.ni_macaddr,
		    ":",
		    tid,
=======
		    "%s: %6D: TID=%d, hwq_depth=%d, waiting\n",
		    __func__,
		    tid->an->an_node.ni_macaddr,
		    ":",
		    tid->tid,
>>>>>>> a03c7409
		    tid->hwq_depth);
		return;
	}

	/* We're now about to TX */
	tid->bar_tx = 1;

	/*
	 * Override the clrdmask configuration for the next frame,
	 * just to get the ball rolling.
	 */
	ath_tx_set_clrdmask(sc, tid->an);

	/*
	 * Calculate new BAW left edge, now that all frames have either
	 * succeeded or failed.
	 *
	 * XXX verify this is _actually_ the valid value to begin at!
	 */
	DPRINTF(sc, ATH_DEBUG_SW_TX_BAR,
<<<<<<< HEAD
	    "%s: %6D: tid=%p, new BAW left edge=%d\n",
	    __func__,
	    tid->an->an_node.ni_macaddr,
	    ":",
	    tid,
=======
	    "%s: %6D: TID=%d, new BAW left edge=%d\n",
	    __func__,
	    tid->an->an_node.ni_macaddr,
	    ":",
	    tid->tid,
>>>>>>> a03c7409
	    tap->txa_start);

	/* Try sending the BAR frame */
	/* We can't hold the lock here! */

	ATH_TX_UNLOCK(sc);
	if (ieee80211_send_bar(&tid->an->an_node, tap, tap->txa_start) == 0) {
		/* Success? Now we wait for notification that it's done */
		ATH_TX_LOCK(sc);
		return;
	}

	/* Failure? For now, warn loudly and continue */
	ATH_TX_LOCK(sc);
	device_printf(sc->sc_dev,
<<<<<<< HEAD
	    "%s: %6D: tid=%p, failed to TX BAR, continue!\n",
	    __func__,
	    tid->an->an_node.ni_macaddr,
	    ":",
	    tid);
=======
	    "%s: %6D: TID=%d, failed to TX BAR, continue!\n",
	    __func__,
	    tid->an->an_node.ni_macaddr,
	    ":",
	    tid->tid);
>>>>>>> a03c7409
	ath_tx_tid_bar_unsuspend(sc, tid);
}

static void
ath_tx_tid_drain_pkt(struct ath_softc *sc, struct ath_node *an,
    struct ath_tid *tid, ath_bufhead *bf_cq, struct ath_buf *bf)
{

	ATH_TX_LOCK_ASSERT(sc);

	/*
	 * If the current TID is running AMPDU, update
	 * the BAW.
	 */
	if (ath_tx_ampdu_running(sc, an, tid->tid) &&
	    bf->bf_state.bfs_dobaw) {
		/*
		 * Only remove the frame from the BAW if it's
		 * been transmitted at least once; this means
		 * the frame was in the BAW to begin with.
		 */
		if (bf->bf_state.bfs_retries > 0) {
			ath_tx_update_baw(sc, an, tid, bf);
			bf->bf_state.bfs_dobaw = 0;
		}
#if 0
		/*
		 * This has become a non-fatal error now
		 */
		if (! bf->bf_state.bfs_addedbaw)
			device_printf(sc->sc_dev,
			    "%s: wasn't added: seqno %d\n",
			    __func__, SEQNO(bf->bf_state.bfs_seqno));
#endif
	}

	/* Strip it out of an aggregate list if it was in one */
	bf->bf_next = NULL;

	/* Insert on the free queue to be freed by the caller */
	TAILQ_INSERT_TAIL(bf_cq, bf, bf_list);
}

static void
ath_tx_tid_drain_print(struct ath_softc *sc, struct ath_node *an,
    const char *pfx, struct ath_tid *tid, struct ath_buf *bf)
{
	struct ieee80211_node *ni = &an->an_node;
	struct ath_txq *txq = sc->sc_ac2q[tid->ac];
	struct ieee80211_tx_ampdu *tap;

	tap = ath_tx_get_tx_tid(an, tid->tid);

	device_printf(sc->sc_dev,
	    "%s: %s: node %p: bf=%p: addbaw=%d, dobaw=%d, "
	    "seqno=%d, retry=%d\n",
	    __func__, pfx, ni, bf,
	    bf->bf_state.bfs_addedbaw,
	    bf->bf_state.bfs_dobaw,
	    SEQNO(bf->bf_state.bfs_seqno),
	    bf->bf_state.bfs_retries);
	device_printf(sc->sc_dev,
	    "%s: node %p: bf=%p: txq[%d] axq_depth=%d, axq_aggr_depth=%d\n",
	        __func__, ni, bf,
	    txq->axq_qnum,
	    txq->axq_depth,
	    txq->axq_aggr_depth);

	device_printf(sc->sc_dev,
	    "%s: node %p: bf=%p: tid txq_depth=%d hwq_depth=%d, bar_wait=%d, isfiltered=%d\n",
	    __func__, ni, bf,
	    tid->axq_depth,
	    tid->hwq_depth,
	    tid->bar_wait,
	    tid->isfiltered);
	device_printf(sc->sc_dev,
	    "%s: node %p: tid %d: "
	    "sched=%d, paused=%d, "
	    "incomp=%d, baw_head=%d, "
	    "baw_tail=%d txa_start=%d, ni_txseqs=%d\n",
	     __func__, ni, tid->tid,
	     tid->sched, tid->paused,
	     tid->incomp, tid->baw_head,
	     tid->baw_tail, tap == NULL ? -1 : tap->txa_start,
	     ni->ni_txseqs[tid->tid]);

#if 0
	/* XXX Dump the frame, see what it is? */
	ieee80211_dump_pkt(ni->ni_ic,
	    mtod(bf->bf_m, const uint8_t *),
	    bf->bf_m->m_len, 0, -1);
#endif
}

/*
 * Free any packets currently pending in the software TX queue.
 *
 * This will be called when a node is being deleted.
 *
 * It can also be called on an active node during an interface
 * reset or state transition.
 *
 * (From Linux/reference):
 *
 * TODO: For frame(s) that are in the retry state, we will reuse the
 * sequence number(s) without setting the retry bit. The
 * alternative is to give up on these and BAR the receiver's window
 * forward.
 */
static void
ath_tx_tid_drain(struct ath_softc *sc, struct ath_node *an,
    struct ath_tid *tid, ath_bufhead *bf_cq)
{
	struct ath_buf *bf;
	struct ieee80211_tx_ampdu *tap;
	struct ieee80211_node *ni = &an->an_node;
	int t;

	tap = ath_tx_get_tx_tid(an, tid->tid);

	ATH_TX_LOCK_ASSERT(sc);

	/* Walk the queue, free frames */
	t = 0;
	for (;;) {
		bf = ATH_TID_FIRST(tid);
		if (bf == NULL) {
			break;
		}

		if (t == 0) {
			ath_tx_tid_drain_print(sc, an, "norm", tid, bf);
//			t = 1;
		}

		ATH_TID_REMOVE(tid, bf, bf_list);
		ath_tx_tid_drain_pkt(sc, an, tid, bf_cq, bf);
	}

	/* And now, drain the filtered frame queue */
	t = 0;
	for (;;) {
		bf = ATH_TID_FILT_FIRST(tid);
		if (bf == NULL)
			break;

		if (t == 0) {
			ath_tx_tid_drain_print(sc, an, "filt", tid, bf);
//			t = 1;
		}

		ATH_TID_FILT_REMOVE(tid, bf, bf_list);
		ath_tx_tid_drain_pkt(sc, an, tid, bf_cq, bf);
	}

	/*
	 * Override the clrdmask configuration for the next frame
	 * in case there is some future transmission, just to get
	 * the ball rolling.
	 *
	 * This won't hurt things if the TID is about to be freed.
	 */
	ath_tx_set_clrdmask(sc, tid->an);

	/*
	 * Now that it's completed, grab the TID lock and update
	 * the sequence number and BAW window.
	 * Because sequence numbers have been assigned to frames
	 * that haven't been sent yet, it's entirely possible
	 * we'll be called with some pending frames that have not
	 * been transmitted.
	 *
	 * The cleaner solution is to do the sequence number allocation
	 * when the packet is first transmitted - and thus the "retries"
	 * check above would be enough to update the BAW/seqno.
	 */

	/* But don't do it for non-QoS TIDs */
	if (tap) {
#if 1
		DPRINTF(sc, ATH_DEBUG_SW_TX_CTRL,
		    "%s: %6D: node %p: TID %d: sliding BAW left edge to %d\n",
		    __func__,
		    ni->ni_macaddr,
		    ":",
		    an,
		    tid->tid,
		    tap->txa_start);
#endif
		ni->ni_txseqs[tid->tid] = tap->txa_start;
		tid->baw_tail = tid->baw_head;
	}
}

/*
 * Reset the TID state.  This must be only called once the node has
 * had its frames flushed from this TID, to ensure that no other
 * pause / unpause logic can kick in.
 */
static void
ath_tx_tid_reset(struct ath_softc *sc, struct ath_tid *tid)
{

#if 0
	tid->bar_wait = tid->bar_tx = tid->isfiltered = 0;
	tid->paused = tid->sched = tid->addba_tx_pending = 0;
	tid->incomp = tid->cleanup_inprogress = 0;
#endif

	/*
	 * If we have a bar_wait set, we need to unpause the TID
	 * here.  Otherwise once cleanup has finished, the TID won't
	 * have the right paused counter.
	 *
	 * XXX I'm not going through resume here - I don't want the
	 * node to be rescheuled just yet.  This however should be
	 * methodized!
	 */
	if (tid->bar_wait) {
		if (tid->paused > 0) {
			tid->paused --;
		}
	}

	/*
	 * XXX same with a currently filtered TID.
	 *
	 * Since this is being called during a flush, we assume that
	 * the filtered frame list is actually empty.
	 *
	 * XXX TODO: add in a check to ensure that the filtered queue
	 * depth is actually 0!
	 */
	if (tid->isfiltered) {
		if (tid->paused > 0) {
			tid->paused --;
		}
	}

	/*
	 * Clear BAR, filtered frames, scheduled and ADDBA pending.
	 * The TID may be going through cleanup from the last association
	 * where things in the BAW are still in the hardware queue.
	 */
	tid->bar_wait = 0;
	tid->bar_tx = 0;
	tid->isfiltered = 0;
	tid->sched = 0;
	tid->addba_tx_pending = 0;

	/*
	 * XXX TODO: it may just be enough to walk the HWQs and mark
	 * frames for that node as non-aggregate; or mark the ath_node
	 * with something that indicates that aggregation is no longer
	 * occuring.  Then we can just toss the BAW complaints and
	 * do a complete hard reset of state here - no pause, no
	 * complete counter, etc.
	 */

}

/*
 * Flush all software queued packets for the given node.
 *
 * This occurs when a completion handler frees the last buffer
 * for a node, and the node is thus freed. This causes the node
 * to be cleaned up, which ends up calling ath_tx_node_flush.
 */
void
ath_tx_node_flush(struct ath_softc *sc, struct ath_node *an)
{
	int tid;
	ath_bufhead bf_cq;
	struct ath_buf *bf;

	TAILQ_INIT(&bf_cq);

	ATH_KTR(sc, ATH_KTR_NODE, 1, "ath_tx_node_flush: flush node; ni=%p",
	    &an->an_node);

	ATH_TX_LOCK(sc);
	DPRINTF(sc, ATH_DEBUG_NODE,
	    "%s: %6D: flush; is_powersave=%d, stack_psq=%d, tim=%d, "
	    "swq_depth=%d, clrdmask=%d, leak_count=%d\n",
	    __func__,
	    an->an_node.ni_macaddr,
	    ":",
	    an->an_is_powersave,
	    an->an_stack_psq,
	    an->an_tim_set,
	    an->an_swq_depth,
	    an->clrdmask,
	    an->an_leak_count);

	for (tid = 0; tid < IEEE80211_TID_SIZE; tid++) {
		struct ath_tid *atid = &an->an_tid[tid];

		/* Free packets */
		ath_tx_tid_drain(sc, an, atid, &bf_cq);

		/* Remove this tid from the list of active tids */
		ath_tx_tid_unsched(sc, atid);

		/* Reset the per-TID pause, BAR, etc state */
		ath_tx_tid_reset(sc, atid);
	}

	/*
	 * Clear global leak count
	 */
	an->an_leak_count = 0;
	ATH_TX_UNLOCK(sc);

	/* Handle completed frames */
	while ((bf = TAILQ_FIRST(&bf_cq)) != NULL) {
		TAILQ_REMOVE(&bf_cq, bf, bf_list);
		ath_tx_default_comp(sc, bf, 0);
	}
}

/*
 * Drain all the software TXQs currently with traffic queued.
 */
void
ath_tx_txq_drain(struct ath_softc *sc, struct ath_txq *txq)
{
	struct ath_tid *tid;
	ath_bufhead bf_cq;
	struct ath_buf *bf;

	TAILQ_INIT(&bf_cq);
	ATH_TX_LOCK(sc);

	/*
	 * Iterate over all active tids for the given txq,
	 * flushing and unsched'ing them
	 */
	while (! TAILQ_EMPTY(&txq->axq_tidq)) {
		tid = TAILQ_FIRST(&txq->axq_tidq);
		ath_tx_tid_drain(sc, tid->an, tid, &bf_cq);
		ath_tx_tid_unsched(sc, tid);
	}

	ATH_TX_UNLOCK(sc);

	while ((bf = TAILQ_FIRST(&bf_cq)) != NULL) {
		TAILQ_REMOVE(&bf_cq, bf, bf_list);
		ath_tx_default_comp(sc, bf, 0);
	}
}

/*
 * Handle completion of non-aggregate session frames.
 *
 * This (currently) doesn't implement software retransmission of
 * non-aggregate frames!
 *
 * Software retransmission of non-aggregate frames needs to obey
 * the strict sequence number ordering, and drop any frames that
 * will fail this.
 *
 * For now, filtered frames and frame transmission will cause
 * all kinds of issues.  So we don't support them.
 *
 * So anyone queuing frames via ath_tx_normal_xmit() or
 * ath_tx_hw_queue_norm() must override and set CLRDMASK.
 */
void
ath_tx_normal_comp(struct ath_softc *sc, struct ath_buf *bf, int fail)
{
	struct ieee80211_node *ni = bf->bf_node;
	struct ath_node *an = ATH_NODE(ni);
	int tid = bf->bf_state.bfs_tid;
	struct ath_tid *atid = &an->an_tid[tid];
	struct ath_tx_status *ts = &bf->bf_status.ds_txstat;

	/* The TID state is protected behind the TXQ lock */
	ATH_TX_LOCK(sc);

	DPRINTF(sc, ATH_DEBUG_SW_TX, "%s: bf=%p: fail=%d, hwq_depth now %d\n",
	    __func__, bf, fail, atid->hwq_depth - 1);

	atid->hwq_depth--;

#if 0
	/*
	 * If the frame was filtered, stick it on the filter frame
	 * queue and complain about it.  It shouldn't happen!
	 */
	if ((ts->ts_status & HAL_TXERR_FILT) ||
	    (ts->ts_status != 0 && atid->isfiltered)) {
		device_printf(sc->sc_dev,
		    "%s: isfiltered=%d, ts_status=%d: huh?\n",
		    __func__,
		    atid->isfiltered,
		    ts->ts_status);
		ath_tx_tid_filt_comp_buf(sc, atid, bf);
	}
#endif
	if (atid->isfiltered)
		device_printf(sc->sc_dev, "%s: filtered?!\n", __func__);
	if (atid->hwq_depth < 0)
		device_printf(sc->sc_dev, "%s: hwq_depth < 0: %d\n",
		    __func__, atid->hwq_depth);

	/*
	 * If the queue is filtered, potentially mark it as complete
	 * and reschedule it as needed.
	 *
	 * This is required as there may be a subsequent TX descriptor
	 * for this end-node that has CLRDMASK set, so it's quite possible
	 * that a filtered frame will be followed by a non-filtered
	 * (complete or otherwise) frame.
	 *
	 * XXX should we do this before we complete the frame?
	 */
	if (atid->isfiltered)
		ath_tx_tid_filt_comp_complete(sc, atid);
	ATH_TX_UNLOCK(sc);

	/*
	 * punt to rate control if we're not being cleaned up
	 * during a hw queue drain and the frame wanted an ACK.
	 */
	if (fail == 0 && ((bf->bf_state.bfs_txflags & HAL_TXDESC_NOACK) == 0))
		ath_tx_update_ratectrl(sc, ni, bf->bf_state.bfs_rc,
		    ts, bf->bf_state.bfs_pktlen,
		    1, (ts->ts_status == 0) ? 0 : 1);

	ath_tx_default_comp(sc, bf, fail);
}

/*
 * Handle cleanup of aggregate session packets that aren't
 * an A-MPDU.
 *
 * There's no need to update the BAW here - the session is being
 * torn down.
 */
static void
ath_tx_comp_cleanup_unaggr(struct ath_softc *sc, struct ath_buf *bf)
{
	struct ieee80211_node *ni = bf->bf_node;
	struct ath_node *an = ATH_NODE(ni);
	int tid = bf->bf_state.bfs_tid;
	struct ath_tid *atid = &an->an_tid[tid];

	DPRINTF(sc, ATH_DEBUG_SW_TX_CTRL, "%s: TID %d: incomp=%d\n",
	    __func__, tid, atid->incomp);

	ATH_TX_LOCK(sc);
	atid->incomp--;
	if (atid->incomp == 0) {
		DPRINTF(sc, ATH_DEBUG_SW_TX_CTRL,
		    "%s: TID %d: cleaned up! resume!\n",
		    __func__, tid);
		atid->cleanup_inprogress = 0;
		ath_tx_tid_resume(sc, atid);
	}
	ATH_TX_UNLOCK(sc);

	ath_tx_default_comp(sc, bf, 0);
}

/*
 * Performs transmit side cleanup when TID changes from aggregated to
 * unaggregated.
 *
 * - Discard all retry frames from the s/w queue.
 * - Fix the tx completion function for all buffers in s/w queue.
 * - Count the number of unacked frames, and let transmit completion
 *   handle it later.
 *
 * The caller is responsible for pausing the TID.
 */
static void
ath_tx_tid_cleanup(struct ath_softc *sc, struct ath_node *an, int tid,
    ath_bufhead *bf_cq)
{
	struct ath_tid *atid = &an->an_tid[tid];
	struct ieee80211_tx_ampdu *tap;
	struct ath_buf *bf, *bf_next;

	ATH_TX_LOCK_ASSERT(sc);

	DPRINTF(sc, ATH_DEBUG_SW_TX_BAW,
	    "%s: TID %d: called\n", __func__, tid);

	/*
	 * Move the filtered frames to the TX queue, before
	 * we run off and discard/process things.
	 */
	/* XXX this is really quite inefficient */
	while ((bf = ATH_TID_FILT_LAST(atid, ath_bufhead_s)) != NULL) {
		ATH_TID_FILT_REMOVE(atid, bf, bf_list);
		ATH_TID_INSERT_HEAD(atid, bf, bf_list);
	}

	/*
	 * Update the frames in the software TX queue:
	 *
	 * + Discard retry frames in the queue
	 * + Fix the completion function to be non-aggregate
	 */
	bf = ATH_TID_FIRST(atid);
	while (bf) {
		if (bf->bf_state.bfs_isretried) {
			bf_next = TAILQ_NEXT(bf, bf_list);
			ATH_TID_REMOVE(atid, bf, bf_list);
			if (bf->bf_state.bfs_dobaw) {
				ath_tx_update_baw(sc, an, atid, bf);
				if (! bf->bf_state.bfs_addedbaw)
					device_printf(sc->sc_dev,
					    "%s: wasn't added: seqno %d\n",
					    __func__,
					    SEQNO(bf->bf_state.bfs_seqno));
			}
			bf->bf_state.bfs_dobaw = 0;
			/*
			 * Call the default completion handler with "fail" just
			 * so upper levels are suitably notified about this.
			 */
			TAILQ_INSERT_TAIL(bf_cq, bf, bf_list);
			bf = bf_next;
			continue;
		}
		/* Give these the default completion handler */
		bf->bf_comp = ath_tx_normal_comp;
		bf = TAILQ_NEXT(bf, bf_list);
	}

	/* The caller is required to pause the TID */
#if 0
	/* Pause the TID */
	ath_tx_tid_pause(sc, atid);
#endif

	/*
	 * Calculate what hardware-queued frames exist based
	 * on the current BAW size. Ie, what frames have been
	 * added to the TX hardware queue for this TID but
	 * not yet ACKed.
	 */
	tap = ath_tx_get_tx_tid(an, tid);
	/* Need the lock - fiddling with BAW */
	while (atid->baw_head != atid->baw_tail) {
		if (atid->tx_buf[atid->baw_head]) {
			atid->incomp++;
			atid->cleanup_inprogress = 1;
			atid->tx_buf[atid->baw_head] = NULL;
		}
		INCR(atid->baw_head, ATH_TID_MAX_BUFS);
		INCR(tap->txa_start, IEEE80211_SEQ_RANGE);
	}

	/*
	 * If cleanup is required, defer TID scheduling
	 * until all the HW queued packets have been
	 * sent.
	 */
	if (! atid->cleanup_inprogress)
		ath_tx_tid_resume(sc, atid);

	if (atid->cleanup_inprogress)
		DPRINTF(sc, ATH_DEBUG_SW_TX_CTRL,
		    "%s: TID %d: cleanup needed: %d packets\n",
		    __func__, tid, atid->incomp);

	/* Owner now must free completed frames */
}

static struct ath_buf *
ath_tx_retry_clone(struct ath_softc *sc, struct ath_node *an,
    struct ath_tid *tid, struct ath_buf *bf)
{
	struct ath_buf *nbf;
	int error;

	/*
	 * Clone the buffer.  This will handle the dma unmap and
	 * copy the node reference to the new buffer.  If this
	 * works out, 'bf' will have no DMA mapping, no mbuf
	 * pointer and no node reference.
	 */
	nbf = ath_buf_clone(sc, bf);

#if 0
	device_printf(sc->sc_dev, "%s: ATH_BUF_BUSY; cloning\n",
	    __func__);
#endif

	if (nbf == NULL) {
		/* Failed to clone */
		device_printf(sc->sc_dev,
		    "%s: failed to clone a busy buffer\n",
		    __func__);
		return NULL;
	}

	/* Setup the dma for the new buffer */
	error = ath_tx_dmasetup(sc, nbf, nbf->bf_m);
	if (error != 0) {
		device_printf(sc->sc_dev,
		    "%s: failed to setup dma for clone\n",
		    __func__);
		/*
		 * Put this at the head of the list, not tail;
		 * that way it doesn't interfere with the
		 * busy buffer logic (which uses the tail of
		 * the list.)
		 */
		ATH_TXBUF_LOCK(sc);
		ath_returnbuf_head(sc, nbf);
		ATH_TXBUF_UNLOCK(sc);
		return NULL;
	}

	/* Update BAW if required, before we free the original buf */
	if (bf->bf_state.bfs_dobaw)
		ath_tx_switch_baw_buf(sc, an, tid, bf, nbf);

	/* Free original buffer; return new buffer */
	ath_freebuf(sc, bf);

	return nbf;
}

/*
 * Handle retrying an unaggregate frame in an aggregate
 * session.
 *
 * If too many retries occur, pause the TID, wait for
 * any further retransmits (as there's no reason why
 * non-aggregate frames in an aggregate session are
 * transmitted in-order; they just have to be in-BAW)
 * and then queue a BAR.
 */
static void
ath_tx_aggr_retry_unaggr(struct ath_softc *sc, struct ath_buf *bf)
{
	struct ieee80211_node *ni = bf->bf_node;
	struct ath_node *an = ATH_NODE(ni);
	int tid = bf->bf_state.bfs_tid;
	struct ath_tid *atid = &an->an_tid[tid];
	struct ieee80211_tx_ampdu *tap;

	ATH_TX_LOCK(sc);

	tap = ath_tx_get_tx_tid(an, tid);

	/*
	 * If the buffer is marked as busy, we can't directly
	 * reuse it. Instead, try to clone the buffer.
	 * If the clone is successful, recycle the old buffer.
	 * If the clone is unsuccessful, set bfs_retries to max
	 * to force the next bit of code to free the buffer
	 * for us.
	 */
	if ((bf->bf_state.bfs_retries < SWMAX_RETRIES) &&
	    (bf->bf_flags & ATH_BUF_BUSY)) {
		struct ath_buf *nbf;
		nbf = ath_tx_retry_clone(sc, an, atid, bf);
		if (nbf)
			/* bf has been freed at this point */
			bf = nbf;
		else
			bf->bf_state.bfs_retries = SWMAX_RETRIES + 1;
	}

	if (bf->bf_state.bfs_retries >= SWMAX_RETRIES) {
		DPRINTF(sc, ATH_DEBUG_SW_TX_RETRIES,
		    "%s: exceeded retries; seqno %d\n",
		    __func__, SEQNO(bf->bf_state.bfs_seqno));
		sc->sc_stats.ast_tx_swretrymax++;

		/* Update BAW anyway */
		if (bf->bf_state.bfs_dobaw) {
			ath_tx_update_baw(sc, an, atid, bf);
			if (! bf->bf_state.bfs_addedbaw)
				device_printf(sc->sc_dev,
				    "%s: wasn't added: seqno %d\n",
				    __func__, SEQNO(bf->bf_state.bfs_seqno));
		}
		bf->bf_state.bfs_dobaw = 0;

		/* Suspend the TX queue and get ready to send the BAR */
		ath_tx_tid_bar_suspend(sc, atid);

		/* Send the BAR if there are no other frames waiting */
		if (ath_tx_tid_bar_tx_ready(sc, atid))
			ath_tx_tid_bar_tx(sc, atid);

		ATH_TX_UNLOCK(sc);

		/* Free buffer, bf is free after this call */
		ath_tx_default_comp(sc, bf, 0);
		return;
	}

	/*
	 * This increments the retry counter as well as
	 * sets the retry flag in the ath_buf and packet
	 * body.
	 */
	ath_tx_set_retry(sc, bf);
	sc->sc_stats.ast_tx_swretries++;

	/*
	 * Insert this at the head of the queue, so it's
	 * retried before any current/subsequent frames.
	 */
	ATH_TID_INSERT_HEAD(atid, bf, bf_list);
	ath_tx_tid_sched(sc, atid);
	/* Send the BAR if there are no other frames waiting */
	if (ath_tx_tid_bar_tx_ready(sc, atid))
		ath_tx_tid_bar_tx(sc, atid);

	ATH_TX_UNLOCK(sc);
}

/*
 * Common code for aggregate excessive retry/subframe retry.
 * If retrying, queues buffers to bf_q. If not, frees the
 * buffers.
 *
 * XXX should unify this with ath_tx_aggr_retry_unaggr()
 */
static int
ath_tx_retry_subframe(struct ath_softc *sc, struct ath_buf *bf,
    ath_bufhead *bf_q)
{
	struct ieee80211_node *ni = bf->bf_node;
	struct ath_node *an = ATH_NODE(ni);
	int tid = bf->bf_state.bfs_tid;
	struct ath_tid *atid = &an->an_tid[tid];

	ATH_TX_LOCK_ASSERT(sc);

	/* XXX clr11naggr should be done for all subframes */
	ath_hal_clr11n_aggr(sc->sc_ah, bf->bf_desc);
	ath_hal_set11nburstduration(sc->sc_ah, bf->bf_desc, 0);

	/* ath_hal_set11n_virtualmorefrag(sc->sc_ah, bf->bf_desc, 0); */

	/*
	 * If the buffer is marked as busy, we can't directly
	 * reuse it. Instead, try to clone the buffer.
	 * If the clone is successful, recycle the old buffer.
	 * If the clone is unsuccessful, set bfs_retries to max
	 * to force the next bit of code to free the buffer
	 * for us.
	 */
	if ((bf->bf_state.bfs_retries < SWMAX_RETRIES) &&
	    (bf->bf_flags & ATH_BUF_BUSY)) {
		struct ath_buf *nbf;
		nbf = ath_tx_retry_clone(sc, an, atid, bf);
		if (nbf)
			/* bf has been freed at this point */
			bf = nbf;
		else
			bf->bf_state.bfs_retries = SWMAX_RETRIES + 1;
	}

	if (bf->bf_state.bfs_retries >= SWMAX_RETRIES) {
		sc->sc_stats.ast_tx_swretrymax++;
		DPRINTF(sc, ATH_DEBUG_SW_TX_RETRIES,
		    "%s: max retries: seqno %d\n",
		    __func__, SEQNO(bf->bf_state.bfs_seqno));
		ath_tx_update_baw(sc, an, atid, bf);
		if (! bf->bf_state.bfs_addedbaw)
			device_printf(sc->sc_dev,
			    "%s: wasn't added: seqno %d\n",
			    __func__, SEQNO(bf->bf_state.bfs_seqno));
		bf->bf_state.bfs_dobaw = 0;
		return 1;
	}

	ath_tx_set_retry(sc, bf);
	sc->sc_stats.ast_tx_swretries++;
	bf->bf_next = NULL;		/* Just to make sure */

	/* Clear the aggregate state */
	bf->bf_state.bfs_aggr = 0;
	bf->bf_state.bfs_ndelim = 0;	/* ??? needed? */
	bf->bf_state.bfs_nframes = 1;

	TAILQ_INSERT_TAIL(bf_q, bf, bf_list);
	return 0;
}

/*
 * error pkt completion for an aggregate destination
 */
static void
ath_tx_comp_aggr_error(struct ath_softc *sc, struct ath_buf *bf_first,
    struct ath_tid *tid)
{
	struct ieee80211_node *ni = bf_first->bf_node;
	struct ath_node *an = ATH_NODE(ni);
	struct ath_buf *bf_next, *bf;
	ath_bufhead bf_q;
	int drops = 0;
	struct ieee80211_tx_ampdu *tap;
	ath_bufhead bf_cq;

	TAILQ_INIT(&bf_q);
	TAILQ_INIT(&bf_cq);

	/*
	 * Update rate control - all frames have failed.
	 *
	 * XXX use the length in the first frame in the series;
	 * XXX just so things are consistent for now.
	 */
	ath_tx_update_ratectrl(sc, ni, bf_first->bf_state.bfs_rc,
	    &bf_first->bf_status.ds_txstat,
	    bf_first->bf_state.bfs_pktlen,
	    bf_first->bf_state.bfs_nframes, bf_first->bf_state.bfs_nframes);

	ATH_TX_LOCK(sc);
	tap = ath_tx_get_tx_tid(an, tid->tid);
	sc->sc_stats.ast_tx_aggr_failall++;

	/* Retry all subframes */
	bf = bf_first;
	while (bf) {
		bf_next = bf->bf_next;
		bf->bf_next = NULL;	/* Remove it from the aggr list */
		sc->sc_stats.ast_tx_aggr_fail++;
		if (ath_tx_retry_subframe(sc, bf, &bf_q)) {
			drops++;
			bf->bf_next = NULL;
			TAILQ_INSERT_TAIL(&bf_cq, bf, bf_list);
		}
		bf = bf_next;
	}

	/* Prepend all frames to the beginning of the queue */
	while ((bf = TAILQ_LAST(&bf_q, ath_bufhead_s)) != NULL) {
		TAILQ_REMOVE(&bf_q, bf, bf_list);
		ATH_TID_INSERT_HEAD(tid, bf, bf_list);
	}

	/*
	 * Schedule the TID to be re-tried.
	 */
	ath_tx_tid_sched(sc, tid);

	/*
	 * send bar if we dropped any frames
	 *
	 * Keep the txq lock held for now, as we need to ensure
	 * that ni_txseqs[] is consistent (as it's being updated
	 * in the ifnet TX context or raw TX context.)
	 */
	if (drops) {
		/* Suspend the TX queue and get ready to send the BAR */
		ath_tx_tid_bar_suspend(sc, tid);
	}

	/*
	 * Send BAR if required
	 */
	if (ath_tx_tid_bar_tx_ready(sc, tid))
		ath_tx_tid_bar_tx(sc, tid);

	ATH_TX_UNLOCK(sc);

	/* Complete frames which errored out */
	while ((bf = TAILQ_FIRST(&bf_cq)) != NULL) {
		TAILQ_REMOVE(&bf_cq, bf, bf_list);
		ath_tx_default_comp(sc, bf, 0);
	}
}

/*
 * Handle clean-up of packets from an aggregate list.
 *
 * There's no need to update the BAW here - the session is being
 * torn down.
 */
static void
ath_tx_comp_cleanup_aggr(struct ath_softc *sc, struct ath_buf *bf_first)
{
	struct ath_buf *bf, *bf_next;
	struct ieee80211_node *ni = bf_first->bf_node;
	struct ath_node *an = ATH_NODE(ni);
	int tid = bf_first->bf_state.bfs_tid;
	struct ath_tid *atid = &an->an_tid[tid];

	ATH_TX_LOCK(sc);

	/* update incomp */
	bf = bf_first;
	while (bf) {
		atid->incomp--;
		bf = bf->bf_next;
	}

	if (atid->incomp == 0) {
		DPRINTF(sc, ATH_DEBUG_SW_TX_CTRL,
		    "%s: TID %d: cleaned up! resume!\n",
		    __func__, tid);
		atid->cleanup_inprogress = 0;
		ath_tx_tid_resume(sc, atid);
	}

	/* Send BAR if required */
	/* XXX why would we send a BAR when transitioning to non-aggregation? */
	/*
	 * XXX TODO: we should likely just tear down the BAR state here,
	 * rather than sending a BAR.
	 */
	if (ath_tx_tid_bar_tx_ready(sc, atid))
		ath_tx_tid_bar_tx(sc, atid);

	ATH_TX_UNLOCK(sc);

	/* Handle frame completion */
	bf = bf_first;
	while (bf) {
		bf_next = bf->bf_next;
		ath_tx_default_comp(sc, bf, 1);
		bf = bf_next;
	}
}

/*
 * Handle completion of an set of aggregate frames.
 *
 * Note: the completion handler is the last descriptor in the aggregate,
 * not the last descriptor in the first frame.
 */
static void
ath_tx_aggr_comp_aggr(struct ath_softc *sc, struct ath_buf *bf_first,
    int fail)
{
	//struct ath_desc *ds = bf->bf_lastds;
	struct ieee80211_node *ni = bf_first->bf_node;
	struct ath_node *an = ATH_NODE(ni);
	int tid = bf_first->bf_state.bfs_tid;
	struct ath_tid *atid = &an->an_tid[tid];
	struct ath_tx_status ts;
	struct ieee80211_tx_ampdu *tap;
	ath_bufhead bf_q;
	ath_bufhead bf_cq;
	int seq_st, tx_ok;
	int hasba, isaggr;
	uint32_t ba[2];
	struct ath_buf *bf, *bf_next;
	int ba_index;
	int drops = 0;
	int nframes = 0, nbad = 0, nf;
	int pktlen;
	/* XXX there's too much on the stack? */
	struct ath_rc_series rc[ATH_RC_NUM];
	int txseq;

	DPRINTF(sc, ATH_DEBUG_SW_TX_AGGR, "%s: called; hwq_depth=%d\n",
	    __func__, atid->hwq_depth);

	/*
	 * Take a copy; this may be needed -after- bf_first
	 * has been completed and freed.
	 */
	ts = bf_first->bf_status.ds_txstat;

	TAILQ_INIT(&bf_q);
	TAILQ_INIT(&bf_cq);

	/* The TID state is kept behind the TXQ lock */
	ATH_TX_LOCK(sc);

	atid->hwq_depth--;
	if (atid->hwq_depth < 0)
		device_printf(sc->sc_dev, "%s: hwq_depth < 0: %d\n",
		    __func__, atid->hwq_depth);

	/*
	 * If the TID is filtered, handle completing the filter
	 * transition before potentially kicking it to the cleanup
	 * function.
	 *
	 * XXX this is duplicate work, ew.
	 */
	if (atid->isfiltered)
		ath_tx_tid_filt_comp_complete(sc, atid);

	/*
	 * Punt cleanup to the relevant function, not our problem now
	 */
	if (atid->cleanup_inprogress) {
		if (atid->isfiltered)
			device_printf(sc->sc_dev,
			    "%s: isfiltered=1, normal_comp?\n",
			    __func__);
		ATH_TX_UNLOCK(sc);
		ath_tx_comp_cleanup_aggr(sc, bf_first);
		return;
	}

	/*
	 * If the frame is filtered, transition to filtered frame
	 * mode and add this to the filtered frame list.
	 *
	 * XXX TODO: figure out how this interoperates with
	 * BAR, pause and cleanup states.
	 */
	if ((ts.ts_status & HAL_TXERR_FILT) ||
	    (ts.ts_status != 0 && atid->isfiltered)) {
		if (fail != 0)
			device_printf(sc->sc_dev,
			    "%s: isfiltered=1, fail=%d\n", __func__, fail);
		ath_tx_tid_filt_comp_aggr(sc, atid, bf_first, &bf_cq);

		/* Remove from BAW */
		TAILQ_FOREACH_SAFE(bf, &bf_cq, bf_list, bf_next) {
			if (bf->bf_state.bfs_addedbaw)
				drops++;
			if (bf->bf_state.bfs_dobaw) {
				ath_tx_update_baw(sc, an, atid, bf);
				if (! bf->bf_state.bfs_addedbaw)
					device_printf(sc->sc_dev,
					    "%s: wasn't added: seqno %d\n",
					    __func__,
					    SEQNO(bf->bf_state.bfs_seqno));
			}
			bf->bf_state.bfs_dobaw = 0;
		}
		/*
		 * If any intermediate frames in the BAW were dropped when
		 * handling filtering things, send a BAR.
		 */
		if (drops)
			ath_tx_tid_bar_suspend(sc, atid);

		/*
		 * Finish up by sending a BAR if required and freeing
		 * the frames outside of the TX lock.
		 */
		goto finish_send_bar;
	}

	/*
	 * XXX for now, use the first frame in the aggregate for
	 * XXX rate control completion; it's at least consistent.
	 */
	pktlen = bf_first->bf_state.bfs_pktlen;

	/*
	 * Handle errors first!
	 *
	 * Here, handle _any_ error as a "exceeded retries" error.
	 * Later on (when filtered frames are to be specially handled)
	 * it'll have to be expanded.
	 */
#if 0
	if (ts.ts_status & HAL_TXERR_XRETRY) {
#endif
	if (ts.ts_status != 0) {
		ATH_TX_UNLOCK(sc);
		ath_tx_comp_aggr_error(sc, bf_first, atid);
		return;
	}

	tap = ath_tx_get_tx_tid(an, tid);

	/*
	 * extract starting sequence and block-ack bitmap
	 */
	/* XXX endian-ness of seq_st, ba? */
	seq_st = ts.ts_seqnum;
	hasba = !! (ts.ts_flags & HAL_TX_BA);
	tx_ok = (ts.ts_status == 0);
	isaggr = bf_first->bf_state.bfs_aggr;
	ba[0] = ts.ts_ba_low;
	ba[1] = ts.ts_ba_high;

	/*
	 * Copy the TX completion status and the rate control
	 * series from the first descriptor, as it may be freed
	 * before the rate control code can get its grubby fingers
	 * into things.
	 */
	memcpy(rc, bf_first->bf_state.bfs_rc, sizeof(rc));

	DPRINTF(sc, ATH_DEBUG_SW_TX_AGGR,
	    "%s: txa_start=%d, tx_ok=%d, status=%.8x, flags=%.8x, "
	    "isaggr=%d, seq_st=%d, hasba=%d, ba=%.8x, %.8x\n",
	    __func__, tap->txa_start, tx_ok, ts.ts_status, ts.ts_flags,
	    isaggr, seq_st, hasba, ba[0], ba[1]);

	/*
	 * The reference driver doesn't do this; it simply ignores
	 * this check in its entirety.
	 *
	 * I've seen this occur when using iperf to send traffic
	 * out tid 1 - the aggregate frames are all marked as TID 1,
	 * but the TXSTATUS has TID=0.  So, let's just ignore this
	 * check.
	 */
#if 0
	/* Occasionally, the MAC sends a tx status for the wrong TID. */
	if (tid != ts.ts_tid) {
		device_printf(sc->sc_dev, "%s: tid %d != hw tid %d\n",
		    __func__, tid, ts.ts_tid);
		tx_ok = 0;
	}
#endif

	/* AR5416 BA bug; this requires an interface reset */
	if (isaggr && tx_ok && (! hasba)) {
		device_printf(sc->sc_dev,
		    "%s: AR5416 bug: hasba=%d; txok=%d, isaggr=%d, "
		    "seq_st=%d\n",
		    __func__, hasba, tx_ok, isaggr, seq_st);
		/* XXX TODO: schedule an interface reset */
#ifdef ATH_DEBUG
		ath_printtxbuf(sc, bf_first,
		    sc->sc_ac2q[atid->ac]->axq_qnum, 0, 0);
#endif
	}

	/*
	 * Walk the list of frames, figure out which ones were correctly
	 * sent and which weren't.
	 */
	bf = bf_first;
	nf = bf_first->bf_state.bfs_nframes;

	/* bf_first is going to be invalid once this list is walked */
	bf_first = NULL;

	/*
	 * Walk the list of completed frames and determine
	 * which need to be completed and which need to be
	 * retransmitted.
	 *
	 * For completed frames, the completion functions need
	 * to be called at the end of this function as the last
	 * node reference may free the node.
	 *
	 * Finally, since the TXQ lock can't be held during the
	 * completion callback (to avoid lock recursion),
	 * the completion calls have to be done outside of the
	 * lock.
	 */
	while (bf) {
		nframes++;
		ba_index = ATH_BA_INDEX(seq_st,
		    SEQNO(bf->bf_state.bfs_seqno));
		bf_next = bf->bf_next;
		bf->bf_next = NULL;	/* Remove it from the aggr list */

		DPRINTF(sc, ATH_DEBUG_SW_TX_AGGR,
		    "%s: checking bf=%p seqno=%d; ack=%d\n",
		    __func__, bf, SEQNO(bf->bf_state.bfs_seqno),
		    ATH_BA_ISSET(ba, ba_index));

		if (tx_ok && ATH_BA_ISSET(ba, ba_index)) {
			sc->sc_stats.ast_tx_aggr_ok++;
			ath_tx_update_baw(sc, an, atid, bf);
			bf->bf_state.bfs_dobaw = 0;
			if (! bf->bf_state.bfs_addedbaw)
				device_printf(sc->sc_dev,
				    "%s: wasn't added: seqno %d\n",
				    __func__, SEQNO(bf->bf_state.bfs_seqno));
			bf->bf_next = NULL;
			TAILQ_INSERT_TAIL(&bf_cq, bf, bf_list);
		} else {
			sc->sc_stats.ast_tx_aggr_fail++;
			if (ath_tx_retry_subframe(sc, bf, &bf_q)) {
				drops++;
				bf->bf_next = NULL;
				TAILQ_INSERT_TAIL(&bf_cq, bf, bf_list);
			}
			nbad++;
		}
		bf = bf_next;
	}

	/*
	 * Now that the BAW updates have been done, unlock
	 *
	 * txseq is grabbed before the lock is released so we
	 * have a consistent view of what -was- in the BAW.
	 * Anything after this point will not yet have been
	 * TXed.
	 */
	txseq = tap->txa_start;
	ATH_TX_UNLOCK(sc);

	if (nframes != nf)
		device_printf(sc->sc_dev,
		    "%s: num frames seen=%d; bf nframes=%d\n",
		    __func__, nframes, nf);

	/*
	 * Now we know how many frames were bad, call the rate
	 * control code.
	 */
	if (fail == 0)
		ath_tx_update_ratectrl(sc, ni, rc, &ts, pktlen, nframes,
		    nbad);

	/*
	 * send bar if we dropped any frames
	 */
	if (drops) {
		/* Suspend the TX queue and get ready to send the BAR */
		ATH_TX_LOCK(sc);
		ath_tx_tid_bar_suspend(sc, atid);
		ATH_TX_UNLOCK(sc);
	}

	DPRINTF(sc, ATH_DEBUG_SW_TX_AGGR,
	    "%s: txa_start now %d\n", __func__, tap->txa_start);

	ATH_TX_LOCK(sc);

	/* Prepend all frames to the beginning of the queue */
	while ((bf = TAILQ_LAST(&bf_q, ath_bufhead_s)) != NULL) {
		TAILQ_REMOVE(&bf_q, bf, bf_list);
		ATH_TID_INSERT_HEAD(atid, bf, bf_list);
	}

	/*
	 * Reschedule to grab some further frames.
	 */
	ath_tx_tid_sched(sc, atid);

	/*
	 * If the queue is filtered, re-schedule as required.
	 *
	 * This is required as there may be a subsequent TX descriptor
	 * for this end-node that has CLRDMASK set, so it's quite possible
	 * that a filtered frame will be followed by a non-filtered
	 * (complete or otherwise) frame.
	 *
	 * XXX should we do this before we complete the frame?
	 */
	if (atid->isfiltered)
		ath_tx_tid_filt_comp_complete(sc, atid);

finish_send_bar:

	/*
	 * Send BAR if required
	 */
	if (ath_tx_tid_bar_tx_ready(sc, atid))
		ath_tx_tid_bar_tx(sc, atid);

	ATH_TX_UNLOCK(sc);

	/* Do deferred completion */
	while ((bf = TAILQ_FIRST(&bf_cq)) != NULL) {
		TAILQ_REMOVE(&bf_cq, bf, bf_list);
		ath_tx_default_comp(sc, bf, 0);
	}
}

/*
 * Handle completion of unaggregated frames in an ADDBA
 * session.
 *
 * Fail is set to 1 if the entry is being freed via a call to
 * ath_tx_draintxq().
 */
static void
ath_tx_aggr_comp_unaggr(struct ath_softc *sc, struct ath_buf *bf, int fail)
{
	struct ieee80211_node *ni = bf->bf_node;
	struct ath_node *an = ATH_NODE(ni);
	int tid = bf->bf_state.bfs_tid;
	struct ath_tid *atid = &an->an_tid[tid];
	struct ath_tx_status ts;
	int drops = 0;

	/*
	 * Take a copy of this; filtering/cloning the frame may free the
	 * bf pointer.
	 */
	ts = bf->bf_status.ds_txstat;

	/*
	 * Update rate control status here, before we possibly
	 * punt to retry or cleanup.
	 *
	 * Do it outside of the TXQ lock.
	 */
	if (fail == 0 && ((bf->bf_state.bfs_txflags & HAL_TXDESC_NOACK) == 0))
		ath_tx_update_ratectrl(sc, ni, bf->bf_state.bfs_rc,
		    &bf->bf_status.ds_txstat,
		    bf->bf_state.bfs_pktlen,
		    1, (ts.ts_status == 0) ? 0 : 1);

	/*
	 * This is called early so atid->hwq_depth can be tracked.
	 * This unfortunately means that it's released and regrabbed
	 * during retry and cleanup. That's rather inefficient.
	 */
	ATH_TX_LOCK(sc);

	if (tid == IEEE80211_NONQOS_TID)
		device_printf(sc->sc_dev, "%s: TID=16!\n", __func__);

	DPRINTF(sc, ATH_DEBUG_SW_TX,
	    "%s: bf=%p: tid=%d, hwq_depth=%d, seqno=%d\n",
	    __func__, bf, bf->bf_state.bfs_tid, atid->hwq_depth,
	    SEQNO(bf->bf_state.bfs_seqno));

	atid->hwq_depth--;
	if (atid->hwq_depth < 0)
		device_printf(sc->sc_dev, "%s: hwq_depth < 0: %d\n",
		    __func__, atid->hwq_depth);

	/*
	 * If the TID is filtered, handle completing the filter
	 * transition before potentially kicking it to the cleanup
	 * function.
	 */
	if (atid->isfiltered)
		ath_tx_tid_filt_comp_complete(sc, atid);

	/*
	 * If a cleanup is in progress, punt to comp_cleanup;
	 * rather than handling it here. It's thus their
	 * responsibility to clean up, call the completion
	 * function in net80211, etc.
	 */
	if (atid->cleanup_inprogress) {
		if (atid->isfiltered)
			device_printf(sc->sc_dev,
			    "%s: isfiltered=1, normal_comp?\n",
			    __func__);
		ATH_TX_UNLOCK(sc);
		DPRINTF(sc, ATH_DEBUG_SW_TX, "%s: cleanup_unaggr\n",
		    __func__);
		ath_tx_comp_cleanup_unaggr(sc, bf);
		return;
	}

	/*
	 * XXX TODO: how does cleanup, BAR and filtered frame handling
	 * overlap?
	 *
	 * If the frame is filtered OR if it's any failure but
	 * the TID is filtered, the frame must be added to the
	 * filtered frame list.
	 *
	 * However - a busy buffer can't be added to the filtered
	 * list as it will end up being recycled without having
	 * been made available for the hardware.
	 */
	if ((ts.ts_status & HAL_TXERR_FILT) ||
	    (ts.ts_status != 0 && atid->isfiltered)) {
		int freeframe;

		if (fail != 0)
			device_printf(sc->sc_dev,
			    "%s: isfiltered=1, fail=%d\n",
			    __func__,
			    fail);
		freeframe = ath_tx_tid_filt_comp_single(sc, atid, bf);
		if (freeframe) {
			/* Remove from BAW */
			if (bf->bf_state.bfs_addedbaw)
				drops++;
			if (bf->bf_state.bfs_dobaw) {
				ath_tx_update_baw(sc, an, atid, bf);
				if (! bf->bf_state.bfs_addedbaw)
					device_printf(sc->sc_dev,
					    "%s: wasn't added: seqno %d\n",
					    __func__, SEQNO(bf->bf_state.bfs_seqno));
			}
			bf->bf_state.bfs_dobaw = 0;
		}

		/*
		 * If the frame couldn't be filtered, treat it as a drop and
		 * prepare to send a BAR.
		 */
		if (freeframe && drops)
			ath_tx_tid_bar_suspend(sc, atid);

		/*
		 * Send BAR if required
		 */
		if (ath_tx_tid_bar_tx_ready(sc, atid))
			ath_tx_tid_bar_tx(sc, atid);

		ATH_TX_UNLOCK(sc);
		/*
		 * If freeframe is set, then the frame couldn't be
		 * cloned and bf is still valid.  Just complete/free it.
		 */
		if (freeframe)
			ath_tx_default_comp(sc, bf, fail);


		return;
	}
	/*
	 * Don't bother with the retry check if all frames
	 * are being failed (eg during queue deletion.)
	 */
#if 0
	if (fail == 0 && ts->ts_status & HAL_TXERR_XRETRY) {
#endif
	if (fail == 0 && ts.ts_status != 0) {
		ATH_TX_UNLOCK(sc);
		DPRINTF(sc, ATH_DEBUG_SW_TX, "%s: retry_unaggr\n",
		    __func__);
		ath_tx_aggr_retry_unaggr(sc, bf);
		return;
	}

	/* Success? Complete */
	DPRINTF(sc, ATH_DEBUG_SW_TX, "%s: TID=%d, seqno %d\n",
	    __func__, tid, SEQNO(bf->bf_state.bfs_seqno));
	if (bf->bf_state.bfs_dobaw) {
		ath_tx_update_baw(sc, an, atid, bf);
		bf->bf_state.bfs_dobaw = 0;
		if (! bf->bf_state.bfs_addedbaw)
			device_printf(sc->sc_dev,
			    "%s: wasn't added: seqno %d\n",
			    __func__, SEQNO(bf->bf_state.bfs_seqno));
	}

	/*
	 * If the queue is filtered, re-schedule as required.
	 *
	 * This is required as there may be a subsequent TX descriptor
	 * for this end-node that has CLRDMASK set, so it's quite possible
	 * that a filtered frame will be followed by a non-filtered
	 * (complete or otherwise) frame.
	 *
	 * XXX should we do this before we complete the frame?
	 */
	if (atid->isfiltered)
		ath_tx_tid_filt_comp_complete(sc, atid);

	/*
	 * Send BAR if required
	 */
	if (ath_tx_tid_bar_tx_ready(sc, atid))
		ath_tx_tid_bar_tx(sc, atid);

	ATH_TX_UNLOCK(sc);

	ath_tx_default_comp(sc, bf, fail);
	/* bf is freed at this point */
}

void
ath_tx_aggr_comp(struct ath_softc *sc, struct ath_buf *bf, int fail)
{
	if (bf->bf_state.bfs_aggr)
		ath_tx_aggr_comp_aggr(sc, bf, fail);
	else
		ath_tx_aggr_comp_unaggr(sc, bf, fail);
}

/*
 * Schedule some packets from the given node/TID to the hardware.
 *
 * This is the aggregate version.
 */
void
ath_tx_tid_hw_queue_aggr(struct ath_softc *sc, struct ath_node *an,
    struct ath_tid *tid)
{
	struct ath_buf *bf;
	struct ath_txq *txq = sc->sc_ac2q[tid->ac];
	struct ieee80211_tx_ampdu *tap;
	ATH_AGGR_STATUS status;
	ath_bufhead bf_q;

	DPRINTF(sc, ATH_DEBUG_SW_TX, "%s: tid=%d\n", __func__, tid->tid);
	ATH_TX_LOCK_ASSERT(sc);

	/*
	 * XXX TODO: If we're called for a queue that we're leaking frames to,
	 * ensure we only leak one.
	 */

	tap = ath_tx_get_tx_tid(an, tid->tid);

	if (tid->tid == IEEE80211_NONQOS_TID)
		device_printf(sc->sc_dev, "%s: called for TID=NONQOS_TID?\n",
		    __func__);

	for (;;) {
		status = ATH_AGGR_DONE;

		/*
		 * If the upper layer has paused the TID, don't
		 * queue any further packets.
		 *
		 * This can also occur from the completion task because
		 * of packet loss; but as its serialised with this code,
		 * it won't "appear" half way through queuing packets.
		 */
		if (! ath_tx_tid_can_tx_or_sched(sc, tid))
			break;

		bf = ATH_TID_FIRST(tid);
		if (bf == NULL) {
			break;
		}

		/*
		 * If the packet doesn't fall within the BAW (eg a NULL
		 * data frame), schedule it directly; continue.
		 */
		if (! bf->bf_state.bfs_dobaw) {
			DPRINTF(sc, ATH_DEBUG_SW_TX_AGGR,
			    "%s: non-baw packet\n",
			    __func__);
			ATH_TID_REMOVE(tid, bf, bf_list);

			if (bf->bf_state.bfs_nframes > 1)
				device_printf(sc->sc_dev,
				    "%s: aggr=%d, nframes=%d\n",
				    __func__,
				    bf->bf_state.bfs_aggr,
				    bf->bf_state.bfs_nframes);

			/*
			 * This shouldn't happen - such frames shouldn't
			 * ever have been queued as an aggregate in the
			 * first place.  However, make sure the fields
			 * are correctly setup just to be totally sure.
			 */
			bf->bf_state.bfs_aggr = 0;
			bf->bf_state.bfs_nframes = 1;

			/* Update CLRDMASK just before this frame is queued */
			ath_tx_update_clrdmask(sc, tid, bf);

			ath_tx_do_ratelookup(sc, bf);
			ath_tx_calc_duration(sc, bf);
			ath_tx_calc_protection(sc, bf);
			ath_tx_set_rtscts(sc, bf);
			ath_tx_rate_fill_rcflags(sc, bf);
			ath_tx_setds(sc, bf);
			ath_hal_clr11n_aggr(sc->sc_ah, bf->bf_desc);
			sc->sc_aggr_stats.aggr_nonbaw_pkt++;

			/* Queue the packet; continue */
			goto queuepkt;
		}

		TAILQ_INIT(&bf_q);

		/*
		 * Do a rate control lookup on the first frame in the
		 * list. The rate control code needs that to occur
		 * before it can determine whether to TX.
		 * It's inaccurate because the rate control code doesn't
		 * really "do" aggregate lookups, so it only considers
		 * the size of the first frame.
		 */
		ath_tx_do_ratelookup(sc, bf);
		bf->bf_state.bfs_rc[3].rix = 0;
		bf->bf_state.bfs_rc[3].tries = 0;

		ath_tx_calc_duration(sc, bf);
		ath_tx_calc_protection(sc, bf);

		ath_tx_set_rtscts(sc, bf);
		ath_tx_rate_fill_rcflags(sc, bf);

		status = ath_tx_form_aggr(sc, an, tid, &bf_q);

		DPRINTF(sc, ATH_DEBUG_SW_TX_AGGR,
		    "%s: ath_tx_form_aggr() status=%d\n", __func__, status);

		/*
		 * No frames to be picked up - out of BAW
		 */
		if (TAILQ_EMPTY(&bf_q))
			break;

		/*
		 * This assumes that the descriptor list in the ath_bufhead
		 * are already linked together via bf_next pointers.
		 */
		bf = TAILQ_FIRST(&bf_q);

		if (status == ATH_AGGR_8K_LIMITED)
			sc->sc_aggr_stats.aggr_rts_aggr_limited++;

		/*
		 * If it's the only frame send as non-aggregate
		 * assume that ath_tx_form_aggr() has checked
		 * whether it's in the BAW and added it appropriately.
		 */
		if (bf->bf_state.bfs_nframes == 1) {
			DPRINTF(sc, ATH_DEBUG_SW_TX_AGGR,
			    "%s: single-frame aggregate\n", __func__);

			/* Update CLRDMASK just before this frame is queued */
			ath_tx_update_clrdmask(sc, tid, bf);

			bf->bf_state.bfs_aggr = 0;
			bf->bf_state.bfs_ndelim = 0;
			ath_tx_setds(sc, bf);
			ath_hal_clr11n_aggr(sc->sc_ah, bf->bf_desc);
			if (status == ATH_AGGR_BAW_CLOSED)
				sc->sc_aggr_stats.aggr_baw_closed_single_pkt++;
			else
				sc->sc_aggr_stats.aggr_single_pkt++;
		} else {
			DPRINTF(sc, ATH_DEBUG_SW_TX_AGGR,
			    "%s: multi-frame aggregate: %d frames, "
			    "length %d\n",
			     __func__, bf->bf_state.bfs_nframes,
			    bf->bf_state.bfs_al);
			bf->bf_state.bfs_aggr = 1;
			sc->sc_aggr_stats.aggr_pkts[bf->bf_state.bfs_nframes]++;
			sc->sc_aggr_stats.aggr_aggr_pkt++;

			/* Update CLRDMASK just before this frame is queued */
			ath_tx_update_clrdmask(sc, tid, bf);

			/*
			 * Calculate the duration/protection as required.
			 */
			ath_tx_calc_duration(sc, bf);
			ath_tx_calc_protection(sc, bf);

			/*
			 * Update the rate and rtscts information based on the
			 * rate decision made by the rate control code;
			 * the first frame in the aggregate needs it.
			 */
			ath_tx_set_rtscts(sc, bf);

			/*
			 * Setup the relevant descriptor fields
			 * for aggregation. The first descriptor
			 * already points to the rest in the chain.
			 */
			ath_tx_setds_11n(sc, bf);
		}
	queuepkt:
		/* Set completion handler, multi-frame aggregate or not */
		bf->bf_comp = ath_tx_aggr_comp;

		if (bf->bf_state.bfs_tid == IEEE80211_NONQOS_TID)
		    device_printf(sc->sc_dev, "%s: TID=16?\n", __func__);

		/*
		 * Update leak count and frame config if were leaking frames.
		 *
		 * XXX TODO: it should update all frames in an aggregate
		 * correctly!
		 */
		ath_tx_leak_count_update(sc, tid, bf);

		/* Punt to txq */
		ath_tx_handoff(sc, txq, bf);

		/* Track outstanding buffer count to hardware */
		/* aggregates are "one" buffer */
		tid->hwq_depth++;

		/*
		 * Break out if ath_tx_form_aggr() indicated
		 * there can't be any further progress (eg BAW is full.)
		 * Checking for an empty txq is done above.
		 *
		 * XXX locking on txq here?
		 */
<<<<<<< HEAD
		if (txq->axq_aggr_depth >= sc->sc_hwq_limit ||
=======
		/* XXX TXQ locking */
		if (txq->axq_aggr_depth >= sc->sc_hwq_limit_aggr ||
>>>>>>> a03c7409
		    (status == ATH_AGGR_BAW_CLOSED ||
		     status == ATH_AGGR_LEAK_CLOSED))
			break;
	}
}

/*
 * Schedule some packets from the given node/TID to the hardware.
 *
 * XXX TODO: this routine doesn't enforce the maximum TXQ depth.
 * It just dumps frames into the TXQ.  We should limit how deep
 * the transmit queue can grow for frames dispatched to the given
 * TXQ.
 *
 * To avoid locking issues, either we need to own the TXQ lock
 * at this point, or we need to pass in the maximum frame count
 * from the caller.
 */
void
ath_tx_tid_hw_queue_norm(struct ath_softc *sc, struct ath_node *an,
    struct ath_tid *tid)
{
	struct ath_buf *bf;
	struct ath_txq *txq = sc->sc_ac2q[tid->ac];

	DPRINTF(sc, ATH_DEBUG_SW_TX, "%s: node %p: TID %d: called\n",
	    __func__, an, tid->tid);

	ATH_TX_LOCK_ASSERT(sc);

	/* Check - is AMPDU pending or running? then print out something */
	if (ath_tx_ampdu_pending(sc, an, tid->tid))
		device_printf(sc->sc_dev, "%s: tid=%d, ampdu pending?\n",
		    __func__, tid->tid);
	if (ath_tx_ampdu_running(sc, an, tid->tid))
		device_printf(sc->sc_dev, "%s: tid=%d, ampdu running?\n",
		    __func__, tid->tid);

	for (;;) {

		/*
		 * If the upper layers have paused the TID, don't
		 * queue any further packets.
		 *
		 * XXX if we are leaking frames, make sure we decrement
		 * that counter _and_ we continue here.
		 */
		if (! ath_tx_tid_can_tx_or_sched(sc, tid))
			break;

		bf = ATH_TID_FIRST(tid);
		if (bf == NULL) {
			break;
		}

		ATH_TID_REMOVE(tid, bf, bf_list);

		/* Sanity check! */
		if (tid->tid != bf->bf_state.bfs_tid) {
			device_printf(sc->sc_dev, "%s: bfs_tid %d !="
			    " tid %d\n",
			    __func__, bf->bf_state.bfs_tid, tid->tid);
		}
		/* Normal completion handler */
		bf->bf_comp = ath_tx_normal_comp;

		/*
		 * Override this for now, until the non-aggregate
		 * completion handler correctly handles software retransmits.
		 */
		bf->bf_state.bfs_txflags |= HAL_TXDESC_CLRDMASK;

		/* Update CLRDMASK just before this frame is queued */
		ath_tx_update_clrdmask(sc, tid, bf);

		/* Program descriptors + rate control */
		ath_tx_do_ratelookup(sc, bf);
		ath_tx_calc_duration(sc, bf);
		ath_tx_calc_protection(sc, bf);
		ath_tx_set_rtscts(sc, bf);
		ath_tx_rate_fill_rcflags(sc, bf);
		ath_tx_setds(sc, bf);

		/*
		 * Update the current leak count if
		 * we're leaking frames; and set the
		 * MORE flag as appropriate.
		 */
		ath_tx_leak_count_update(sc, tid, bf);

		/* Track outstanding buffer count to hardware */
		/* aggregates are "one" buffer */
		tid->hwq_depth++;

		/* Punt to hardware or software txq */
		ath_tx_handoff(sc, txq, bf);
	}
}

/*
 * Schedule some packets to the given hardware queue.
 *
 * This function walks the list of TIDs (ie, ath_node TIDs
 * with queued traffic) and attempts to schedule traffic
 * from them.
 *
 * TID scheduling is implemented as a FIFO, with TIDs being
 * added to the end of the queue after some frames have been
 * scheduled.
 */
void
ath_txq_sched(struct ath_softc *sc, struct ath_txq *txq)
{
	struct ath_tid *tid, *next, *last;

	ATH_TX_LOCK_ASSERT(sc);

	/*
	 * Don't schedule if the hardware queue is busy.
	 * This (hopefully) gives some more time to aggregate
	 * some packets in the aggregation queue.
	 *
	 * XXX It doesn't stop a parallel sender from sneaking
	 * in transmitting a frame!
	 */
	/* XXX TXQ locking */
	if (txq->axq_aggr_depth + txq->fifo.axq_depth >= sc->sc_hwq_limit_aggr) {
		sc->sc_aggr_stats.aggr_sched_nopkt++;
		return;
	}
	if (txq->axq_depth >= sc->sc_hwq_limit_nonaggr) {
		sc->sc_aggr_stats.aggr_sched_nopkt++;
		return;
	}

	last = TAILQ_LAST(&txq->axq_tidq, axq_t_s);

	TAILQ_FOREACH_SAFE(tid, &txq->axq_tidq, axq_qelem, next) {
		/*
		 * Suspend paused queues here; they'll be resumed
		 * once the addba completes or times out.
		 */
		DPRINTF(sc, ATH_DEBUG_SW_TX, "%s: tid=%d, paused=%d\n",
		    __func__, tid->tid, tid->paused);
		ath_tx_tid_unsched(sc, tid);
		/*
		 * This node may be in power-save and we're leaking
		 * a frame; be careful.
		 */
		if (! ath_tx_tid_can_tx_or_sched(sc, tid)) {
			continue;
		}
		if (ath_tx_ampdu_running(sc, tid->an, tid->tid))
			ath_tx_tid_hw_queue_aggr(sc, tid->an, tid);
		else
			ath_tx_tid_hw_queue_norm(sc, tid->an, tid);

		/* Not empty? Re-schedule */
		if (tid->axq_depth != 0)
			ath_tx_tid_sched(sc, tid);

		/*
		 * Give the software queue time to aggregate more
		 * packets.  If we aren't running aggregation then
		 * we should still limit the hardware queue depth.
		 */
		/* XXX TXQ locking */
		if (txq->axq_aggr_depth + txq->fifo.axq_depth >= sc->sc_hwq_limit_aggr) {
			break;
		}
		if (txq->axq_depth >= sc->sc_hwq_limit_nonaggr) {
			break;
		}

		/*
		 * If this was the last entry on the original list, stop.
		 * Otherwise nodes that have been rescheduled onto the end
		 * of the TID FIFO list will just keep being rescheduled.
		 *
		 * XXX What should we do about nodes that were paused
		 * but are pending a leaking frame in response to a ps-poll?
		 * They'll be put at the front of the list; so they'll
		 * prematurely trigger this condition! Ew.
		 */
		if (tid == last)
			break;
	}
}

/*
 * TX addba handling
 */

/*
 * Return net80211 TID struct pointer, or NULL for none
 */
struct ieee80211_tx_ampdu *
ath_tx_get_tx_tid(struct ath_node *an, int tid)
{
	struct ieee80211_node *ni = &an->an_node;
	struct ieee80211_tx_ampdu *tap;

	if (tid == IEEE80211_NONQOS_TID)
		return NULL;

	tap = &ni->ni_tx_ampdu[tid];
	return tap;
}

/*
 * Is AMPDU-TX running?
 */
static int
ath_tx_ampdu_running(struct ath_softc *sc, struct ath_node *an, int tid)
{
	struct ieee80211_tx_ampdu *tap;

	if (tid == IEEE80211_NONQOS_TID)
		return 0;

	tap = ath_tx_get_tx_tid(an, tid);
	if (tap == NULL)
		return 0;	/* Not valid; default to not running */

	return !! (tap->txa_flags & IEEE80211_AGGR_RUNNING);
}

/*
 * Is AMPDU-TX negotiation pending?
 */
static int
ath_tx_ampdu_pending(struct ath_softc *sc, struct ath_node *an, int tid)
{
	struct ieee80211_tx_ampdu *tap;

	if (tid == IEEE80211_NONQOS_TID)
		return 0;

	tap = ath_tx_get_tx_tid(an, tid);
	if (tap == NULL)
		return 0;	/* Not valid; default to not pending */

	return !! (tap->txa_flags & IEEE80211_AGGR_XCHGPEND);
}

/*
 * Is AMPDU-TX pending for the given TID?
 */


/*
 * Method to handle sending an ADDBA request.
 *
 * We tap this so the relevant flags can be set to pause the TID
 * whilst waiting for the response.
 *
 * XXX there's no timeout handler we can override?
 */
int
ath_addba_request(struct ieee80211_node *ni, struct ieee80211_tx_ampdu *tap,
    int dialogtoken, int baparamset, int batimeout)
{
	struct ath_softc *sc = ni->ni_ic->ic_ifp->if_softc;
	int tid = tap->txa_tid;
	struct ath_node *an = ATH_NODE(ni);
	struct ath_tid *atid = &an->an_tid[tid];

	/*
	 * XXX danger Will Robinson!
	 *
	 * Although the taskqueue may be running and scheduling some more
	 * packets, these should all be _before_ the addba sequence number.
	 * However, net80211 will keep self-assigning sequence numbers
	 * until addba has been negotiated.
	 *
	 * In the past, these packets would be "paused" (which still works
	 * fine, as they're being scheduled to the driver in the same
	 * serialised method which is calling the addba request routine)
	 * and when the aggregation session begins, they'll be dequeued
	 * as aggregate packets and added to the BAW. However, now there's
	 * a "bf->bf_state.bfs_dobaw" flag, and this isn't set for these
	 * packets. Thus they never get included in the BAW tracking and
	 * this can cause the initial burst of packets after the addba
	 * negotiation to "hang", as they quickly fall outside the BAW.
	 *
	 * The "eventual" solution should be to tag these packets with
	 * dobaw. Although net80211 has given us a sequence number,
	 * it'll be "after" the left edge of the BAW and thus it'll
	 * fall within it.
	 */
	ATH_TX_LOCK(sc);
	/*
	 * This is a bit annoying.  Until net80211 HT code inherits some
	 * (any) locking, we may have this called in parallel BUT only
	 * one response/timeout will be called.  Grr.
	 */
	if (atid->addba_tx_pending == 0) {
		ath_tx_tid_pause(sc, atid);
		atid->addba_tx_pending = 1;
	}
	ATH_TX_UNLOCK(sc);

	DPRINTF(sc, ATH_DEBUG_SW_TX_CTRL,
	    "%s: %6D: called; dialogtoken=%d, baparamset=%d, batimeout=%d\n",
	    __func__,
	    ni->ni_macaddr,
	    ":",
	    dialogtoken, baparamset, batimeout);
	DPRINTF(sc, ATH_DEBUG_SW_TX_CTRL,
	    "%s: txa_start=%d, ni_txseqs=%d\n",
	    __func__, tap->txa_start, ni->ni_txseqs[tid]);

	return sc->sc_addba_request(ni, tap, dialogtoken, baparamset,
	    batimeout);
}

/*
 * Handle an ADDBA response.
 *
 * We unpause the queue so TX'ing can resume.
 *
 * Any packets TX'ed from this point should be "aggregate" (whether
 * aggregate or not) so the BAW is updated.
 *
 * Note! net80211 keeps self-assigning sequence numbers until
 * ampdu is negotiated. This means the initially-negotiated BAW left
 * edge won't match the ni->ni_txseq.
 *
 * So, being very dirty, the BAW left edge is "slid" here to match
 * ni->ni_txseq.
 *
 * What likely SHOULD happen is that all packets subsequent to the
 * addba request should be tagged as aggregate and queued as non-aggregate
 * frames; thus updating the BAW. For now though, I'll just slide the
 * window.
 */
int
ath_addba_response(struct ieee80211_node *ni, struct ieee80211_tx_ampdu *tap,
    int status, int code, int batimeout)
{
	struct ath_softc *sc = ni->ni_ic->ic_ifp->if_softc;
	int tid = tap->txa_tid;
	struct ath_node *an = ATH_NODE(ni);
	struct ath_tid *atid = &an->an_tid[tid];
	int r;

	DPRINTF(sc, ATH_DEBUG_SW_TX_CTRL,
	    "%s: %6D: called; status=%d, code=%d, batimeout=%d\n", __func__,
	    ni->ni_macaddr,
	    ":",
	    status, code, batimeout);

	DPRINTF(sc, ATH_DEBUG_SW_TX_CTRL,
	    "%s: txa_start=%d, ni_txseqs=%d\n",
	    __func__, tap->txa_start, ni->ni_txseqs[tid]);

	/*
	 * Call this first, so the interface flags get updated
	 * before the TID is unpaused. Otherwise a race condition
	 * exists where the unpaused TID still doesn't yet have
	 * IEEE80211_AGGR_RUNNING set.
	 */
	r = sc->sc_addba_response(ni, tap, status, code, batimeout);

	ATH_TX_LOCK(sc);
	atid->addba_tx_pending = 0;
	/*
	 * XXX dirty!
	 * Slide the BAW left edge to wherever net80211 left it for us.
	 * Read above for more information.
	 */
	tap->txa_start = ni->ni_txseqs[tid];
	ath_tx_tid_resume(sc, atid);
	ATH_TX_UNLOCK(sc);
	return r;
}


/*
 * Stop ADDBA on a queue.
 *
 * This can be called whilst BAR TX is currently active on the queue,
 * so make sure this is unblocked before continuing.
 */
void
ath_addba_stop(struct ieee80211_node *ni, struct ieee80211_tx_ampdu *tap)
{
	struct ath_softc *sc = ni->ni_ic->ic_ifp->if_softc;
	int tid = tap->txa_tid;
	struct ath_node *an = ATH_NODE(ni);
	struct ath_tid *atid = &an->an_tid[tid];
	ath_bufhead bf_cq;
	struct ath_buf *bf;

	DPRINTF(sc, ATH_DEBUG_SW_TX_CTRL, "%s: %6D: called\n",
	    __func__,
	    ni->ni_macaddr,
	    ":");

	/*
	 * Pause TID traffic early, so there aren't any races
	 * Unblock the pending BAR held traffic, if it's currently paused.
	 */
	ATH_TX_LOCK(sc);
	ath_tx_tid_pause(sc, atid);
	if (atid->bar_wait) {
		/*
		 * bar_unsuspend() expects bar_tx == 1, as it should be
		 * called from the TX completion path.  This quietens
		 * the warning.  It's cleared for us anyway.
		 */
		atid->bar_tx = 1;
		ath_tx_tid_bar_unsuspend(sc, atid);
	}
	ATH_TX_UNLOCK(sc);

	/* There's no need to hold the TXQ lock here */
	sc->sc_addba_stop(ni, tap);

	/*
	 * ath_tx_tid_cleanup will resume the TID if possible, otherwise
	 * it'll set the cleanup flag, and it'll be unpaused once
	 * things have been cleaned up.
	 */
	TAILQ_INIT(&bf_cq);
	ATH_TX_LOCK(sc);
	ath_tx_tid_cleanup(sc, an, tid, &bf_cq);
	ATH_TX_UNLOCK(sc);

	/* Handle completing frames and fail them */
	while ((bf = TAILQ_FIRST(&bf_cq)) != NULL) {
		TAILQ_REMOVE(&bf_cq, bf, bf_list);
		ath_tx_default_comp(sc, bf, 1);
	}

}

/*
 * Handle a node reassociation.
 *
 * We may have a bunch of frames queued to the hardware; those need
 * to be marked as cleanup.
 */
void
ath_tx_node_reassoc(struct ath_softc *sc, struct ath_node *an)
{
	struct ath_tid *tid;
	int i;
	ath_bufhead bf_cq;
	struct ath_buf *bf;

	TAILQ_INIT(&bf_cq);

	ATH_TX_UNLOCK_ASSERT(sc);

	ATH_TX_LOCK(sc);
	for (i = 0; i < IEEE80211_TID_SIZE; i++) {
		tid = &an->an_tid[i];
		if (tid->hwq_depth == 0)
			continue;
		ath_tx_tid_pause(sc, tid);
		DPRINTF(sc, ATH_DEBUG_NODE,
		    "%s: %6D: TID %d: cleaning up TID\n",
		    __func__,
		    an->an_node.ni_macaddr,
		    ":",
		    i);
		ath_tx_tid_cleanup(sc, an, i, &bf_cq);
	}
	ATH_TX_UNLOCK(sc);

	/* Handle completing frames and fail them */
	while ((bf = TAILQ_FIRST(&bf_cq)) != NULL) {
		TAILQ_REMOVE(&bf_cq, bf, bf_list);
		ath_tx_default_comp(sc, bf, 1);
	}
}

/*
 * Note: net80211 bar_timeout() doesn't call this function on BAR failure;
 * it simply tears down the aggregation session. Ew.
 *
 * It however will call ieee80211_ampdu_stop() which will call
 * ic->ic_addba_stop().
 *
 * XXX This uses a hard-coded max BAR count value; the whole
 * XXX BAR TX success or failure should be better handled!
 */
void
ath_bar_response(struct ieee80211_node *ni, struct ieee80211_tx_ampdu *tap,
    int status)
{
	struct ath_softc *sc = ni->ni_ic->ic_ifp->if_softc;
	int tid = tap->txa_tid;
	struct ath_node *an = ATH_NODE(ni);
	struct ath_tid *atid = &an->an_tid[tid];
	int attempts = tap->txa_attempts;

	DPRINTF(sc, ATH_DEBUG_SW_TX_BAR,
<<<<<<< HEAD
	    "%s: %6D: called; tap=%p, atid=%p, txa_tid=%d, atid->tid=%d, status=%d, attempts=%d\n",
	    __func__,
	    ni->ni_macaddr,
	    ":",
	    tap,
	    atid,
=======
	    "%s: %6D: called; txa_tid=%d, atid->tid=%d, status=%d, attempts=%d\n",
	    __func__,
	    ni->ni_macaddr,
	    ":",
>>>>>>> a03c7409
	    tap->txa_tid,
	    atid->tid,
	    status,
	    attempts);

	/* Note: This may update the BAW details */
	sc->sc_bar_response(ni, tap, status);

	/* Unpause the TID */
	/*
	 * XXX if this is attempt=50, the TID will be downgraded
	 * XXX to a non-aggregate session. So we must unpause the
	 * XXX TID here or it'll never be done.
	 *
	 * Also, don't call it if bar_tx/bar_wait are 0; something
	 * has beaten us to the punch? (XXX figure out what?)
	 */
	if (status == 0 || attempts == 50) {
		ATH_TX_LOCK(sc);
		if (atid->bar_tx == 0 || atid->bar_wait == 0)
			device_printf(sc->sc_dev,
			    "%s: huh? bar_tx=%d, bar_wait=%d\n",
			    __func__,
			    atid->bar_tx, atid->bar_wait);
		else
			ath_tx_tid_bar_unsuspend(sc, atid);
		ATH_TX_UNLOCK(sc);
	}
}

/*
 * This is called whenever the pending ADDBA request times out.
 * Unpause and reschedule the TID.
 */
void
ath_addba_response_timeout(struct ieee80211_node *ni,
    struct ieee80211_tx_ampdu *tap)
{
	struct ath_softc *sc = ni->ni_ic->ic_ifp->if_softc;
	int tid = tap->txa_tid;
	struct ath_node *an = ATH_NODE(ni);
	struct ath_tid *atid = &an->an_tid[tid];

	DPRINTF(sc, ATH_DEBUG_SW_TX_CTRL,
<<<<<<< HEAD
	    "%s: %6D: called; resuming\n",
	    __func__,
	    ni->ni_macaddr,
	    ":");
=======
	    "%s: %6D: TID=%d, called; resuming\n",
	    __func__,
	    ni->ni_macaddr,
	    ":",
	    tid);
>>>>>>> a03c7409

	ATH_TX_LOCK(sc);
	atid->addba_tx_pending = 0;
	ATH_TX_UNLOCK(sc);

	/* Note: This updates the aggregate state to (again) pending */
	sc->sc_addba_response_timeout(ni, tap);

	/* Unpause the TID; which reschedules it */
	ATH_TX_LOCK(sc);
	ath_tx_tid_resume(sc, atid);
	ATH_TX_UNLOCK(sc);
}

/*
 * Check if a node is asleep or not.
 */
int
ath_tx_node_is_asleep(struct ath_softc *sc, struct ath_node *an)
{

	ATH_TX_LOCK_ASSERT(sc);

	return (an->an_is_powersave);
}

/*
 * Mark a node as currently "in powersaving."
 * This suspends all traffic on the node.
 *
 * This must be called with the node/tx locks free.
 *
 * XXX TODO: the locking silliness below is due to how the node
 * locking currently works.  Right now, the node lock is grabbed
 * to do rate control lookups and these are done with the TX
 * queue lock held.  This means the node lock can't be grabbed
 * first here or a LOR will occur.
 *
 * Eventually (hopefully!) the TX path code will only grab
 * the TXQ lock when transmitting and the ath_node lock when
 * doing node/TID operations.  There are other complications -
 * the sched/unsched operations involve walking the per-txq
 * 'active tid' list and this requires both locks to be held.
 */
void
ath_tx_node_sleep(struct ath_softc *sc, struct ath_node *an)
{
	struct ath_tid *atid;
	struct ath_txq *txq;
	int tid;

	ATH_TX_UNLOCK_ASSERT(sc);
<<<<<<< HEAD

	/*
	 * It's possible that a parallel call to ath_tx_node_wakeup()
	 * will unpause these queues.
	 *
	 * The node lock can't just be grabbed here, as there's places
	 * in the driver where the node lock is grabbed _within_ a
	 * TXQ lock.
	 * So, we do this delicately and unwind state if needed.
	 *
	 * + Pause all the queues
	 * + Grab the node lock
	 * + If the queue is already asleep, unpause and quit
	 * + else just mark as asleep.
	 *
	 * A parallel sleep() call will just pause and then
	 * find they're already paused, so undo it.
	 *
	 * A parallel wakeup() call will check if asleep is 1
	 * and if it's not (ie, it's 0), it'll treat it as already
	 * being awake. If it's 1, it'll mark it as 0 and then
	 * unpause everything.
	 *
	 * (Talk about a delicate hack.)
	 */
=======
>>>>>>> a03c7409

	/* Suspend all traffic on the node */
	ATH_TX_LOCK(sc);

	if (an->an_is_powersave) {
		device_printf(sc->sc_dev,
		    "%s: %6D: node was already asleep!\n",
		    __func__,
		    an->an_node.ni_macaddr,
		    ":");
		ATH_TX_UNLOCK(sc);
		return;
	}

	for (tid = 0; tid < IEEE80211_TID_SIZE; tid++) {
		atid = &an->an_tid[tid];
		txq = sc->sc_ac2q[atid->ac];

		ath_tx_tid_pause(sc, atid);
	}
<<<<<<< HEAD

	/* In case of concurrency races from net80211.. */
	if (an->an_is_powersave == 1) {
		/*
		 * Clear any pending leaked frame requests
		 */
		an->an_leak_count = 0;
		device_printf(sc->sc_dev,
		    "%s: an=%p: node was already asleep\n",
		    __func__, an);
		for (tid = 0; tid < IEEE80211_TID_SIZE; tid++) {
			atid = &an->an_tid[tid];
			txq = sc->sc_ac2q[atid->ac];

			ath_tx_tid_resume(sc, atid);
		}
		ATH_TX_UNLOCK(sc);
		return;
	}
=======
>>>>>>> a03c7409

	/* Mark node as in powersaving */
	an->an_is_powersave = 1;

	ATH_TX_UNLOCK(sc);
}

/*
 * Mark a node as currently "awake."
 * This resumes all traffic to the node.
 */
void
ath_tx_node_wakeup(struct ath_softc *sc, struct ath_node *an)
{
	struct ath_tid *atid;
	struct ath_txq *txq;
	int tid;

	ATH_TX_UNLOCK_ASSERT(sc);

	ATH_TX_LOCK(sc);

	/* !? */
	if (an->an_is_powersave == 0) {
		ATH_TX_UNLOCK(sc);
		device_printf(sc->sc_dev,
		    "%s: an=%p: node was already awake\n",
		    __func__, an);
		return;
	}

	/* Mark node as awake */
	an->an_is_powersave = 0;
	/*
	 * Clear any pending leaked frame requests
	 */
	an->an_leak_count = 0;

	for (tid = 0; tid < IEEE80211_TID_SIZE; tid++) {
		atid = &an->an_tid[tid];
		txq = sc->sc_ac2q[atid->ac];

		ath_tx_tid_resume(sc, atid);
	}
	ATH_TX_UNLOCK(sc);
}

static int
ath_legacy_dma_txsetup(struct ath_softc *sc)
{

	/* nothing new needed */
	return (0);
}

static int
ath_legacy_dma_txteardown(struct ath_softc *sc)
{

	/* nothing new needed */
	return (0);
}

void
ath_xmit_setup_legacy(struct ath_softc *sc)
{
	/*
	 * For now, just set the descriptor length to sizeof(ath_desc);
	 * worry about extracting the real length out of the HAL later.
	 */
	sc->sc_tx_desclen = sizeof(struct ath_desc);
	sc->sc_tx_statuslen = sizeof(struct ath_desc);
	sc->sc_tx_nmaps = 1;	/* only one buffer per TX desc */

	sc->sc_tx.xmit_setup = ath_legacy_dma_txsetup;
	sc->sc_tx.xmit_teardown = ath_legacy_dma_txteardown;
	sc->sc_tx.xmit_attach_comp_func = ath_legacy_attach_comp_func;

	sc->sc_tx.xmit_dma_restart = ath_legacy_tx_dma_restart;
	sc->sc_tx.xmit_handoff = ath_legacy_xmit_handoff;

	sc->sc_tx.xmit_drain = ath_legacy_tx_drain;
}<|MERGE_RESOLUTION|>--- conflicted
+++ resolved
@@ -852,74 +852,6 @@
 	 * I'd rather just kill axq_link here and do it as above.
 	 */
 
-<<<<<<< HEAD
-		ATH_KTR(sc, ATH_KTR_TX, 4,
-		    "ath_tx_handoff: txq=%u, add bf=%p, qbusy=%d, depth=%d",
-		    txq->axq_qnum, bf, qbusy, txq->axq_depth);
-		if (txq->axq_link == NULL) {
-			/*
-			 * Be careful writing the address to TXDP.  If
-			 * the tx q is enabled then this write will be
-			 * ignored.  Normally this is not an issue but
-			 * when tdma is in use and the q is beacon gated
-			 * this race can occur.  If the q is busy then
-			 * defer the work to later--either when another
-			 * packet comes along or when we prepare a beacon
-			 * frame at SWBA.
-			 */
-			if (!qbusy) {
-				ath_hal_puttxbuf(ah, txq->axq_qnum,
-				    bf->bf_daddr);
-				txq->axq_flags &= ~ATH_TXQ_PUTPENDING;
-				DPRINTF(sc, ATH_DEBUG_XMIT,
-				    "%s: TXDP[%u] = %p (%p) lastds=%p depth %d\n",
-				    __func__, txq->axq_qnum,
-				    (caddr_t)bf->bf_daddr, bf->bf_desc,
-				    bf->bf_lastds,
-				    txq->axq_depth);
-				ATH_KTR(sc, ATH_KTR_TX, 5,
-				    "ath_tx_handoff: TXDP[%u] = %p (%p) "
-				    "lastds=%p depth %d",
-				    txq->axq_qnum,
-				    (caddr_t)bf->bf_daddr, bf->bf_desc,
-				    bf->bf_lastds,
-				    txq->axq_depth);
-			} else {
-				txq->axq_flags |= ATH_TXQ_PUTPENDING;
-				DPRINTF(sc, ATH_DEBUG_TDMA | ATH_DEBUG_XMIT,
-				    "%s: Q%u busy, defer enable\n", __func__,
-				    txq->axq_qnum);
-				ATH_KTR(sc, ATH_KTR_TX, 0, "defer enable");
-			}
-		} else {
-			*txq->axq_link = bf->bf_daddr;
-			DPRINTF(sc, ATH_DEBUG_XMIT,
-			    "%s: link[%u](%p)=%p (%p) depth %d\n", __func__,
-			    txq->axq_qnum, txq->axq_link,
-			    (caddr_t)bf->bf_daddr, bf->bf_desc,
-			    txq->axq_depth);
-			ATH_KTR(sc, ATH_KTR_TX, 5,
-			    "ath_tx_handoff: link[%u](%p)=%p (%p) lastds=%p",
-			    txq->axq_qnum, txq->axq_link,
-			    (caddr_t)bf->bf_daddr, bf->bf_desc,
-			    bf->bf_lastds);
-
-			/*
-			 * If the queue is no longer busy yet there's a
-			 * pending push, make sure it's done.
-			 */
-			if ((txq->axq_flags & ATH_TXQ_PUTPENDING) && !qbusy) {
-				ath_tx_push_pending(sc, txq);
-			}
-		}
-#else
-		ATH_TXQ_INSERT_TAIL(txq, bf, bf_list);
-		ATH_KTR(sc, ATH_KTR_TX, 3,
-		    "ath_tx_handoff: non-tdma: txq=%u, add bf=%p "
-		    "depth=%d",
-		    txq->axq_qnum,
-		    bf,
-=======
 	/*
 	 * Append the frame to the TX queue.
 	 */
@@ -943,7 +875,6 @@
 		    "%s: link[%u](%p)=%p (%p) depth %d\n", __func__,
 		    txq->axq_qnum, txq->axq_link,
 		    (caddr_t)bf->bf_daddr, bf->bf_desc,
->>>>>>> a03c7409
 		    txq->axq_depth);
 		ATH_KTR(sc, ATH_KTR_TX, 5,
 		    "ath_tx_handoff: non-tdma: link[%u](%p)=%p (%p) "
@@ -3650,21 +3581,6 @@
 	ATH_TX_LOCK_ASSERT(sc);
 
 	DPRINTF(sc, ATH_DEBUG_SW_TX_BAR,
-<<<<<<< HEAD
-	    "%s: %6D: tid=%p, called\n",
-	    __func__,
-	    tid->an->an_node.ni_macaddr,
-	    ":",
-	    tid);
-
-	if (tid->bar_tx == 0 || tid->bar_wait == 0) {
-		device_printf(sc->sc_dev,
-		    "%s: %6D: bar_tx=%d, bar_wait=%d: ?\n",
-		    __func__,
-		    tid->an->an_node.ni_macaddr,
-		    ":",
-		    tid->bar_tx, tid->bar_wait);
-=======
 	    "%s: %6D: TID=%d, called\n",
 	    __func__,
 	    tid->an->an_node.ni_macaddr,
@@ -3680,7 +3596,6 @@
 		    tid->tid,
 		    tid->bar_tx,
 		    tid->bar_wait);
->>>>>>> a03c7409
 	}
 
 	tid->bar_tx = tid->bar_wait = 0;
@@ -3702,19 +3617,11 @@
 		return (0);
 
 	DPRINTF(sc, ATH_DEBUG_SW_TX_BAR,
-<<<<<<< HEAD
-	    "%s: %6D: tid=%p (%d), bar ready\n",
-	    __func__,
-	    tid->an->an_node.ni_macaddr,
-	    ":",
-	    tid, tid->tid);
-=======
 	    "%s: %6D: TID=%d, bar ready\n",
 	    __func__,
 	    tid->an->an_node.ni_macaddr,
 	    ":",
 	    tid->tid);
->>>>>>> a03c7409
 
 	return (1);
 }
@@ -3739,19 +3646,11 @@
 	ATH_TX_LOCK_ASSERT(sc);
 
 	DPRINTF(sc, ATH_DEBUG_SW_TX_BAR,
-<<<<<<< HEAD
-	    "%s: %6D: tid=%p, called\n",
-	    __func__,
-	    tid->an->an_node.ni_macaddr,
-	    ":",
-	    tid);
-=======
 	    "%s: %6D: TID=%d, called\n",
 	    __func__,
 	    tid->an->an_node.ni_macaddr,
 	    ":",
 	    tid->tid);
->>>>>>> a03c7409
 
 	tap = ath_tx_get_tx_tid(tid->an, tid->tid);
 
@@ -3760,19 +3659,11 @@
 	 */
 	if (tid->bar_wait == 0 || tid->bar_tx == 1) {
 		device_printf(sc->sc_dev,
-<<<<<<< HEAD
-		    "%s: %6D: tid=%p, bar_tx=%d, bar_wait=%d: ?\n",
-		    __func__,
-		    tid->an->an_node.ni_macaddr,
-		    ":",
-		    tid,
-=======
 		    "%s: %6D: TID=%d, bar_tx=%d, bar_wait=%d: ?\n",
 		    __func__,
 		    tid->an->an_node.ni_macaddr,
 		    ":",
 		    tid->tid,
->>>>>>> a03c7409
 		    tid->bar_tx,
 		    tid->bar_wait);
 		return;
@@ -3781,19 +3672,11 @@
 	/* Don't do anything if we still have pending frames */
 	if (tid->hwq_depth > 0) {
 		DPRINTF(sc, ATH_DEBUG_SW_TX_BAR,
-<<<<<<< HEAD
-		    "%s: %6D: tid=%p, hwq_depth=%d, waiting\n",
-		    __func__,
-		    tid->an->an_node.ni_macaddr,
-		    ":",
-		    tid,
-=======
 		    "%s: %6D: TID=%d, hwq_depth=%d, waiting\n",
 		    __func__,
 		    tid->an->an_node.ni_macaddr,
 		    ":",
 		    tid->tid,
->>>>>>> a03c7409
 		    tid->hwq_depth);
 		return;
 	}
@@ -3814,19 +3697,11 @@
 	 * XXX verify this is _actually_ the valid value to begin at!
 	 */
 	DPRINTF(sc, ATH_DEBUG_SW_TX_BAR,
-<<<<<<< HEAD
-	    "%s: %6D: tid=%p, new BAW left edge=%d\n",
-	    __func__,
-	    tid->an->an_node.ni_macaddr,
-	    ":",
-	    tid,
-=======
 	    "%s: %6D: TID=%d, new BAW left edge=%d\n",
 	    __func__,
 	    tid->an->an_node.ni_macaddr,
 	    ":",
 	    tid->tid,
->>>>>>> a03c7409
 	    tap->txa_start);
 
 	/* Try sending the BAR frame */
@@ -3842,19 +3717,11 @@
 	/* Failure? For now, warn loudly and continue */
 	ATH_TX_LOCK(sc);
 	device_printf(sc->sc_dev,
-<<<<<<< HEAD
-	    "%s: %6D: tid=%p, failed to TX BAR, continue!\n",
-	    __func__,
-	    tid->an->an_node.ni_macaddr,
-	    ":",
-	    tid);
-=======
 	    "%s: %6D: TID=%d, failed to TX BAR, continue!\n",
 	    __func__,
 	    tid->an->an_node.ni_macaddr,
 	    ":",
 	    tid->tid);
->>>>>>> a03c7409
 	ath_tx_tid_bar_unsuspend(sc, tid);
 }
 
@@ -5530,12 +5397,8 @@
 		 *
 		 * XXX locking on txq here?
 		 */
-<<<<<<< HEAD
-		if (txq->axq_aggr_depth >= sc->sc_hwq_limit ||
-=======
 		/* XXX TXQ locking */
 		if (txq->axq_aggr_depth >= sc->sc_hwq_limit_aggr ||
->>>>>>> a03c7409
 		    (status == ATH_AGGR_BAW_CLOSED ||
 		     status == ATH_AGGR_LEAK_CLOSED))
 			break;
@@ -6035,19 +5898,10 @@
 	int attempts = tap->txa_attempts;
 
 	DPRINTF(sc, ATH_DEBUG_SW_TX_BAR,
-<<<<<<< HEAD
-	    "%s: %6D: called; tap=%p, atid=%p, txa_tid=%d, atid->tid=%d, status=%d, attempts=%d\n",
-	    __func__,
-	    ni->ni_macaddr,
-	    ":",
-	    tap,
-	    atid,
-=======
 	    "%s: %6D: called; txa_tid=%d, atid->tid=%d, status=%d, attempts=%d\n",
 	    __func__,
 	    ni->ni_macaddr,
 	    ":",
->>>>>>> a03c7409
 	    tap->txa_tid,
 	    atid->tid,
 	    status,
@@ -6092,18 +5946,11 @@
 	struct ath_tid *atid = &an->an_tid[tid];
 
 	DPRINTF(sc, ATH_DEBUG_SW_TX_CTRL,
-<<<<<<< HEAD
-	    "%s: %6D: called; resuming\n",
-	    __func__,
-	    ni->ni_macaddr,
-	    ":");
-=======
 	    "%s: %6D: TID=%d, called; resuming\n",
 	    __func__,
 	    ni->ni_macaddr,
 	    ":",
 	    tid);
->>>>>>> a03c7409
 
 	ATH_TX_LOCK(sc);
 	atid->addba_tx_pending = 0;
@@ -6156,34 +6003,6 @@
 	int tid;
 
 	ATH_TX_UNLOCK_ASSERT(sc);
-<<<<<<< HEAD
-
-	/*
-	 * It's possible that a parallel call to ath_tx_node_wakeup()
-	 * will unpause these queues.
-	 *
-	 * The node lock can't just be grabbed here, as there's places
-	 * in the driver where the node lock is grabbed _within_ a
-	 * TXQ lock.
-	 * So, we do this delicately and unwind state if needed.
-	 *
-	 * + Pause all the queues
-	 * + Grab the node lock
-	 * + If the queue is already asleep, unpause and quit
-	 * + else just mark as asleep.
-	 *
-	 * A parallel sleep() call will just pause and then
-	 * find they're already paused, so undo it.
-	 *
-	 * A parallel wakeup() call will check if asleep is 1
-	 * and if it's not (ie, it's 0), it'll treat it as already
-	 * being awake. If it's 1, it'll mark it as 0 and then
-	 * unpause everything.
-	 *
-	 * (Talk about a delicate hack.)
-	 */
-=======
->>>>>>> a03c7409
 
 	/* Suspend all traffic on the node */
 	ATH_TX_LOCK(sc);
@@ -6204,28 +6023,6 @@
 
 		ath_tx_tid_pause(sc, atid);
 	}
-<<<<<<< HEAD
-
-	/* In case of concurrency races from net80211.. */
-	if (an->an_is_powersave == 1) {
-		/*
-		 * Clear any pending leaked frame requests
-		 */
-		an->an_leak_count = 0;
-		device_printf(sc->sc_dev,
-		    "%s: an=%p: node was already asleep\n",
-		    __func__, an);
-		for (tid = 0; tid < IEEE80211_TID_SIZE; tid++) {
-			atid = &an->an_tid[tid];
-			txq = sc->sc_ac2q[atid->ac];
-
-			ath_tx_tid_resume(sc, atid);
-		}
-		ATH_TX_UNLOCK(sc);
-		return;
-	}
-=======
->>>>>>> a03c7409
 
 	/* Mark node as in powersaving */
 	an->an_is_powersave = 1;
