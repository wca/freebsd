--- conflicted
+++ resolved
@@ -1135,20 +1135,7 @@
 	char *s;
 	int n, o;
 
-<<<<<<< HEAD
-	callout_init(&pi->tick, CALLOUT_MPSAFE);
-=======
-	/* Allocate an ifnet and set it up */
-	ifp = if_alloc(IFT_ETHER);
-	if (ifp == NULL) {
-		device_printf(dev, "Cannot allocate ifnet\n");
-		return (ENOMEM);
-	}
-	pi->ifp = ifp;
-	ifp->if_softc = pi;
-
 	callout_init(&pi->tick, 1);
->>>>>>> 4d7716dd
 
 	n = 128;
 	s = malloc(n, M_CXGBE, M_WAITOK);
