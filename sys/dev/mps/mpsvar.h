--- conflicted
+++ resolved
@@ -1,32 +1,6 @@
 /*-
  * Copyright (c) 2009 Yahoo! Inc.
- * All rights reserved.
- *
- * Redistribution and use in source and binary forms, with or without
- * modification, are permitted provided that the following conditions
- * are met:
- * 1. Redistributions of source code must retain the above copyright
- *    notice, this list of conditions and the following disclaimer.
- * 2. Redistributions in binary form must reproduce the above copyright
- *    notice, this list of conditions and the following disclaimer in the
- *    documentation and/or other materials provided with the distribution.
- *
- * THIS SOFTWARE IS PROVIDED BY THE AUTHOR AND CONTRIBUTORS ``AS IS'' AND
- * ANY EXPRESS OR IMPLIED WARRANTIES, INCLUDING, BUT NOT LIMITED TO, THE
- * IMPLIED WARRANTIES OF MERCHANTABILITY AND FITNESS FOR A PARTICULAR PURPOSE
- * ARE DISCLAIMED.  IN NO EVENT SHALL THE AUTHOR OR CONTRIBUTORS BE LIABLE
- * FOR ANY DIRECT, INDIRECT, INCIDENTAL, SPECIAL, EXEMPLARY, OR CONSEQUENTIAL
- * DAMAGES (INCLUDING, BUT NOT LIMITED TO, PROCUREMENT OF SUBSTITUTE GOODS
- * OR SERVICES; LOSS OF USE, DATA, OR PROFITS; OR BUSINESS INTERRUPTION)
- * HOWEVER CAUSED AND ON ANY THEORY OF LIABILITY, WHETHER IN CONTRACT, STRICT
- * LIABILITY, OR TORT (INCLUDING NEGLIGENCE OR OTHERWISE) ARISING IN ANY WAY
- * OUT OF THE USE OF THIS SOFTWARE, EVEN IF ADVISED OF THE POSSIBILITY OF
- * SUCH DAMAGE.
- *
- * $FreeBSD$
- */
-/*-
- * Copyright (c) 2011 LSI Corp.
+ * Copyright (c) 2011, 2012 LSI Corp.
  * All rights reserved.
  *
  * Redistribution and use in source and binary forms, with or without
@@ -58,11 +32,7 @@
 #ifndef _MPSVAR_H
 #define _MPSVAR_H
 
-<<<<<<< HEAD
-#define MPS_DRIVER_VERSION	"13.00.00.00-fbsd"
-=======
 #define MPS_DRIVER_VERSION	"14.00.00.02-fbsd"
->>>>>>> 85823a3b
 
 #define MPS_DB_MAX_WAIT		2500
 
@@ -83,6 +53,8 @@
 
 #define MPS_SCSI_RI_INVALID_FRAME	(0x00000002)
 #define MPS_STRING_LENGTH               64
+
+#include <sys/endian.h>
 
 /*
  * host mapping related macro definitions
@@ -280,7 +252,7 @@
 	TAILQ_ENTRY(mps_event_handle)	eh_list;
 	mps_evt_callback_t		*callback;
 	void				*data;
-	uint8_t				mask[16];
+	u32				mask[MPI2_EVENT_NOTIFY_EVENTMASK_WORDS];
 };
 
 struct mps_softc {
@@ -337,7 +309,7 @@
 	int				fqdepth;	/* Free queue */
 	int				pqdepth;	/* Post queue */
 
-	uint8_t				event_mask[16];
+	u32             event_mask[MPI2_EVENT_NOTIFY_EVENTMASK_WORDS];
 	TAILQ_HEAD(, mps_event_handle)	event_list;
 	struct mps_event_handle		*mps_log_eh;
 
@@ -426,8 +398,10 @@
 #define	MPS_DIAG_RESET_TIMEOUT	300000
 	uint8_t				wait_for_port_enable;
 	uint8_t				port_enable_complete;
+	uint8_t				msleep_fake_chan;
 
 	/* WD controller */
+	uint8_t             WD_available;
 	uint8_t				WD_valid_config;
 	uint8_t				WD_hide_expose;
 
@@ -473,12 +447,15 @@
 	bus_space_write_4(sc->mps_btag, sc->mps_bhandle, offset, val);
 }
 
+/* free_queue must have Little Endian address 
+ * TODO- cm_reply_data is unwanted. We can remove it.
+ * */
 static __inline void
 mps_free_reply(struct mps_softc *sc, uint32_t busaddr)
 {
 	if (++sc->replyfreeindex >= sc->fqdepth)
 		sc->replyfreeindex = 0;
-	sc->free_queue[sc->replyfreeindex] = busaddr;
+	sc->free_queue[sc->replyfreeindex] = htole32(busaddr);
 	mps_regwrite(sc, MPI2_REPLY_FREE_HOST_INDEX_OFFSET, sc->replyfreeindex);
 }
 
@@ -644,6 +621,9 @@
 #define MPS_EVENTFIELD(sc, facts, attr, fmt)	\
 	mps_dprint_field((sc), MPS_EVENT, #attr ": " #fmt "\n", (facts)->attr)
 
+#define  CAN_SLEEP                      1
+#define  NO_SLEEP                       0
+
 static __inline void
 mps_from_u64(uint64_t data, U64 *mps)
 {
@@ -686,11 +666,11 @@
 void mps_intr(void *);
 void mps_intr_msi(void *);
 void mps_intr_locked(void *);
-int mps_register_events(struct mps_softc *, uint8_t *, mps_evt_callback_t *,
+int mps_register_events(struct mps_softc *, u32 *, mps_evt_callback_t *,
     void *, struct mps_event_handle **);
 int mps_restart(struct mps_softc *);
-int mps_update_events(struct mps_softc *, struct mps_event_handle *, uint8_t *);
-int mps_deregister_events(struct mps_softc *, struct mps_event_handle *);
+int mps_update_events(struct mps_softc *, struct mps_event_handle *, u32 *);
+void mps_deregister_events(struct mps_softc *, struct mps_event_handle *);
 int mps_push_sge(struct mps_command *, void *, size_t, int);
 int mps_add_dmaseg(struct mps_command *, vm_paddr_t, size_t, u_int, int);
 int mps_attach_sas(struct mps_softc *sc);
@@ -782,4 +762,20 @@
 #else
 #define MPS_PRIORITY_XPT	5
 #endif
+
+#if __FreeBSD_version < 800107
+// Prior to FreeBSD-8.0 scp3_flags was not defined.
+#define spc3_flags reserved
+
+#define SPC3_SID_PROTECT    0x01
+#define SPC3_SID_3PC        0x08
+#define SPC3_SID_TPGS_MASK  0x30
+#define SPC3_SID_TPGS_IMPLICIT  0x10
+#define SPC3_SID_TPGS_EXPLICIT  0x20
+#define SPC3_SID_ACC        0x40
+#define SPC3_SID_SCCS       0x80
+
+#define CAM_PRIORITY_NORMAL CAM_PRIORITY_NONE
 #endif
+
+#endif
