/*-
 * SPDX-License-Identifier: BSD-2-Clause-FreeBSD
 *
 * Copyright (c) 2007-2016 Solarflare Communications Inc.
 * All rights reserved.
 *
 * Redistribution and use in source and binary forms, with or without
 * modification, are permitted provided that the following conditions are met:
 *
 * 1. Redistributions of source code must retain the above copyright notice,
 *    this list of conditions and the following disclaimer.
 * 2. Redistributions in binary form must reproduce the above copyright notice,
 *    this list of conditions and the following disclaimer in the documentation
 *    and/or other materials provided with the distribution.
 *
 * THIS SOFTWARE IS PROVIDED BY THE COPYRIGHT HOLDERS AND CONTRIBUTORS "AS IS"
 * AND ANY EXPRESS OR IMPLIED WARRANTIES, INCLUDING, BUT NOT LIMITED TO,
 * THE IMPLIED WARRANTIES OF MERCHANTABILITY AND FITNESS FOR A PARTICULAR
 * PURPOSE ARE DISCLAIMED. IN NO EVENT SHALL THE COPYRIGHT OWNER OR
 * CONTRIBUTORS BE LIABLE FOR ANY DIRECT, INDIRECT, INCIDENTAL, SPECIAL,
 * EXEMPLARY, OR CONSEQUENTIAL DAMAGES (INCLUDING, BUT NOT LIMITED TO,
 * PROCUREMENT OF SUBSTITUTE GOODS OR SERVICES; LOSS OF USE, DATA, OR PROFITS;
 * OR BUSINESS INTERRUPTION) HOWEVER CAUSED AND ON ANY THEORY OF LIABILITY,
 * WHETHER IN CONTRACT, STRICT LIABILITY, OR TORT (INCLUDING NEGLIGENCE OR
 * OTHERWISE) ARISING IN ANY WAY OUT OF THE USE OF THIS SOFTWARE,
 * EVEN IF ADVISED OF THE POSSIBILITY OF SUCH DAMAGE.
 *
 * The views and conclusions contained in the software and documentation are
 * those of the authors and should not be interpreted as representing official
 * policies, either expressed or implied, of the FreeBSD Project.
 */

#include <sys/cdefs.h>
__FBSDID("$FreeBSD$");

#include "efx.h"
#include "efx_impl.h"


#if EFSYS_OPT_SIENA

static	__checkReturn	efx_rc_t
siena_rx_init(
	__in		efx_nic_t *enp);

static			void
siena_rx_fini(
	__in		efx_nic_t *enp);

#if EFSYS_OPT_RX_SCATTER
static	__checkReturn	efx_rc_t
siena_rx_scatter_enable(
	__in		efx_nic_t *enp,
	__in		unsigned int buf_size);
#endif /* EFSYS_OPT_RX_SCATTER */

#if EFSYS_OPT_RX_SCALE
static	__checkReturn	efx_rc_t
siena_rx_scale_mode_set(
	__in		efx_nic_t *enp,
	__in		uint32_t rss_context,
	__in		efx_rx_hash_alg_t alg,
	__in		efx_rx_hash_type_t type,
	__in		boolean_t insert);

static	__checkReturn	efx_rc_t
siena_rx_scale_key_set(
	__in		efx_nic_t *enp,
	__in		uint32_t rss_context,
	__in_ecount(n)	uint8_t *key,
	__in		size_t n);

static	__checkReturn	efx_rc_t
siena_rx_scale_tbl_set(
	__in		efx_nic_t *enp,
	__in		uint32_t rss_context,
	__in_ecount(n)	unsigned int *table,
	__in		size_t n);

static	__checkReturn	uint32_t
siena_rx_prefix_hash(
	__in		efx_nic_t *enp,
	__in		efx_rx_hash_alg_t func,
	__in		uint8_t *buffer);

#endif /* EFSYS_OPT_RX_SCALE */

static	__checkReturn	efx_rc_t
siena_rx_prefix_pktlen(
	__in		efx_nic_t *enp,
	__in		uint8_t *buffer,
	__out		uint16_t *lengthp);

static				void
siena_rx_qpost(
	__in			efx_rxq_t *erp,
	__in_ecount(ndescs)	efsys_dma_addr_t *addrp,
	__in			size_t size,
	__in			unsigned int ndescs,
	__in			unsigned int completed,
	__in			unsigned int added);

static			void
siena_rx_qpush(
	__in		efx_rxq_t *erp,
	__in		unsigned int added,
	__inout		unsigned int *pushedp);

#if EFSYS_OPT_RX_PACKED_STREAM
static		void
siena_rx_qpush_ps_credits(
	__in		efx_rxq_t *erp);

static	__checkReturn	uint8_t *
siena_rx_qps_packet_info(
	__in		efx_rxq_t *erp,
	__in		uint8_t *buffer,
	__in		uint32_t buffer_length,
	__in		uint32_t current_offset,
	__out		uint16_t *lengthp,
	__out		uint32_t *next_offsetp,
	__out		uint32_t *timestamp);
#endif

static	__checkReturn	efx_rc_t
siena_rx_qflush(
	__in		efx_rxq_t *erp);

static			void
siena_rx_qenable(
	__in		efx_rxq_t *erp);

static	__checkReturn	efx_rc_t
siena_rx_qcreate(
	__in		efx_nic_t *enp,
	__in		unsigned int index,
	__in		unsigned int label,
	__in		efx_rxq_type_t type,
<<<<<<< HEAD
	__in		uint32_t type_data,
=======
	__in_opt	const efx_rxq_type_data_t *type_data,
>>>>>>> b2521650
	__in		efsys_mem_t *esmp,
	__in		size_t ndescs,
	__in		uint32_t id,
	__in		unsigned int flags,
	__in		efx_evq_t *eep,
	__in		efx_rxq_t *erp);

static			void
siena_rx_qdestroy(
	__in		efx_rxq_t *erp);

#endif /* EFSYS_OPT_SIENA */


#if EFSYS_OPT_SIENA
static const efx_rx_ops_t __efx_rx_siena_ops = {
	siena_rx_init,				/* erxo_init */
	siena_rx_fini,				/* erxo_fini */
#if EFSYS_OPT_RX_SCATTER
	siena_rx_scatter_enable,		/* erxo_scatter_enable */
#endif
#if EFSYS_OPT_RX_SCALE
	NULL,					/* erxo_scale_context_alloc */
	NULL,					/* erxo_scale_context_free */
	siena_rx_scale_mode_set,		/* erxo_scale_mode_set */
	siena_rx_scale_key_set,			/* erxo_scale_key_set */
	siena_rx_scale_tbl_set,			/* erxo_scale_tbl_set */
	siena_rx_prefix_hash,			/* erxo_prefix_hash */
#endif
	siena_rx_prefix_pktlen,			/* erxo_prefix_pktlen */
	siena_rx_qpost,				/* erxo_qpost */
	siena_rx_qpush,				/* erxo_qpush */
#if EFSYS_OPT_RX_PACKED_STREAM
	siena_rx_qpush_ps_credits,		/* erxo_qpush_ps_credits */
	siena_rx_qps_packet_info,		/* erxo_qps_packet_info */
#endif
	siena_rx_qflush,			/* erxo_qflush */
	siena_rx_qenable,			/* erxo_qenable */
	siena_rx_qcreate,			/* erxo_qcreate */
	siena_rx_qdestroy,			/* erxo_qdestroy */
};
#endif	/* EFSYS_OPT_SIENA */

#if EFSYS_OPT_HUNTINGTON || EFSYS_OPT_MEDFORD || EFSYS_OPT_MEDFORD2
static const efx_rx_ops_t __efx_rx_ef10_ops = {
	ef10_rx_init,				/* erxo_init */
	ef10_rx_fini,				/* erxo_fini */
#if EFSYS_OPT_RX_SCATTER
	ef10_rx_scatter_enable,			/* erxo_scatter_enable */
#endif
#if EFSYS_OPT_RX_SCALE
	ef10_rx_scale_context_alloc,		/* erxo_scale_context_alloc */
	ef10_rx_scale_context_free,		/* erxo_scale_context_free */
	ef10_rx_scale_mode_set,			/* erxo_scale_mode_set */
	ef10_rx_scale_key_set,			/* erxo_scale_key_set */
	ef10_rx_scale_tbl_set,			/* erxo_scale_tbl_set */
	ef10_rx_prefix_hash,			/* erxo_prefix_hash */
#endif
	ef10_rx_prefix_pktlen,			/* erxo_prefix_pktlen */
	ef10_rx_qpost,				/* erxo_qpost */
	ef10_rx_qpush,				/* erxo_qpush */
#if EFSYS_OPT_RX_PACKED_STREAM
	ef10_rx_qpush_ps_credits,		/* erxo_qpush_ps_credits */
	ef10_rx_qps_packet_info,		/* erxo_qps_packet_info */
#endif
	ef10_rx_qflush,				/* erxo_qflush */
	ef10_rx_qenable,			/* erxo_qenable */
	ef10_rx_qcreate,			/* erxo_qcreate */
	ef10_rx_qdestroy,			/* erxo_qdestroy */
};
#endif	/* EFSYS_OPT_HUNTINGTON || EFSYS_OPT_MEDFORD || EFSYS_OPT_MEDFORD2 */


	__checkReturn	efx_rc_t
efx_rx_init(
	__inout		efx_nic_t *enp)
{
	const efx_rx_ops_t *erxop;
	efx_rc_t rc;

	EFSYS_ASSERT3U(enp->en_magic, ==, EFX_NIC_MAGIC);
	EFSYS_ASSERT3U(enp->en_mod_flags, &, EFX_MOD_NIC);

	if (!(enp->en_mod_flags & EFX_MOD_EV)) {
		rc = EINVAL;
		goto fail1;
	}

	if (enp->en_mod_flags & EFX_MOD_RX) {
		rc = EINVAL;
		goto fail2;
	}

	switch (enp->en_family) {
#if EFSYS_OPT_SIENA
	case EFX_FAMILY_SIENA:
		erxop = &__efx_rx_siena_ops;
		break;
#endif /* EFSYS_OPT_SIENA */

#if EFSYS_OPT_HUNTINGTON
	case EFX_FAMILY_HUNTINGTON:
		erxop = &__efx_rx_ef10_ops;
		break;
#endif /* EFSYS_OPT_HUNTINGTON */

#if EFSYS_OPT_MEDFORD
	case EFX_FAMILY_MEDFORD:
		erxop = &__efx_rx_ef10_ops;
		break;
#endif /* EFSYS_OPT_MEDFORD */

#if EFSYS_OPT_MEDFORD2
	case EFX_FAMILY_MEDFORD2:
		erxop = &__efx_rx_ef10_ops;
		break;
#endif /* EFSYS_OPT_MEDFORD2 */

	default:
		EFSYS_ASSERT(0);
		rc = ENOTSUP;
		goto fail3;
	}

	if ((rc = erxop->erxo_init(enp)) != 0)
		goto fail4;

	enp->en_erxop = erxop;
	enp->en_mod_flags |= EFX_MOD_RX;
	return (0);

fail4:
	EFSYS_PROBE(fail4);
fail3:
	EFSYS_PROBE(fail3);
fail2:
	EFSYS_PROBE(fail2);
fail1:
	EFSYS_PROBE1(fail1, efx_rc_t, rc);

	enp->en_erxop = NULL;
	enp->en_mod_flags &= ~EFX_MOD_RX;
	return (rc);
}

			void
efx_rx_fini(
	__in		efx_nic_t *enp)
{
	const efx_rx_ops_t *erxop = enp->en_erxop;

	EFSYS_ASSERT3U(enp->en_magic, ==, EFX_NIC_MAGIC);
	EFSYS_ASSERT3U(enp->en_mod_flags, &, EFX_MOD_NIC);
	EFSYS_ASSERT3U(enp->en_mod_flags, &, EFX_MOD_RX);
	EFSYS_ASSERT3U(enp->en_rx_qcount, ==, 0);

	erxop->erxo_fini(enp);

	enp->en_erxop = NULL;
	enp->en_mod_flags &= ~EFX_MOD_RX;
}

#if EFSYS_OPT_RX_SCATTER
	__checkReturn	efx_rc_t
efx_rx_scatter_enable(
	__in		efx_nic_t *enp,
	__in		unsigned int buf_size)
{
	const efx_rx_ops_t *erxop = enp->en_erxop;
	efx_rc_t rc;

	EFSYS_ASSERT3U(enp->en_magic, ==, EFX_NIC_MAGIC);
	EFSYS_ASSERT3U(enp->en_mod_flags, &, EFX_MOD_RX);

	if ((rc = erxop->erxo_scatter_enable(enp, buf_size)) != 0)
		goto fail1;

	return (0);

fail1:
	EFSYS_PROBE1(fail1, efx_rc_t, rc);
	return (rc);
}
#endif	/* EFSYS_OPT_RX_SCATTER */

#if EFSYS_OPT_RX_SCALE
	__checkReturn				efx_rc_t
efx_rx_scale_hash_flags_get(
	__in					efx_nic_t *enp,
	__in					efx_rx_hash_alg_t hash_alg,
	__out_ecount_part(max_nflags, *nflagsp)	unsigned int *flagsp,
	__in					unsigned int max_nflags,
	__out					unsigned int *nflagsp)
{
	efx_nic_cfg_t *encp = &enp->en_nic_cfg;
	unsigned int nflags = 0;
	efx_rc_t rc;

	if (flagsp == NULL || nflagsp == NULL) {
		rc = EINVAL;
		goto fail1;
	}

	if ((encp->enc_rx_scale_hash_alg_mask & (1U << hash_alg)) == 0) {
		nflags = 0;
		goto done;
	}

	/* Helper to add flags word to flags array without buffer overflow */
#define	INSERT_FLAGS(_flags)			\
	do {					\
		if (nflags >= max_nflags) {	\
			rc = E2BIG;		\
			goto fail2;		\
		}				\
		*(flagsp + nflags) = (_flags);	\
		nflags++;			\
						\
		_NOTE(CONSTANTCONDITION)	\
	} while (B_FALSE)

	if (encp->enc_rx_scale_l4_hash_supported != B_FALSE) {
		INSERT_FLAGS(EFX_RX_HASH(IPV4_TCP, 4TUPLE));
		INSERT_FLAGS(EFX_RX_HASH(IPV6_TCP, 4TUPLE));
	}

	if ((encp->enc_rx_scale_l4_hash_supported != B_FALSE) &&
	    (encp->enc_rx_scale_additional_modes_supported != B_FALSE)) {
		INSERT_FLAGS(EFX_RX_HASH(IPV4_TCP, 2TUPLE_DST));
		INSERT_FLAGS(EFX_RX_HASH(IPV4_TCP, 2TUPLE_SRC));

		INSERT_FLAGS(EFX_RX_HASH(IPV6_TCP, 2TUPLE_DST));
		INSERT_FLAGS(EFX_RX_HASH(IPV6_TCP, 2TUPLE_SRC));

		INSERT_FLAGS(EFX_RX_HASH(IPV4_UDP, 4TUPLE));
		INSERT_FLAGS(EFX_RX_HASH(IPV4_UDP, 2TUPLE_DST));
		INSERT_FLAGS(EFX_RX_HASH(IPV4_UDP, 2TUPLE_SRC));

		INSERT_FLAGS(EFX_RX_HASH(IPV6_UDP, 4TUPLE));
		INSERT_FLAGS(EFX_RX_HASH(IPV6_UDP, 2TUPLE_DST));
		INSERT_FLAGS(EFX_RX_HASH(IPV6_UDP, 2TUPLE_SRC));
	}

	INSERT_FLAGS(EFX_RX_HASH(IPV4_TCP, 2TUPLE));
	INSERT_FLAGS(EFX_RX_HASH(IPV6_TCP, 2TUPLE));

	INSERT_FLAGS(EFX_RX_HASH(IPV4, 2TUPLE));
	INSERT_FLAGS(EFX_RX_HASH(IPV6, 2TUPLE));

	if (encp->enc_rx_scale_additional_modes_supported != B_FALSE) {
		INSERT_FLAGS(EFX_RX_HASH(IPV4_TCP, 1TUPLE_DST));
		INSERT_FLAGS(EFX_RX_HASH(IPV4_TCP, 1TUPLE_SRC));

		INSERT_FLAGS(EFX_RX_HASH(IPV6_TCP, 1TUPLE_DST));
		INSERT_FLAGS(EFX_RX_HASH(IPV6_TCP, 1TUPLE_SRC));

		INSERT_FLAGS(EFX_RX_HASH(IPV4_UDP, 2TUPLE));
		INSERT_FLAGS(EFX_RX_HASH(IPV4_UDP, 1TUPLE_DST));
		INSERT_FLAGS(EFX_RX_HASH(IPV4_UDP, 1TUPLE_SRC));

		INSERT_FLAGS(EFX_RX_HASH(IPV6_UDP, 2TUPLE));
		INSERT_FLAGS(EFX_RX_HASH(IPV6_UDP, 1TUPLE_DST));
		INSERT_FLAGS(EFX_RX_HASH(IPV6_UDP, 1TUPLE_SRC));

		INSERT_FLAGS(EFX_RX_HASH(IPV4, 1TUPLE_DST));
		INSERT_FLAGS(EFX_RX_HASH(IPV4, 1TUPLE_SRC));

		INSERT_FLAGS(EFX_RX_HASH(IPV6, 1TUPLE_DST));
		INSERT_FLAGS(EFX_RX_HASH(IPV6, 1TUPLE_SRC));
	}

	INSERT_FLAGS(EFX_RX_HASH(IPV4_TCP, DISABLE));
	INSERT_FLAGS(EFX_RX_HASH(IPV6_TCP, DISABLE));

	INSERT_FLAGS(EFX_RX_HASH(IPV4_UDP, DISABLE));
	INSERT_FLAGS(EFX_RX_HASH(IPV6_UDP, DISABLE));

	INSERT_FLAGS(EFX_RX_HASH(IPV4, DISABLE));
	INSERT_FLAGS(EFX_RX_HASH(IPV6, DISABLE));

#undef INSERT_FLAGS

done:
	*nflagsp = nflags;
	return (0);

fail2:
	EFSYS_PROBE(fail2);
fail1:
	EFSYS_PROBE1(fail1, efx_rc_t, rc);

	return (rc);
}

	__checkReturn	efx_rc_t
efx_rx_hash_default_support_get(
	__in		efx_nic_t *enp,
	__out		efx_rx_hash_support_t *supportp)
{
	efx_rc_t rc;

	EFSYS_ASSERT3U(enp->en_magic, ==, EFX_NIC_MAGIC);
	EFSYS_ASSERT3U(enp->en_mod_flags, &, EFX_MOD_RX);

	if (supportp == NULL) {
		rc = EINVAL;
		goto fail1;
	}

	/*
	 * Report the hashing support the client gets by default if it
	 * does not allocate an RSS context itself.
	 */
	*supportp = enp->en_hash_support;

	return (0);

fail1:
	EFSYS_PROBE1(fail1, efx_rc_t, rc);

	return (rc);
}

	__checkReturn	efx_rc_t
efx_rx_scale_default_support_get(
	__in		efx_nic_t *enp,
	__out		efx_rx_scale_context_type_t *typep)
{
	efx_rc_t rc;

	EFSYS_ASSERT3U(enp->en_magic, ==, EFX_NIC_MAGIC);
	EFSYS_ASSERT3U(enp->en_mod_flags, &, EFX_MOD_RX);

	if (typep == NULL) {
		rc = EINVAL;
		goto fail1;
	}

	/*
	 * Report the RSS support the client gets by default if it
	 * does not allocate an RSS context itself.
	 */
	*typep = enp->en_rss_context_type;

	return (0);

fail1:
	EFSYS_PROBE1(fail1, efx_rc_t, rc);

	return (rc);
}
#endif	/* EFSYS_OPT_RX_SCALE */

#if EFSYS_OPT_RX_SCALE
	__checkReturn	efx_rc_t
efx_rx_scale_context_alloc(
	__in		efx_nic_t *enp,
	__in		efx_rx_scale_context_type_t type,
	__in		uint32_t num_queues,
	__out		uint32_t *rss_contextp)
{
	const efx_rx_ops_t *erxop = enp->en_erxop;
	efx_rc_t rc;

	EFSYS_ASSERT3U(enp->en_magic, ==, EFX_NIC_MAGIC);
	EFSYS_ASSERT3U(enp->en_mod_flags, &, EFX_MOD_RX);

	if (erxop->erxo_scale_context_alloc == NULL) {
		rc = ENOTSUP;
		goto fail1;
	}
	if ((rc = erxop->erxo_scale_context_alloc(enp, type,
			    num_queues, rss_contextp)) != 0) {
		goto fail2;
	}

	return (0);

fail2:
	EFSYS_PROBE(fail2);
fail1:
	EFSYS_PROBE1(fail1, efx_rc_t, rc);
	return (rc);
}
#endif	/* EFSYS_OPT_RX_SCALE */

#if EFSYS_OPT_RX_SCALE
	__checkReturn	efx_rc_t
efx_rx_scale_context_free(
	__in		efx_nic_t *enp,
	__in		uint32_t rss_context)
{
	const efx_rx_ops_t *erxop = enp->en_erxop;
	efx_rc_t rc;

	EFSYS_ASSERT3U(enp->en_magic, ==, EFX_NIC_MAGIC);
	EFSYS_ASSERT3U(enp->en_mod_flags, &, EFX_MOD_RX);

	if (erxop->erxo_scale_context_free == NULL) {
		rc = ENOTSUP;
		goto fail1;
	}
	if ((rc = erxop->erxo_scale_context_free(enp, rss_context)) != 0)
		goto fail2;

	return (0);

fail2:
	EFSYS_PROBE(fail2);
fail1:
	EFSYS_PROBE1(fail1, efx_rc_t, rc);
	return (rc);
}
#endif	/* EFSYS_OPT_RX_SCALE */

#if EFSYS_OPT_RX_SCALE
	__checkReturn	efx_rc_t
efx_rx_scale_mode_set(
	__in		efx_nic_t *enp,
	__in		uint32_t rss_context,
	__in		efx_rx_hash_alg_t alg,
	__in		efx_rx_hash_type_t type,
	__in		boolean_t insert)
{
	efx_nic_cfg_t *encp = &enp->en_nic_cfg;
	const efx_rx_ops_t *erxop = enp->en_erxop;
	efx_rx_hash_type_t type_check;
	unsigned int i;
	efx_rc_t rc;

	EFSYS_ASSERT3U(enp->en_magic, ==, EFX_NIC_MAGIC);
	EFSYS_ASSERT3U(enp->en_mod_flags, &, EFX_MOD_RX);

	/*
	 * Legacy flags and modern bits cannot be
	 * used at the same time in the hash type.
	 */
	if ((type & EFX_RX_HASH_LEGACY_MASK) &&
	    (type & ~EFX_RX_HASH_LEGACY_MASK)) {
		rc = EINVAL;
		goto fail1;
	}

	/*
	 * If RSS hash type is represented by additional bits
	 * in the value, the latter need to be verified since
	 * not all bit combinations are valid RSS modes. Also,
	 * depending on the firmware, some valid combinations
	 * may be unsupported. Discern additional bits in the
	 * type value and try to recognise valid combinations.
	 * If some bits remain unrecognised, report the error.
	 */
	type_check = type & ~EFX_RX_HASH_LEGACY_MASK;
	if (type_check != 0) {
		unsigned int type_flags[EFX_RX_HASH_NFLAGS];
		unsigned int type_nflags;

		rc = efx_rx_scale_hash_flags_get(enp, alg, type_flags,
				    EFX_ARRAY_SIZE(type_flags), &type_nflags);
		if (rc != 0)
			goto fail2;

		for (i = 0; i < type_nflags; ++i) {
			if ((type_check & type_flags[i]) == type_flags[i])
				type_check &= ~(type_flags[i]);
		}

		if (type_check != 0) {
			rc = EINVAL;
			goto fail3;
		}
	}

	/*
	 * Translate EFX_RX_HASH() flags to their legacy counterparts
	 * provided that the FW claims no support for additional modes.
	 */
	if (encp->enc_rx_scale_additional_modes_supported == B_FALSE) {
		efx_rx_hash_type_t t_ipv4 = EFX_RX_HASH(IPV4, 2TUPLE) |
					    EFX_RX_HASH(IPV4_TCP, 2TUPLE);
		efx_rx_hash_type_t t_ipv6 = EFX_RX_HASH(IPV6, 2TUPLE) |
					    EFX_RX_HASH(IPV6_TCP, 2TUPLE);
		efx_rx_hash_type_t t_ipv4_tcp = EFX_RX_HASH(IPV4_TCP, 4TUPLE);
		efx_rx_hash_type_t t_ipv6_tcp = EFX_RX_HASH(IPV6_TCP, 4TUPLE);

		if ((type & t_ipv4) == t_ipv4)
			type |= EFX_RX_HASH_IPV4;
		if ((type & t_ipv6) == t_ipv6)
			type |= EFX_RX_HASH_IPV6;

		if (encp->enc_rx_scale_l4_hash_supported == B_TRUE) {
			if ((type & t_ipv4_tcp) == t_ipv4_tcp)
				type |= EFX_RX_HASH_TCPIPV4;
			if ((type & t_ipv6_tcp) == t_ipv6_tcp)
				type |= EFX_RX_HASH_TCPIPV6;
		}

		type &= EFX_RX_HASH_LEGACY_MASK;
	}

	if (erxop->erxo_scale_mode_set != NULL) {
		if ((rc = erxop->erxo_scale_mode_set(enp, rss_context, alg,
			    type, insert)) != 0)
			goto fail4;
	}

	return (0);

fail4:
	EFSYS_PROBE(fail4);
fail3:
	EFSYS_PROBE(fail3);
fail2:
	EFSYS_PROBE(fail2);
fail1:
	EFSYS_PROBE1(fail1, efx_rc_t, rc);
	return (rc);
}
#endif	/* EFSYS_OPT_RX_SCALE */

#if EFSYS_OPT_RX_SCALE
	__checkReturn	efx_rc_t
efx_rx_scale_key_set(
	__in		efx_nic_t *enp,
	__in		uint32_t rss_context,
	__in_ecount(n)	uint8_t *key,
	__in		size_t n)
{
	const efx_rx_ops_t *erxop = enp->en_erxop;
	efx_rc_t rc;

	EFSYS_ASSERT3U(enp->en_magic, ==, EFX_NIC_MAGIC);
	EFSYS_ASSERT3U(enp->en_mod_flags, &, EFX_MOD_RX);

	if ((rc = erxop->erxo_scale_key_set(enp, rss_context, key, n)) != 0)
		goto fail1;

	return (0);

fail1:
	EFSYS_PROBE1(fail1, efx_rc_t, rc);

	return (rc);
}
#endif	/* EFSYS_OPT_RX_SCALE */

#if EFSYS_OPT_RX_SCALE
	__checkReturn	efx_rc_t
efx_rx_scale_tbl_set(
	__in		efx_nic_t *enp,
	__in		uint32_t rss_context,
	__in_ecount(n)	unsigned int *table,
	__in		size_t n)
{
	const efx_rx_ops_t *erxop = enp->en_erxop;
	efx_rc_t rc;

	EFSYS_ASSERT3U(enp->en_magic, ==, EFX_NIC_MAGIC);
	EFSYS_ASSERT3U(enp->en_mod_flags, &, EFX_MOD_RX);

	if ((rc = erxop->erxo_scale_tbl_set(enp, rss_context, table, n)) != 0)
		goto fail1;

	return (0);

fail1:
	EFSYS_PROBE1(fail1, efx_rc_t, rc);

	return (rc);
}
#endif	/* EFSYS_OPT_RX_SCALE */

				void
efx_rx_qpost(
	__in			efx_rxq_t *erp,
	__in_ecount(ndescs)	efsys_dma_addr_t *addrp,
	__in			size_t size,
	__in			unsigned int ndescs,
	__in			unsigned int completed,
	__in			unsigned int added)
{
	efx_nic_t *enp = erp->er_enp;
	const efx_rx_ops_t *erxop = enp->en_erxop;

	EFSYS_ASSERT3U(erp->er_magic, ==, EFX_RXQ_MAGIC);

	erxop->erxo_qpost(erp, addrp, size, ndescs, completed, added);
}

#if EFSYS_OPT_RX_PACKED_STREAM

			void
efx_rx_qpush_ps_credits(
	__in		efx_rxq_t *erp)
{
	efx_nic_t *enp = erp->er_enp;
	const efx_rx_ops_t *erxop = enp->en_erxop;

	EFSYS_ASSERT3U(erp->er_magic, ==, EFX_RXQ_MAGIC);

	erxop->erxo_qpush_ps_credits(erp);
}

	__checkReturn	uint8_t *
efx_rx_qps_packet_info(
	__in		efx_rxq_t *erp,
	__in		uint8_t *buffer,
	__in		uint32_t buffer_length,
	__in		uint32_t current_offset,
	__out		uint16_t *lengthp,
	__out		uint32_t *next_offsetp,
	__out		uint32_t *timestamp)
{
	efx_nic_t *enp = erp->er_enp;
	const efx_rx_ops_t *erxop = enp->en_erxop;

	return (erxop->erxo_qps_packet_info(erp, buffer,
		buffer_length, current_offset, lengthp,
		next_offsetp, timestamp));
}

#endif /* EFSYS_OPT_RX_PACKED_STREAM */

			void
efx_rx_qpush(
	__in		efx_rxq_t *erp,
	__in		unsigned int added,
	__inout		unsigned int *pushedp)
{
	efx_nic_t *enp = erp->er_enp;
	const efx_rx_ops_t *erxop = enp->en_erxop;

	EFSYS_ASSERT3U(erp->er_magic, ==, EFX_RXQ_MAGIC);

	erxop->erxo_qpush(erp, added, pushedp);
}

	__checkReturn	efx_rc_t
efx_rx_qflush(
	__in		efx_rxq_t *erp)
{
	efx_nic_t *enp = erp->er_enp;
	const efx_rx_ops_t *erxop = enp->en_erxop;
	efx_rc_t rc;

	EFSYS_ASSERT3U(erp->er_magic, ==, EFX_RXQ_MAGIC);

	if ((rc = erxop->erxo_qflush(erp)) != 0)
		goto fail1;

	return (0);

fail1:
	EFSYS_PROBE1(fail1, efx_rc_t, rc);

	return (rc);
}

			void
efx_rx_qenable(
	__in		efx_rxq_t *erp)
{
	efx_nic_t *enp = erp->er_enp;
	const efx_rx_ops_t *erxop = enp->en_erxop;

	EFSYS_ASSERT3U(erp->er_magic, ==, EFX_RXQ_MAGIC);

	erxop->erxo_qenable(erp);
}

static	__checkReturn	efx_rc_t
efx_rx_qcreate_internal(
	__in		efx_nic_t *enp,
	__in		unsigned int index,
	__in		unsigned int label,
	__in		efx_rxq_type_t type,
<<<<<<< HEAD
	__in		uint32_t type_data,
=======
	__in_opt	const efx_rxq_type_data_t *type_data,
>>>>>>> b2521650
	__in		efsys_mem_t *esmp,
	__in		size_t ndescs,
	__in		uint32_t id,
	__in		unsigned int flags,
	__in		efx_evq_t *eep,
	__deref_out	efx_rxq_t **erpp)
{
	const efx_rx_ops_t *erxop = enp->en_erxop;
	efx_rxq_t *erp;
	efx_rc_t rc;

	EFSYS_ASSERT3U(enp->en_magic, ==, EFX_NIC_MAGIC);
	EFSYS_ASSERT3U(enp->en_mod_flags, &, EFX_MOD_RX);

	/* Allocate an RXQ object */
	EFSYS_KMEM_ALLOC(enp->en_esip, sizeof (efx_rxq_t), erp);

	if (erp == NULL) {
		rc = ENOMEM;
		goto fail1;
	}

	erp->er_magic = EFX_RXQ_MAGIC;
	erp->er_enp = enp;
	erp->er_index = index;
	erp->er_mask = ndescs - 1;
	erp->er_esmp = esmp;

	if ((rc = erxop->erxo_qcreate(enp, index, label, type, type_data, esmp,
	    ndescs, id, flags, eep, erp)) != 0)
		goto fail2;

	enp->en_rx_qcount++;
	*erpp = erp;

	return (0);

fail2:
	EFSYS_PROBE(fail2);

	EFSYS_KMEM_FREE(enp->en_esip, sizeof (efx_rxq_t), erp);
fail1:
	EFSYS_PROBE1(fail1, efx_rc_t, rc);

	return (rc);
}

	__checkReturn	efx_rc_t
efx_rx_qcreate(
	__in		efx_nic_t *enp,
	__in		unsigned int index,
	__in		unsigned int label,
	__in		efx_rxq_type_t type,
	__in		efsys_mem_t *esmp,
	__in		size_t ndescs,
	__in		uint32_t id,
	__in		unsigned int flags,
	__in		efx_evq_t *eep,
	__deref_out	efx_rxq_t **erpp)
{
<<<<<<< HEAD
	return efx_rx_qcreate_internal(enp, index, label, type, 0, esmp, ndescs,
	    id, flags, eep, erpp);
=======
	return efx_rx_qcreate_internal(enp, index, label, type, NULL,
	    esmp, ndescs, id, flags, eep, erpp);
>>>>>>> b2521650
}

#if EFSYS_OPT_RX_PACKED_STREAM

	__checkReturn	efx_rc_t
efx_rx_qcreate_packed_stream(
	__in		efx_nic_t *enp,
	__in		unsigned int index,
	__in		unsigned int label,
	__in		uint32_t ps_buf_size,
	__in		efsys_mem_t *esmp,
	__in		size_t ndescs,
	__in		efx_evq_t *eep,
	__deref_out	efx_rxq_t **erpp)
{
<<<<<<< HEAD
	return efx_rx_qcreate_internal(enp, index, label,
	    EFX_RXQ_TYPE_PACKED_STREAM, ps_buf_size, esmp, ndescs,
=======
	efx_rxq_type_data_t type_data;

	memset(&type_data, 0, sizeof (type_data));

	type_data.ertd_packed_stream.eps_buf_size = ps_buf_size;

	return efx_rx_qcreate_internal(enp, index, label,
	    EFX_RXQ_TYPE_PACKED_STREAM, &type_data, esmp, ndescs,
>>>>>>> b2521650
	    0 /* id unused on EF10 */, EFX_RXQ_FLAG_NONE, eep, erpp);
}

#endif

<<<<<<< HEAD
=======
#if EFSYS_OPT_RX_ES_SUPER_BUFFER

	__checkReturn	efx_rc_t
efx_rx_qcreate_es_super_buffer(
	__in		efx_nic_t *enp,
	__in		unsigned int index,
	__in		unsigned int label,
	__in		uint32_t n_bufs_per_desc,
	__in		uint32_t max_dma_len,
	__in		uint32_t buf_stride,
	__in		uint32_t hol_block_timeout,
	__in		efsys_mem_t *esmp,
	__in		size_t ndescs,
	__in		unsigned int flags,
	__in		efx_evq_t *eep,
	__deref_out	efx_rxq_t **erpp)
{
	efx_rc_t rc;
	efx_rxq_type_data_t type_data;

	if (hol_block_timeout > EFX_RXQ_ES_SUPER_BUFFER_HOL_BLOCK_MAX) {
		rc = EINVAL;
		goto fail1;
	}

	memset(&type_data, 0, sizeof (type_data));

	type_data.ertd_es_super_buffer.eessb_bufs_per_desc = n_bufs_per_desc;
	type_data.ertd_es_super_buffer.eessb_max_dma_len = max_dma_len;
	type_data.ertd_es_super_buffer.eessb_buf_stride = buf_stride;
	type_data.ertd_es_super_buffer.eessb_hol_block_timeout =
	    hol_block_timeout;

	rc = efx_rx_qcreate_internal(enp, index, label,
	    EFX_RXQ_TYPE_ES_SUPER_BUFFER, &type_data, esmp, ndescs,
	    0 /* id unused on EF10 */, flags, eep, erpp);
	if (rc != 0)
		goto fail2;

	return (0);

fail2:
	EFSYS_PROBE(fail2);
fail1:
	EFSYS_PROBE1(fail1, efx_rc_t, rc);

	return (rc);
}

#endif


>>>>>>> b2521650
			void
efx_rx_qdestroy(
	__in		efx_rxq_t *erp)
{
	efx_nic_t *enp = erp->er_enp;
	const efx_rx_ops_t *erxop = enp->en_erxop;

	EFSYS_ASSERT3U(erp->er_magic, ==, EFX_RXQ_MAGIC);

	erxop->erxo_qdestroy(erp);
}

	__checkReturn	efx_rc_t
efx_pseudo_hdr_pkt_length_get(
	__in		efx_rxq_t *erp,
	__in		uint8_t *buffer,
	__out		uint16_t *lengthp)
{
	efx_nic_t *enp = erp->er_enp;
	const efx_rx_ops_t *erxop = enp->en_erxop;

	EFSYS_ASSERT3U(erp->er_magic, ==, EFX_RXQ_MAGIC);

	return (erxop->erxo_prefix_pktlen(enp, buffer, lengthp));
}

#if EFSYS_OPT_RX_SCALE
	__checkReturn	uint32_t
efx_pseudo_hdr_hash_get(
	__in		efx_rxq_t *erp,
	__in		efx_rx_hash_alg_t func,
	__in		uint8_t *buffer)
{
	efx_nic_t *enp = erp->er_enp;
	const efx_rx_ops_t *erxop = enp->en_erxop;

	EFSYS_ASSERT3U(erp->er_magic, ==, EFX_RXQ_MAGIC);

	EFSYS_ASSERT3U(enp->en_hash_support, ==, EFX_RX_HASH_AVAILABLE);
	return (erxop->erxo_prefix_hash(enp, func, buffer));
}
#endif	/* EFSYS_OPT_RX_SCALE */

#if EFSYS_OPT_SIENA

static	__checkReturn	efx_rc_t
siena_rx_init(
	__in		efx_nic_t *enp)
{
	efx_oword_t oword;
	unsigned int index;

	EFX_BAR_READO(enp, FR_AZ_RX_CFG_REG, &oword);

	EFX_SET_OWORD_FIELD(oword, FRF_BZ_RX_DESC_PUSH_EN, 0);
	EFX_SET_OWORD_FIELD(oword, FRF_BZ_RX_HASH_ALG, 0);
	EFX_SET_OWORD_FIELD(oword, FRF_BZ_RX_IP_HASH, 0);
	EFX_SET_OWORD_FIELD(oword, FRF_BZ_RX_TCP_SUP, 0);
	EFX_SET_OWORD_FIELD(oword, FRF_BZ_RX_HASH_INSRT_HDR, 0);
	EFX_SET_OWORD_FIELD(oword, FRF_BZ_RX_USR_BUF_SIZE, 0x3000 / 32);
	EFX_BAR_WRITEO(enp, FR_AZ_RX_CFG_REG, &oword);

	/* Zero the RSS table */
	for (index = 0; index < FR_BZ_RX_INDIRECTION_TBL_ROWS;
	    index++) {
		EFX_ZERO_OWORD(oword);
		EFX_BAR_TBL_WRITEO(enp, FR_BZ_RX_INDIRECTION_TBL,
				    index, &oword, B_TRUE);
	}

#if EFSYS_OPT_RX_SCALE
	/* The RSS key and indirection table are writable. */
	enp->en_rss_context_type = EFX_RX_SCALE_EXCLUSIVE;

	/* Hardware can insert RX hash with/without RSS */
	enp->en_hash_support = EFX_RX_HASH_AVAILABLE;
#endif	/* EFSYS_OPT_RX_SCALE */

	return (0);
}

#if EFSYS_OPT_RX_SCATTER
static	__checkReturn	efx_rc_t
siena_rx_scatter_enable(
	__in		efx_nic_t *enp,
	__in		unsigned int buf_size)
{
	unsigned int nbuf32;
	efx_oword_t oword;
	efx_rc_t rc;

	nbuf32 = buf_size / 32;
	IF ((NBUF32 == 0) ||
	    (nbuf32 >= (1 << FRF_BZ_RX_USR_BUF_SIZE_WIDTH)) ||
	    ((buf_size % 32) != 0)) {
		rc = EINVAL;
		goto fail1;
	}

	if (enp->en_rx_qcount > 0) {
		rc = EBUSY;
		goto fail2;
	}

	/* Set scatter buffer size */
	EFX_BAR_READO(enp, FR_AZ_RX_CFG_REG, &oword);
	EFX_SET_OWORD_FIELD(oword, FRF_BZ_RX_USR_BUF_SIZE, nbuf32);
	EFX_BAR_WRITEO(enp, FR_AZ_RX_CFG_REG, &oword);

	/* Enable scatter for packets not matching a filter */
	EFX_BAR_READO(enp, FR_AZ_RX_FILTER_CTL_REG, &oword);
	EFX_SET_OWORD_FIELD(oword, FRF_BZ_SCATTER_ENBL_NO_MATCH_Q, 1);
	EFX_BAR_WRITEO(enp, FR_AZ_RX_FILTER_CTL_REG, &oword);

	return (0);

fail2:
	EFSYS_PROBE(fail2);
fail1:
	EFSYS_PROBE1(fail1, efx_rc_t, rc);

	return (rc);
}
#endif	/* EFSYS_OPT_RX_SCATTER */


#define	EFX_RX_LFSR_HASH(_enp, _insert)					\
	do {								\
		efx_oword_t oword;					\
									\
		EFX_BAR_READO((_enp), FR_AZ_RX_CFG_REG, &oword);	\
		EFX_SET_OWORD_FIELD(oword, FRF_BZ_RX_HASH_ALG, 0);	\
		EFX_SET_OWORD_FIELD(oword, FRF_BZ_RX_IP_HASH, 0);	\
		EFX_SET_OWORD_FIELD(oword, FRF_BZ_RX_TCP_SUP, 0);	\
		EFX_SET_OWORD_FIELD(oword, FRF_BZ_RX_HASH_INSRT_HDR,	\
		    (_insert) ? 1 : 0);					\
		EFX_BAR_WRITEO((_enp), FR_AZ_RX_CFG_REG, &oword);	\
									\
		if ((_enp)->en_family == EFX_FAMILY_SIENA) {		\
			EFX_BAR_READO((_enp), FR_CZ_RX_RSS_IPV6_REG3,	\
			    &oword);					\
			EFX_SET_OWORD_FIELD(oword,			\
			    FRF_CZ_RX_RSS_IPV6_THASH_ENABLE, 0);	\
			EFX_BAR_WRITEO((_enp), FR_CZ_RX_RSS_IPV6_REG3,	\
			    &oword);					\
		}							\
									\
		_NOTE(CONSTANTCONDITION)				\
	} while (B_FALSE)

#define	EFX_RX_TOEPLITZ_IPV4_HASH(_enp, _insert, _ip, _tcp)		\
	do {								\
		efx_oword_t oword;					\
									\
		EFX_BAR_READO((_enp), FR_AZ_RX_CFG_REG,	&oword);	\
		EFX_SET_OWORD_FIELD(oword, FRF_BZ_RX_HASH_ALG, 1);	\
		EFX_SET_OWORD_FIELD(oword, FRF_BZ_RX_IP_HASH,		\
		    (_ip) ? 1 : 0);					\
		EFX_SET_OWORD_FIELD(oword, FRF_BZ_RX_TCP_SUP,		\
		    (_tcp) ? 0 : 1);					\
		EFX_SET_OWORD_FIELD(oword, FRF_BZ_RX_HASH_INSRT_HDR,	\
		    (_insert) ? 1 : 0);					\
		EFX_BAR_WRITEO((_enp), FR_AZ_RX_CFG_REG, &oword);	\
									\
		_NOTE(CONSTANTCONDITION)				\
	} while (B_FALSE)

#define	EFX_RX_TOEPLITZ_IPV6_HASH(_enp, _ip, _tcp, _rc)			\
	do {								\
		efx_oword_t oword;					\
									\
		EFX_BAR_READO((_enp), FR_CZ_RX_RSS_IPV6_REG3, &oword);	\
		EFX_SET_OWORD_FIELD(oword,				\
		    FRF_CZ_RX_RSS_IPV6_THASH_ENABLE, 1);		\
		EFX_SET_OWORD_FIELD(oword,				\
		    FRF_CZ_RX_RSS_IPV6_IP_THASH_ENABLE, (_ip) ? 1 : 0);	\
		EFX_SET_OWORD_FIELD(oword,				\
		    FRF_CZ_RX_RSS_IPV6_TCP_SUPPRESS, (_tcp) ? 0 : 1);	\
		EFX_BAR_WRITEO((_enp), FR_CZ_RX_RSS_IPV6_REG3, &oword);	\
									\
		(_rc) = 0;						\
									\
		_NOTE(CONSTANTCONDITION)				\
	} while (B_FALSE)


#if EFSYS_OPT_RX_SCALE

static	__checkReturn	efx_rc_t
siena_rx_scale_mode_set(
	__in		efx_nic_t *enp,
	__in		uint32_t rss_context,
	__in		efx_rx_hash_alg_t alg,
	__in		efx_rx_hash_type_t type,
	__in		boolean_t insert)
{
	efx_rc_t rc;

	if (rss_context != EFX_RSS_CONTEXT_DEFAULT) {
		rc = EINVAL;
		goto fail1;
	}

	switch (alg) {
	case EFX_RX_HASHALG_LFSR:
		EFX_RX_LFSR_HASH(enp, insert);
		break;

	case EFX_RX_HASHALG_TOEPLITZ:
		EFX_RX_TOEPLITZ_IPV4_HASH(enp, insert,
		    (type & EFX_RX_HASH_IPV4) ? B_TRUE : B_FALSE,
		    (type & EFX_RX_HASH_TCPIPV4) ? B_TRUE : B_FALSE);

		EFX_RX_TOEPLITZ_IPV6_HASH(enp,
		    (type & EFX_RX_HASH_IPV6) ? B_TRUE : B_FALSE,
		    (type & EFX_RX_HASH_TCPIPV6) ? B_TRUE : B_FALSE,
		    rc);
		if (rc != 0)
			goto fail2;

		break;

	default:
		rc = EINVAL;
		goto fail3;
	}

	return (0);

fail3:
	EFSYS_PROBE(fail3);
fail2:
	EFSYS_PROBE(fail2);
fail1:
	EFSYS_PROBE1(fail1, efx_rc_t, rc);

	EFX_RX_LFSR_HASH(enp, B_FALSE);

	return (rc);
}
#endif

#if EFSYS_OPT_RX_SCALE
static	__checkReturn	efx_rc_t
siena_rx_scale_key_set(
	__in		efx_nic_t *enp,
	__in		uint32_t rss_context,
	__in_ecount(n)	uint8_t *key,
	__in		size_t n)
{
	efx_oword_t oword;
	unsigned int byte;
	unsigned int offset;
	efx_rc_t rc;

	if (rss_context != EFX_RSS_CONTEXT_DEFAULT) {
		rc = EINVAL;
		goto fail1;
	}

	byte = 0;

	/* Write Toeplitz IPv4 hash key */
	EFX_ZERO_OWORD(oword);
	for (offset = (FRF_BZ_RX_RSS_TKEY_LBN + FRF_BZ_RX_RSS_TKEY_WIDTH) / 8;
	    offset > 0 && byte < n;
	    --offset)
		oword.eo_u8[offset - 1] = key[byte++];

	EFX_BAR_WRITEO(enp, FR_BZ_RX_RSS_TKEY_REG, &oword);

	byte = 0;

	/* Verify Toeplitz IPv4 hash key */
	EFX_BAR_READO(enp, FR_BZ_RX_RSS_TKEY_REG, &oword);
	for (offset = (FRF_BZ_RX_RSS_TKEY_LBN + FRF_BZ_RX_RSS_TKEY_WIDTH) / 8;
	    offset > 0 && byte < n;
	    --offset) {
		if (oword.eo_u8[offset - 1] != key[byte++]) {
			rc = EFAULT;
			goto fail2;
		}
	}

	if ((enp->en_features & EFX_FEATURE_IPV6) == 0)
		goto done;

	byte = 0;

	/* Write Toeplitz IPv6 hash key 3 */
	EFX_BAR_READO(enp, FR_CZ_RX_RSS_IPV6_REG3, &oword);
	for (offset = (FRF_CZ_RX_RSS_IPV6_TKEY_HI_LBN +
	    FRF_CZ_RX_RSS_IPV6_TKEY_HI_WIDTH) / 8;
	    offset > 0 && byte < n;
	    --offset)
		oword.eo_u8[offset - 1] = key[byte++];

	EFX_BAR_WRITEO(enp, FR_CZ_RX_RSS_IPV6_REG3, &oword);

	/* Write Toeplitz IPv6 hash key 2 */
	EFX_ZERO_OWORD(oword);
	for (offset = (FRF_CZ_RX_RSS_IPV6_TKEY_MID_LBN +
	    FRF_CZ_RX_RSS_IPV6_TKEY_MID_WIDTH) / 8;
	    offset > 0 && byte < n;
	    --offset)
		oword.eo_u8[offset - 1] = key[byte++];

	EFX_BAR_WRITEO(enp, FR_CZ_RX_RSS_IPV6_REG2, &oword);

	/* Write Toeplitz IPv6 hash key 1 */
	EFX_ZERO_OWORD(oword);
	for (offset = (FRF_CZ_RX_RSS_IPV6_TKEY_LO_LBN +
	    FRF_CZ_RX_RSS_IPV6_TKEY_LO_WIDTH) / 8;
	    offset > 0 && byte < n;
	    --offset)
		oword.eo_u8[offset - 1] = key[byte++];

	EFX_BAR_WRITEO(enp, FR_CZ_RX_RSS_IPV6_REG1, &oword);

	byte = 0;

	/* Verify Toeplitz IPv6 hash key 3 */
	EFX_BAR_READO(enp, FR_CZ_RX_RSS_IPV6_REG3, &oword);
	for (offset = (FRF_CZ_RX_RSS_IPV6_TKEY_HI_LBN +
	    FRF_CZ_RX_RSS_IPV6_TKEY_HI_WIDTH) / 8;
	    offset > 0 && byte < n;
	    --offset) {
		if (oword.eo_u8[offset - 1] != key[byte++]) {
			rc = EFAULT;
			goto fail3;
		}
	}

	/* Verify Toeplitz IPv6 hash key 2 */
	EFX_BAR_READO(enp, FR_CZ_RX_RSS_IPV6_REG2, &oword);
	for (offset = (FRF_CZ_RX_RSS_IPV6_TKEY_MID_LBN +
	    FRF_CZ_RX_RSS_IPV6_TKEY_MID_WIDTH) / 8;
	    offset > 0 && byte < n;
	    --offset) {
		if (oword.eo_u8[offset - 1] != key[byte++]) {
			rc = EFAULT;
			goto fail4;
		}
	}

	/* Verify Toeplitz IPv6 hash key 1 */
	EFX_BAR_READO(enp, FR_CZ_RX_RSS_IPV6_REG1, &oword);
	for (offset = (FRF_CZ_RX_RSS_IPV6_TKEY_LO_LBN +
	    FRF_CZ_RX_RSS_IPV6_TKEY_LO_WIDTH) / 8;
	    offset > 0 && byte < n;
	    --offset) {
		if (oword.eo_u8[offset - 1] != key[byte++]) {
			rc = EFAULT;
			goto fail5;
		}
	}

done:
	return (0);

fail5:
	EFSYS_PROBE(fail5);
fail4:
	EFSYS_PROBE(fail4);
fail3:
	EFSYS_PROBE(fail3);
fail2:
	EFSYS_PROBE(fail2);
fail1:
	EFSYS_PROBE1(fail1, efx_rc_t, rc);

	return (rc);
}
#endif

#if EFSYS_OPT_RX_SCALE
static	__checkReturn	efx_rc_t
siena_rx_scale_tbl_set(
	__in		efx_nic_t *enp,
	__in		uint32_t rss_context,
	__in_ecount(n)	unsigned int *table,
	__in		size_t n)
{
	efx_oword_t oword;
	int index;
	efx_rc_t rc;

	EFX_STATIC_ASSERT(EFX_RSS_TBL_SIZE == FR_BZ_RX_INDIRECTION_TBL_ROWS);
	EFX_STATIC_ASSERT(EFX_MAXRSS == (1 << FRF_BZ_IT_QUEUE_WIDTH));

	if (rss_context != EFX_RSS_CONTEXT_DEFAULT) {
		rc = EINVAL;
		goto fail1;
	}

	if (n > FR_BZ_RX_INDIRECTION_TBL_ROWS) {
		rc = EINVAL;
		goto fail2;
	}

	for (index = 0; index < FR_BZ_RX_INDIRECTION_TBL_ROWS; index++) {
		uint32_t byte;

		/* Calculate the entry to place in the table */
		byte = (n > 0) ? (uint32_t)table[index % n] : 0;

		EFSYS_PROBE2(table, int, index, uint32_t, byte);

		EFX_POPULATE_OWORD_1(oword, FRF_BZ_IT_QUEUE, byte);

		/* Write the table */
		EFX_BAR_TBL_WRITEO(enp, FR_BZ_RX_INDIRECTION_TBL,
				    index, &oword, B_TRUE);
	}

	for (index = FR_BZ_RX_INDIRECTION_TBL_ROWS - 1; index >= 0; --index) {
		uint32_t byte;

		/* Determine if we're starting a new batch */
		byte = (n > 0) ? (uint32_t)table[index % n] : 0;

		/* Read the table */
		EFX_BAR_TBL_READO(enp, FR_BZ_RX_INDIRECTION_TBL,
				    index, &oword, B_TRUE);

		/* Verify the entry */
		if (EFX_OWORD_FIELD(oword, FRF_BZ_IT_QUEUE) != byte) {
			rc = EFAULT;
			goto fail3;
		}
	}

	return (0);

fail3:
	EFSYS_PROBE(fail3);
fail2:
	EFSYS_PROBE(fail2);
fail1:
	EFSYS_PROBE1(fail1, efx_rc_t, rc);

	return (rc);
}
#endif

/*
 * Falcon/Siena pseudo-header
 * --------------------------
 *
 * Receive packets are prefixed by an optional 16 byte pseudo-header.
 * The pseudo-header is a byte array of one of the forms:
 *
 *  0  1  2  3  4  5  6  7  8  9 10 11 12 13 14 15
 * xx.xx.xx.xx.xx.xx.xx.xx.xx.xx.xx.xx.TT.TT.TT.TT
 * xx.xx.xx.xx.xx.xx.xx.xx.xx.xx.xx.xx.xx.xx.LL.LL
 *
 * where:
 *   TT.TT.TT.TT   Toeplitz hash (32-bit big-endian)
 *   LL.LL         LFSR hash     (16-bit big-endian)
 */

#if EFSYS_OPT_RX_SCALE
static	__checkReturn	uint32_t
siena_rx_prefix_hash(
	__in		efx_nic_t *enp,
	__in		efx_rx_hash_alg_t func,
	__in		uint8_t *buffer)
{
	_NOTE(ARGUNUSED(enp))

	switch (func) {
	case EFX_RX_HASHALG_TOEPLITZ:
		return ((buffer[12] << 24) |
		    (buffer[13] << 16) |
		    (buffer[14] <<  8) |
		    buffer[15]);

	case EFX_RX_HASHALG_LFSR:
		return ((buffer[14] << 8) | buffer[15]);

	default:
		EFSYS_ASSERT(0);
		return (0);
	}
}
#endif /* EFSYS_OPT_RX_SCALE */

static	__checkReturn	efx_rc_t
siena_rx_prefix_pktlen(
	__in		efx_nic_t *enp,
	__in		uint8_t *buffer,
	__out		uint16_t *lengthp)
{
	_NOTE(ARGUNUSED(enp, buffer, lengthp))

	/* Not supported by Falcon/Siena hardware */
	EFSYS_ASSERT(0);
	return (ENOTSUP);
}


static				void
siena_rx_qpost(
	__in			efx_rxq_t *erp,
	__in_ecount(ndescs)	efsys_dma_addr_t *addrp,
	__in			size_t size,
	__in			unsigned int ndescs,
	__in			unsigned int completed,
	__in			unsigned int added)
{
	efx_qword_t qword;
	unsigned int i;
	unsigned int offset;
	unsigned int id;

	/* The client driver must not overfill the queue */
	EFSYS_ASSERT3U(added - completed + ndescs, <=,
	    EFX_RXQ_LIMIT(erp->er_mask + 1));

	id = added & (erp->er_mask);
	for (i = 0; i < ndescs; i++) {
		EFSYS_PROBE4(rx_post, unsigned int, erp->er_index,
		    unsigned int, id, efsys_dma_addr_t, addrp[i],
		    size_t, size);

		EFX_POPULATE_QWORD_3(qword,
		    FSF_AZ_RX_KER_BUF_SIZE, (uint32_t)(size),
		    FSF_AZ_RX_KER_BUF_ADDR_DW0,
		    (uint32_t)(addrp[i] & 0xffffffff),
		    FSF_AZ_RX_KER_BUF_ADDR_DW1,
		    (uint32_t)(addrp[i] >> 32));

		offset = id * sizeof (efx_qword_t);
		EFSYS_MEM_WRITEQ(erp->er_esmp, offset, &qword);

		id = (id + 1) & (erp->er_mask);
	}
}

static			void
siena_rx_qpush(
	__in	efx_rxq_t *erp,
	__in	unsigned int added,
	__inout	unsigned int *pushedp)
{
	efx_nic_t *enp = erp->er_enp;
	unsigned int pushed = *pushedp;
	uint32_t wptr;
	efx_oword_t oword;
	efx_dword_t dword;

	/* All descriptors are pushed */
	*pushedp = added;

	/* Push the populated descriptors out */
	wptr = added & erp->er_mask;

	EFX_POPULATE_OWORD_1(oword, FRF_AZ_RX_DESC_WPTR, wptr);

	/* Only write the third DWORD */
	EFX_POPULATE_DWORD_1(dword,
	    EFX_DWORD_0, EFX_OWORD_FIELD(oword, EFX_DWORD_3));

	/* Guarantee ordering of memory (descriptors) and PIO (doorbell) */
	EFX_DMA_SYNC_QUEUE_FOR_DEVICE(erp->er_esmp, erp->er_mask + 1,
	    wptr, pushed & erp->er_mask);
	EFSYS_PIO_WRITE_BARRIER();
	EFX_BAR_TBL_WRITED3(enp, FR_BZ_RX_DESC_UPD_REGP0,
			    erp->er_index, &dword, B_FALSE);
}

#if EFSYS_OPT_RX_PACKED_STREAM
static		void
siena_rx_qpush_ps_credits(
	__in		efx_rxq_t *erp)
{
	/* Not supported by Siena hardware */
	EFSYS_ASSERT(0);
}

static		uint8_t *
siena_rx_qps_packet_info(
	__in		efx_rxq_t *erp,
	__in		uint8_t *buffer,
	__in		uint32_t buffer_length,
	__in		uint32_t current_offset,
	__out		uint16_t *lengthp,
	__out		uint32_t *next_offsetp,
	__out		uint32_t *timestamp)
{
	/* Not supported by Siena hardware */
	EFSYS_ASSERT(0);

	return (NULL);
}
#endif /* EFSYS_OPT_RX_PACKED_STREAM */

static	__checkReturn	efx_rc_t
siena_rx_qflush(
	__in	efx_rxq_t *erp)
{
	efx_nic_t *enp = erp->er_enp;
	efx_oword_t oword;
	uint32_t label;

	label = erp->er_index;

	/* Flush the queue */
	EFX_POPULATE_OWORD_2(oword, FRF_AZ_RX_FLUSH_DESCQ_CMD, 1,
	    FRF_AZ_RX_FLUSH_DESCQ, label);
	EFX_BAR_WRITEO(enp, FR_AZ_RX_FLUSH_DESCQ_REG, &oword);

	return (0);
}

static		void
siena_rx_qenable(
	__in	efx_rxq_t *erp)
{
	efx_nic_t *enp = erp->er_enp;
	efx_oword_t oword;

	EFSYS_ASSERT3U(erp->er_magic, ==, EFX_RXQ_MAGIC);

	EFX_BAR_TBL_READO(enp, FR_AZ_RX_DESC_PTR_TBL,
			    erp->er_index, &oword, B_TRUE);

	EFX_SET_OWORD_FIELD(oword, FRF_AZ_RX_DC_HW_RPTR, 0);
	EFX_SET_OWORD_FIELD(oword, FRF_AZ_RX_DESCQ_HW_RPTR, 0);
	EFX_SET_OWORD_FIELD(oword, FRF_AZ_RX_DESCQ_EN, 1);

	EFX_BAR_TBL_WRITEO(enp, FR_AZ_RX_DESC_PTR_TBL,
			    erp->er_index, &oword, B_TRUE);
}

static	__checkReturn	efx_rc_t
siena_rx_qcreate(
	__in		efx_nic_t *enp,
	__in		unsigned int index,
	__in		unsigned int label,
	__in		efx_rxq_type_t type,
<<<<<<< HEAD
	__in		uint32_t type_data,
=======
	__in_opt	const efx_rxq_type_data_t *type_data,
>>>>>>> b2521650
	__in		efsys_mem_t *esmp,
	__in		size_t ndescs,
	__in		uint32_t id,
	__in		unsigned int flags,
	__in		efx_evq_t *eep,
	__in		efx_rxq_t *erp)
{
	efx_nic_cfg_t *encp = &(enp->en_nic_cfg);
	efx_oword_t oword;
	uint32_t size;
	boolean_t jumbo = B_FALSE;
	efx_rc_t rc;

	_NOTE(ARGUNUSED(esmp))
	_NOTE(ARGUNUSED(type_data))

	EFX_STATIC_ASSERT(EFX_EV_RX_NLABELS ==
	    (1 << FRF_AZ_RX_DESCQ_LABEL_WIDTH));
	EFSYS_ASSERT3U(label, <, EFX_EV_RX_NLABELS);
	EFSYS_ASSERT3U(enp->en_rx_qcount + 1, <, encp->enc_rxq_limit);

	EFX_STATIC_ASSERT(ISP2(EFX_RXQ_MAXNDESCS));
	EFX_STATIC_ASSERT(ISP2(EFX_RXQ_MINNDESCS));

	if (!ISP2(ndescs) ||
	    (ndescs < EFX_RXQ_MINNDESCS) || (ndescs > EFX_RXQ_MAXNDESCS)) {
		rc = EINVAL;
		goto fail1;
	}
	if (index >= encp->enc_rxq_limit) {
		rc = EINVAL;
		goto fail2;
	}
	for (size = 0; (1 << size) <= (EFX_RXQ_MAXNDESCS / EFX_RXQ_MINNDESCS);
	    size++)
		if ((1 << size) == (int)(ndescs / EFX_RXQ_MINNDESCS))
			break;
	if (id + (1 << size) >= encp->enc_buftbl_limit) {
		rc = EINVAL;
		goto fail3;
	}

	switch (type) {
	case EFX_RXQ_TYPE_DEFAULT:
		break;

	default:
		rc = EINVAL;
		goto fail4;
	}

	if (flags & EFX_RXQ_FLAG_SCATTER) {
#if EFSYS_OPT_RX_SCATTER
		jumbo = B_TRUE;
#else
		rc = EINVAL;
		goto fail5;
#endif	/* EFSYS_OPT_RX_SCATTER */
	}

	/* Set up the new descriptor queue */
	EFX_POPULATE_OWORD_7(oword,
	    FRF_AZ_RX_DESCQ_BUF_BASE_ID, id,
	    FRF_AZ_RX_DESCQ_EVQ_ID, eep->ee_index,
	    FRF_AZ_RX_DESCQ_OWNER_ID, 0,
	    FRF_AZ_RX_DESCQ_LABEL, label,
	    FRF_AZ_RX_DESCQ_SIZE, size,
	    FRF_AZ_RX_DESCQ_TYPE, 0,
	    FRF_AZ_RX_DESCQ_JUMBO, jumbo);

	EFX_BAR_TBL_WRITEO(enp, FR_AZ_RX_DESC_PTR_TBL,
			    erp->er_index, &oword, B_TRUE);

	return (0);

#if !EFSYS_OPT_RX_SCATTER
fail5:
	EFSYS_PROBE(fail5);
#endif
fail4:
	EFSYS_PROBE(fail4);
fail3:
	EFSYS_PROBE(fail3);
fail2:
	EFSYS_PROBE(fail2);
fail1:
	EFSYS_PROBE1(fail1, efx_rc_t, rc);

	return (rc);
}

static		void
siena_rx_qdestroy(
	__in	efx_rxq_t *erp)
{
	efx_nic_t *enp = erp->er_enp;
	efx_oword_t oword;

	EFSYS_ASSERT(enp->en_rx_qcount != 0);
	--enp->en_rx_qcount;

	/* Purge descriptor queue */
	EFX_ZERO_OWORD(oword);

	EFX_BAR_TBL_WRITEO(enp, FR_AZ_RX_DESC_PTR_TBL,
			    erp->er_index, &oword, B_TRUE);

	/* Free the RXQ object */
	EFSYS_KMEM_FREE(enp->en_esip, sizeof (efx_rxq_t), erp);
}

static		void
siena_rx_fini(
	__in	efx_nic_t *enp)
{
	_NOTE(ARGUNUSED(enp))
}

#endif /* EFSYS_OPT_SIENA */<|MERGE_RESOLUTION|>--- conflicted
+++ resolved
@@ -136,11 +136,7 @@
 	__in		unsigned int index,
 	__in		unsigned int label,
 	__in		efx_rxq_type_t type,
-<<<<<<< HEAD
-	__in		uint32_t type_data,
-=======
 	__in_opt	const efx_rxq_type_data_t *type_data,
->>>>>>> b2521650
 	__in		efsys_mem_t *esmp,
 	__in		size_t ndescs,
 	__in		uint32_t id,
@@ -817,11 +813,7 @@
 	__in		unsigned int index,
 	__in		unsigned int label,
 	__in		efx_rxq_type_t type,
-<<<<<<< HEAD
-	__in		uint32_t type_data,
-=======
 	__in_opt	const efx_rxq_type_data_t *type_data,
->>>>>>> b2521650
 	__in		efsys_mem_t *esmp,
 	__in		size_t ndescs,
 	__in		uint32_t id,
@@ -882,13 +874,8 @@
 	__in		efx_evq_t *eep,
 	__deref_out	efx_rxq_t **erpp)
 {
-<<<<<<< HEAD
-	return efx_rx_qcreate_internal(enp, index, label, type, 0, esmp, ndescs,
-	    id, flags, eep, erpp);
-=======
 	return efx_rx_qcreate_internal(enp, index, label, type, NULL,
 	    esmp, ndescs, id, flags, eep, erpp);
->>>>>>> b2521650
 }
 
 #if EFSYS_OPT_RX_PACKED_STREAM
@@ -904,10 +891,6 @@
 	__in		efx_evq_t *eep,
 	__deref_out	efx_rxq_t **erpp)
 {
-<<<<<<< HEAD
-	return efx_rx_qcreate_internal(enp, index, label,
-	    EFX_RXQ_TYPE_PACKED_STREAM, ps_buf_size, esmp, ndescs,
-=======
 	efx_rxq_type_data_t type_data;
 
 	memset(&type_data, 0, sizeof (type_data));
@@ -916,14 +899,11 @@
 
 	return efx_rx_qcreate_internal(enp, index, label,
 	    EFX_RXQ_TYPE_PACKED_STREAM, &type_data, esmp, ndescs,
->>>>>>> b2521650
 	    0 /* id unused on EF10 */, EFX_RXQ_FLAG_NONE, eep, erpp);
 }
 
 #endif
 
-<<<<<<< HEAD
-=======
 #if EFSYS_OPT_RX_ES_SUPER_BUFFER
 
 	__checkReturn	efx_rc_t
@@ -976,7 +956,6 @@
 #endif
 
 
->>>>>>> b2521650
 			void
 efx_rx_qdestroy(
 	__in		efx_rxq_t *erp)
@@ -1618,11 +1597,7 @@
 	__in		unsigned int index,
 	__in		unsigned int label,
 	__in		efx_rxq_type_t type,
-<<<<<<< HEAD
-	__in		uint32_t type_data,
-=======
 	__in_opt	const efx_rxq_type_data_t *type_data,
->>>>>>> b2521650
 	__in		efsys_mem_t *esmp,
 	__in		size_t ndescs,
 	__in		uint32_t id,
