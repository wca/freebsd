--- conflicted
+++ resolved
@@ -217,17 +217,9 @@
     TWS_TRACE_DEBUG(sc, "entry", sc, 0);
     if (!(sc->sim))
         return(ENXIO);
-<<<<<<< HEAD
-    mtx_assert(&sc->sim_lock, MA_OWNED);
-    if ((ccb = xpt_alloc_ccb()) == NULL)
-		    return(ENOMEM);
-
-    if (xpt_create_path(&ccb->ccb_h.path, NULL, cam_sim_path(sc->sim),
-=======
     ccb = xpt_alloc_ccb();
     mtx_lock(&sc->sim_lock);
-    if (xpt_create_path(&ccb->ccb_h.path, xpt_periph, cam_sim_path(sc->sim),
->>>>>>> 0d7093e2
+    if (xpt_create_path(&ccb->ccb_h.path, NULL, cam_sim_path(sc->sim),
                   CAM_TARGET_WILDCARD, CAM_LUN_WILDCARD) != CAM_REQ_CMP) {
 	mtx_unlock(&sc->sim_lock);
         xpt_free_ccb(ccb);
