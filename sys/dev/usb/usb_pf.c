--- conflicted
+++ resolved
@@ -84,7 +84,6 @@
 static void
 usbpf_init(void)
 {
-<<<<<<< HEAD
 
 	if_clone_attach(&usbpf_cloner);
 }
@@ -125,58 +124,12 @@
 static struct usb_bus *
 usbpf_ifname2ubus(const char *ifname)
 {
-=======
-
-	if_clone_attach(&usbpf_cloner);
-}
-
-static void
-usbpf_uninit(void)
-{
-	int devlcnt;
-	device_t *devlp;
-	devclass_t dc;
-	struct usb_bus *ubus;
-	int error;
-	int i;
-	
-	if_clone_detach(&usbpf_cloner);
-
-	dc = devclass_find(USBUSNAME);
-	if (dc == NULL)
-		return;
-	error = devclass_get_devices(dc, &devlp, &devlcnt);
-	if (error)
-		return;
-	for (i = 0; i < devlcnt; i++) {
-		ubus = device_get_softc(devlp[i]);
-		if (ubus != NULL && ubus->ifp != NULL)
-			usbpf_clone_destroy(&usbpf_cloner, ubus->ifp);
-	}
-}
-
-static int
-usbpf_ioctl(struct ifnet *ifp, u_long cmd, caddr_t data)
-{
-	
-	/* No configuration allowed. */
-	return (EINVAL);
-}
-
-static struct usb_bus *
-usbpf_ifname2ubus(const char *ifname)
-{
->>>>>>> 9a1f5102
 	device_t dev;
 	devclass_t dc;
 	int unit;
 	int error;
 
-<<<<<<< HEAD
-	if (strncmp(ifname, USBUSNAME, sizeof(USBUSNAME)) <= 0)
-=======
 	if (strncmp(ifname, USBUSNAME, sizeof(USBUSNAME) - 1) != 0)
->>>>>>> 9a1f5102
 		return (NULL);
 	error = ifc_name2unit(ifname, &unit);
 	if (error || unit < 0)
@@ -204,21 +157,6 @@
 
 	return (1);
 }
-<<<<<<< HEAD
-
-static int
-usbpf_clone_create(struct if_clone *ifc, char *name, size_t len, caddr_t params)
-{
-	int error;
-	int unit;
-	struct ifnet *ifp;
-	struct usb_bus *ubus;
-
-	error = ifc_name2unit(name, &unit);
-	if (error || unit < 0)
-		return (error);
-
-=======
 
 static int
 usbpf_clone_create(struct if_clone *ifc, char *name, size_t len, caddr_t params)
@@ -234,7 +172,6 @@
  	if (unit < 0)
 		return (EINVAL);
 
->>>>>>> 9a1f5102
 	ubus = usbpf_ifname2ubus(name);
 	if (ubus == NULL)
 		return (1);
