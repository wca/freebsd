--- conflicted
+++ resolved
@@ -1038,25 +1038,10 @@
 		if ((sc->vtnet_if_flags & IFF_UP) == 0) {
 			if (sc->vtnet_flags & VTNET_FLAG_RUNNING)
 				vtnet_stop(sc);
-<<<<<<< HEAD
 		} else if (sc->vtnet_flags & VTNET_FLAG_RUNNING) {
 			if ((oflags ^ sc->vtnet_if_flags) &
 			    (IFF_PROMISC | IFF_ALLMULTI))
 				vtnet_rx_filter(sc);
-=======
-		} else if (ifp->if_drv_flags & IFF_DRV_RUNNING) {
-			if ((ifp->if_flags ^ sc->vtnet_if_flags) &
-			    (IFF_PROMISC | IFF_ALLMULTI)) {
-				if (sc->vtnet_flags & VTNET_FLAG_CTRL_RX)
-					vtnet_rx_filter(sc);
-				else {
-					ifp->if_flags |= IFF_PROMISC;
-					if ((ifp->if_flags ^ sc->vtnet_if_flags)
-					    & IFF_ALLMULTI)
-						error = ENOTSUP;
-				}
-			}
->>>>>>> eb8a90b8
 		} else
 			vtnet_init(sc);
 		VTNET_CORE_UNLOCK(sc);
