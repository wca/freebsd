/*-
 * Copyright (c) 2010 Justin T. Gibbs, Spectra Logic Corporation
 * All rights reserved.
 *
 * Redistribution and use in source and binary forms, with or without
 * modification, are permitted provided that the following conditions
 * are met:
 * 1. Redistributions of source code must retain the above copyright
 *    notice, this list of conditions, and the following disclaimer,
 *    without modification.
 * 2. Redistributions in binary form must reproduce at minimum a disclaimer
 *    substantially similar to the "NO WARRANTY" disclaimer below
 *    ("Disclaimer") and any redistribution must be conditioned upon
 *    including a substantially similar Disclaimer requirement for further
 *    binary redistribution.
 *
 * NO WARRANTY
 * THIS SOFTWARE IS PROVIDED BY THE COPYRIGHT HOLDERS AND CONTRIBUTORS
 * "AS IS" AND ANY EXPRESS OR IMPLIED WARRANTIES, INCLUDING, BUT NOT
 * LIMITED TO, THE IMPLIED WARRANTIES OF MERCHANTIBILITY AND FITNESS FOR
 * A PARTICULAR PURPOSE ARE DISCLAIMED. IN NO EVENT SHALL THE COPYRIGHT
 * HOLDERS OR CONTRIBUTORS BE LIABLE FOR SPECIAL, EXEMPLARY, OR CONSEQUENTIAL
 * DAMAGES (INCLUDING, BUT NOT LIMITED TO, PROCUREMENT OF SUBSTITUTE GOODS
 * OR SERVICES; LOSS OF USE, DATA, OR PROFITS; OR BUSINESS INTERRUPTION)
 * HOWEVER CAUSED AND ON ANY THEORY OF LIABILITY, WHETHER IN CONTRACT,
 * STRICT LIABILITY, OR TORT (INCLUDING NEGLIGENCE OR OTHERWISE) ARISING
 * IN ANY WAY OUT OF THE USE OF THIS SOFTWARE, EVEN IF ADVISED OF THE
 * POSSIBILITY OF SUCH DAMAGES.
 */

/*-
 * PV suspend/resume support:
 *
 * Copyright (c) 2004 Christian Limpach.
 * Copyright (c) 2004-2006,2008 Kip Macy
 * All rights reserved.
 *
 * Redistribution and use in source and binary forms, with or without
 * modification, are permitted provided that the following conditions
 * are met:
 * 1. Redistributions of source code must retain the above copyright
 *    notice, this list of conditions and the following disclaimer.
 * 2. Redistributions in binary form must reproduce the above copyright
 *    notice, this list of conditions and the following disclaimer in the
 *    documentation and/or other materials provided with the distribution.
 * 3. All advertising materials mentioning features or use of this software
 *    must display the following acknowledgement:
 *      This product includes software developed by Christian Limpach.
 * 4. The name of the author may not be used to endorse or promote products
 *    derived from this software without specific prior written permission.
 *
 * THIS SOFTWARE IS PROVIDED BY THE AUTHOR ``AS IS'' AND ANY EXPRESS OR
 * IMPLIED WARRANTIES, INCLUDING, BUT NOT LIMITED TO, THE IMPLIED WARRANTIES
 * OF MERCHANTABILITY AND FITNESS FOR A PARTICULAR PURPOSE ARE DISCLAIMED.
 * IN NO EVENT SHALL THE AUTHOR BE LIABLE FOR ANY DIRECT, INDIRECT,
 * INCIDENTAL, SPECIAL, EXEMPLARY, OR CONSEQUENTIAL DAMAGES (INCLUDING, BUT
 * NOT LIMITED TO, PROCUREMENT OF SUBSTITUTE GOODS OR SERVICES; LOSS OF USE,
 * DATA, OR PROFITS; OR BUSINESS INTERRUPTION) HOWEVER CAUSED AND ON ANY
 * THEORY OF LIABILITY, WHETHER IN CONTRACT, STRICT LIABILITY, OR TORT
 * (INCLUDING NEGLIGENCE OR OTHERWISE) ARISING IN ANY WAY OUT OF THE USE OF
 * THIS SOFTWARE, EVEN IF ADVISED OF THE POSSIBILITY OF SUCH DAMAGE.
 */

/*-
 * HVM suspend/resume support:
 *
 * Copyright (c) 2008 Citrix Systems, Inc.
 * All rights reserved.
 *
 * Redistribution and use in source and binary forms, with or without
 * modification, are permitted provided that the following conditions
 * are met:
 * 1. Redistributions of source code must retain the above copyright
 *    notice, this list of conditions and the following disclaimer.
 * 2. Redistributions in binary form must reproduce the above copyright
 *    notice, this list of conditions and the following disclaimer in the
 *    documentation and/or other materials provided with the distribution.
 *
 * THIS SOFTWARE IS PROVIDED BY THE AUTHOR AND CONTRIBUTORS ``AS IS'' AND
 * ANY EXPRESS OR IMPLIED WARRANTIES, INCLUDING, BUT NOT LIMITED TO, THE
 * IMPLIED WARRANTIES OF MERCHANTABILITY AND FITNESS FOR A PARTICULAR PURPOSE
 * ARE DISCLAIMED.  IN NO EVENT SHALL THE AUTHOR OR CONTRIBUTORS BE LIABLE
 * FOR ANY DIRECT, INDIRECT, INCIDENTAL, SPECIAL, EXEMPLARY, OR CONSEQUENTIAL
 * DAMAGES (INCLUDING, BUT NOT LIMITED TO, PROCUREMENT OF SUBSTITUTE GOODS
 * OR SERVICES; LOSS OF USE, DATA, OR PROFITS; OR BUSINESS INTERRUPTION)
 * HOWEVER CAUSED AND ON ANY THEORY OF LIABILITY, WHETHER IN CONTRACT, STRICT
 * LIABILITY, OR TORT (INCLUDING NEGLIGENCE OR OTHERWISE) ARISING IN ANY WAY
 * OUT OF THE USE OF THIS SOFTWARE, EVEN IF ADVISED OF THE POSSIBILITY OF
 * SUCH DAMAGE.
 */
#include <sys/cdefs.h>
__FBSDID("$FreeBSD$");

/**
 * \file control.c
 *
 * \brief Device driver to repond to control domain events that impact
 *        this VM.
 */

#include <sys/param.h>
#include <sys/systm.h>
#include <sys/kernel.h>
#include <sys/malloc.h>

#include <sys/bio.h>
#include <sys/bus.h>
#include <sys/conf.h>
#include <sys/disk.h>
#include <sys/fcntl.h>
#include <sys/filedesc.h>
#include <sys/kdb.h>
#include <sys/module.h>
#include <sys/namei.h>
#include <sys/proc.h>
#include <sys/reboot.h>
#include <sys/rman.h>
#include <sys/sched.h>
#include <sys/taskqueue.h>
#include <sys/types.h>
#include <sys/vnode.h>
#include <sys/sched.h>
#include <sys/smp.h>
#include <sys/eventhandler.h>

#include <geom/geom.h>

<<<<<<< HEAD
=======
#include <machine/_inttypes.h>
#include <machine/intr_machdep.h>

>>>>>>> 85074aa1
#include <vm/vm.h>
#include <vm/vm_extern.h>
#include <vm/vm_kern.h>
#include <vm/vm_page.h>
#include <vm/pmap.h>

#include <machine/_inttypes.h>
#include <machine/pmap.h>
#include <machine/xen/xen-os.h>

#include <xen/xen-os.h>
#include <xen/blkif.h>
#include <xen/evtchn.h>
#include <xen/gnttab.h>
#include <xen/xen_intr.h>

#ifdef XENHVM
#include <xen/hvm.h>
#endif

#include <xen/interface/event_channel.h>
#include <xen/interface/grant_table.h>

#include <xen/xenbus/xenbusvar.h>

#include <machine/xen/xenvar.h>
#include <machine/xen/xenfunc.h>

/*--------------------------- Forward Declarations --------------------------*/
/** Function signature for shutdown event handlers. */
typedef	void (xctrl_shutdown_handler_t)(void);

static xctrl_shutdown_handler_t xctrl_poweroff;
static xctrl_shutdown_handler_t xctrl_reboot;
static xctrl_shutdown_handler_t xctrl_suspend;
static xctrl_shutdown_handler_t xctrl_crash;
static xctrl_shutdown_handler_t xctrl_halt;

/*-------------------------- Private Data Structures -------------------------*/
/** Element type for lookup table of event name to handler. */
struct xctrl_shutdown_reason {
	const char		 *name;
	xctrl_shutdown_handler_t *handler;
};

/** Lookup table for shutdown event name to handler. */
static const struct xctrl_shutdown_reason xctrl_shutdown_reasons[] = {
	{ "poweroff", xctrl_poweroff },
	{ "reboot",   xctrl_reboot   },
	{ "suspend",  xctrl_suspend  },
	{ "crash",    xctrl_crash    },
	{ "halt",     xctrl_halt     },
};

struct xctrl_softc {
	struct xs_watch    xctrl_watch;	
};

/*------------------------------ Event Handlers ------------------------------*/
static void
xctrl_poweroff()
{
	shutdown_nice(RB_POWEROFF|RB_HALT);
}

static void
xctrl_reboot()
{
	shutdown_nice(0);
}

#ifndef XENHVM
extern void xencons_suspend(void);
extern void xencons_resume(void);

/* Full PV mode suspension. */
static void
xctrl_suspend()
{
	int i, j, k, fpp, suspend_cancelled;
	unsigned long max_pfn, start_info_mfn;

	EVENTHANDLER_INVOKE(power_suspend);

#ifdef SMP
	u_int cpuid;
	struct thread *td;
	cpuset_t map;
	u_int cpuid;

	/*
	 * Bind us to CPU 0 and stop any other VCPUs.
	 */
	td = curthread;
	thread_lock(td);
	sched_bind(td, 0);
	thread_unlock(td);
	cpuid = PCPU_GET(cpuid);
	KASSERT(cpuid == 0, ("xen_suspend: not running on cpu 0"));

	map = all_cpus;
	CPU_CLR(cpuid, &map);
	CPU_NAND(&map, &stopped_cpus);
	if (!CPU_EMPTY(&map))
		stop_cpus(map);
#endif

	/*
	 * Be sure to hold Giant across DEVICE_SUSPEND/RESUME since non-MPSAFE
	 * drivers need this.
	 */
	mtx_lock(&Giant);
	if (DEVICE_SUSPEND(root_bus) != 0) {
		mtx_unlock(&Giant);
		printf("%s: device_suspend failed\n", __func__);
#ifdef SMP
		if (!CPU_EMPTY(&map))
			restart_cpus(map);
#endif
		return;
	}
	mtx_unlock(&Giant);

	local_irq_disable();

	xencons_suspend();
	gnttab_suspend();
	intr_suspend();

	max_pfn = HYPERVISOR_shared_info->arch.max_pfn;

	void *shared_info = HYPERVISOR_shared_info;
	HYPERVISOR_shared_info = NULL;
	pmap_kremove((vm_offset_t) shared_info);
	PT_UPDATES_FLUSH();

	xen_start_info->store_mfn = MFNTOPFN(xen_start_info->store_mfn);
	xen_start_info->console.domU.mfn = MFNTOPFN(xen_start_info->console.domU.mfn);

	/*
	 * We'll stop somewhere inside this hypercall. When it returns,
	 * we'll start resuming after the restore.
	 */
	start_info_mfn = VTOMFN(xen_start_info);
	pmap_suspend();
	suspend_cancelled = HYPERVISOR_suspend(start_info_mfn);
	pmap_resume();

	pmap_kenter_ma((vm_offset_t) shared_info, xen_start_info->shared_info);
	HYPERVISOR_shared_info = shared_info;

	HYPERVISOR_shared_info->arch.pfn_to_mfn_frame_list_list =
		VTOMFN(xen_pfn_to_mfn_frame_list_list);
  
	fpp = PAGE_SIZE/sizeof(unsigned long);
	for (i = 0, j = 0, k = -1; i < max_pfn; i += fpp, j++) {
		if ((j % fpp) == 0) {
			k++;
			xen_pfn_to_mfn_frame_list_list[k] = 
				VTOMFN(xen_pfn_to_mfn_frame_list[k]);
			j = 0;
		}
		xen_pfn_to_mfn_frame_list[k][j] = 
			VTOMFN(&xen_phys_machine[i]);
	}
	HYPERVISOR_shared_info->arch.max_pfn = max_pfn;

	gnttab_resume();
	intr_resume(suspend_cancelled != 0);
	local_irq_enable();
	xencons_resume();

#ifdef CONFIG_SMP
	for_each_cpu(i)
		vcpu_prepare(i);

#endif

	/* 
	 * Only resume xenbus /after/ we've prepared our VCPUs; otherwise
	 * the VCPU hotplug callback can race with our vcpu_prepare
	 */
	mtx_lock(&Giant);
	DEVICE_RESUME(root_bus);
	mtx_unlock(&Giant);

#ifdef SMP
	thread_lock(curthread);
	sched_unbind(curthread);
	thread_unlock(curthread);
	if (!CPU_EMPTY(&map))
		restart_cpus(map);
#endif
	EVENTHANDLER_INVOKE(power_resume);
}

static void
xen_pv_shutdown_final(void *arg, int howto)
{
	/*
	 * Inform the hypervisor that shutdown is complete.
	 * This is not necessary in HVM domains since Xen
	 * emulates ACPI in that mode and FreeBSD's ACPI
	 * support will request this transition.
	 */
	if (howto & (RB_HALT | RB_POWEROFF))
		HYPERVISOR_shutdown(SHUTDOWN_poweroff);
	else
		HYPERVISOR_shutdown(SHUTDOWN_reboot);
}

#else

/* HVM mode suspension. */
static void
xctrl_suspend()
{
#ifdef SMP
	cpuset_t cpu_suspend_map;
#endif
	int suspend_cancelled;

	EVENTHANDLER_INVOKE(power_suspend);

	if (smp_started) {
		thread_lock(curthread);
		sched_bind(curthread, 0);
		thread_unlock(curthread);
	}
	KASSERT((PCPU_GET(cpuid) == 0), ("Not running on CPU#0"));

	/*
	 * Clear our XenStore node so the toolstack knows we are
	 * responding to the suspend request.
	 */
	xs_write(XST_NIL, "control", "shutdown", "");

	/*
	 * Be sure to hold Giant across DEVICE_SUSPEND/RESUME since non-MPSAFE
	 * drivers need this.
	 */
	mtx_lock(&Giant);
	if (DEVICE_SUSPEND(root_bus) != 0) {
		mtx_unlock(&Giant);
		printf("%s: device_suspend failed\n", __func__);
		return;
	}
	mtx_unlock(&Giant);

#ifdef SMP
	if (smp_started) {
		/*
		 * Suspend other CPUs. This prevents IPIs while we
		 * are resuming, and will allow us to reset per-cpu
		 * vcpu_info on resume.
		 */
		cpu_suspend_map = all_cpus;
		CPU_CLR(PCPU_GET(cpuid), &cpu_suspend_map);
		if (!CPU_EMPTY(&cpu_suspend_map))
			suspend_cpus(cpu_suspend_map);
	}
#endif

	/*
	 * Prevent any races with evtchn_interrupt() handler.
	 */
	disable_intr();
	intr_suspend();
	xen_hvm_suspend();

	suspend_cancelled = HYPERVISOR_suspend(0);

	xen_hvm_resume(suspend_cancelled != 0);
	intr_resume(suspend_cancelled != 0);
	enable_intr();

	/*
	 * Reset grant table info.
	 */
	gnttab_resume();

#ifdef SMP
	if (smp_started && !CPU_EMPTY(&cpu_suspend_map)) {
		/*
		 * Now that event channels have been initialized,
		 * resume CPUs.
		 */
		resume_cpus(cpu_suspend_map);
	}
#endif

	/*
	 * FreeBSD really needs to add DEVICE_SUSPEND_CANCEL or
	 * similar.
	 */
	mtx_lock(&Giant);
	DEVICE_RESUME(root_bus);
	mtx_unlock(&Giant);

	if (smp_started) {
		thread_lock(curthread);
		sched_unbind(curthread);
		thread_unlock(curthread);
	}

	EVENTHANDLER_INVOKE(power_resume);

	if (bootverbose)
		printf("System resumed after suspension\n");

}
#endif

static void
xctrl_crash()
{
	panic("Xen directed crash");
}

static void
xctrl_halt()
{
	shutdown_nice(RB_HALT);
}

/*------------------------------ Event Reception -----------------------------*/
static void
xctrl_on_watch_event(struct xs_watch *watch, const char **vec, unsigned int len)
{
	const struct xctrl_shutdown_reason *reason;
	const struct xctrl_shutdown_reason *last_reason;
	char *result;
	int   error;
	int   result_len;
	
	error = xs_read(XST_NIL, "control", "shutdown",
			&result_len, (void **)&result);
	if (error != 0)
		return;

	reason = xctrl_shutdown_reasons;
	last_reason = reason + nitems(xctrl_shutdown_reasons);
	while (reason < last_reason) {

		if (!strcmp(result, reason->name)) {
			reason->handler();
			break;
		}
		reason++;
	}

	free(result, M_XENSTORE);
}

/*------------------ Private Device Attachment Functions  --------------------*/
/**
 * \brief Identify instances of this device type in the system.
 *
 * \param driver  The driver performing this identify action.
 * \param parent  The NewBus parent device for any devices this method adds.
 */
static void
xctrl_identify(driver_t *driver __unused, device_t parent)
{
	/*
	 * A single device instance for our driver is always present
	 * in a system operating under Xen.
	 */
	BUS_ADD_CHILD(parent, 0, driver->name, 0);
}

/**
 * \brief Probe for the existance of the Xen Control device
 *
 * \param dev  NewBus device_t for this Xen control instance.
 *
 * \return  Always returns 0 indicating success.
 */
static int 
xctrl_probe(device_t dev)
{
	device_set_desc(dev, "Xen Control Device");

	return (0);
}

/**
 * \brief Attach the Xen control device.
 *
 * \param dev  NewBus device_t for this Xen control instance.
 *
 * \return  On success, 0. Otherwise an errno value indicating the
 *          type of failure.
 */
static int
xctrl_attach(device_t dev)
{
	struct xctrl_softc *xctrl;

	xctrl = device_get_softc(dev);

	/* Activate watch */
	xctrl->xctrl_watch.node = "control/shutdown";
	xctrl->xctrl_watch.callback = xctrl_on_watch_event;
	xctrl->xctrl_watch.callback_data = (uintptr_t)xctrl;
	xs_register_watch(&xctrl->xctrl_watch);

#ifndef XENHVM
	EVENTHANDLER_REGISTER(shutdown_final, xen_pv_shutdown_final, NULL,
			      SHUTDOWN_PRI_LAST);
#endif

	return (0);
}

/**
 * \brief Detach the Xen control device.
 *
 * \param dev  NewBus device_t for this Xen control device instance.
 *
 * \return  On success, 0. Otherwise an errno value indicating the
 *          type of failure.
 */
static int
xctrl_detach(device_t dev)
{
	struct xctrl_softc *xctrl;

	xctrl = device_get_softc(dev);

	/* Release watch */
	xs_unregister_watch(&xctrl->xctrl_watch);

	return (0);
}

/*-------------------- Private Device Attachment Data  -----------------------*/
static device_method_t xctrl_methods[] = { 
	/* Device interface */ 
	DEVMETHOD(device_identify,	xctrl_identify),
	DEVMETHOD(device_probe,         xctrl_probe), 
	DEVMETHOD(device_attach,        xctrl_attach), 
	DEVMETHOD(device_detach,        xctrl_detach), 
 
	DEVMETHOD_END
}; 

DEFINE_CLASS_0(xctrl, xctrl_driver, xctrl_methods, sizeof(struct xctrl_softc));
devclass_t xctrl_devclass; 
 
DRIVER_MODULE(xctrl, xenstore, xctrl_driver, xctrl_devclass, NULL, NULL);<|MERGE_RESOLUTION|>--- conflicted
+++ resolved
@@ -125,21 +125,12 @@
 
 #include <geom/geom.h>
 
-<<<<<<< HEAD
-=======
 #include <machine/_inttypes.h>
 #include <machine/intr_machdep.h>
 
->>>>>>> 85074aa1
 #include <vm/vm.h>
 #include <vm/vm_extern.h>
 #include <vm/vm_kern.h>
-#include <vm/vm_page.h>
-#include <vm/pmap.h>
-
-#include <machine/_inttypes.h>
-#include <machine/pmap.h>
-#include <machine/xen/xen-os.h>
 
 #include <xen/xen-os.h>
 #include <xen/blkif.h>
@@ -216,7 +207,6 @@
 	EVENTHANDLER_INVOKE(power_suspend);
 
 #ifdef SMP
-	u_int cpuid;
 	struct thread *td;
 	cpuset_t map;
 	u_int cpuid;
