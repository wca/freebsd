--- conflicted
+++ resolved
@@ -312,22 +312,19 @@
 	state = DPCPU_PTR(timerstate);
 	*event = state->nextevent;
 	c = curcpu;
-<<<<<<< HEAD
-#ifdef SMP
-	if ((timer->et_flags & ET_FLAGS_PERCPU) == 0 && smp_started) {
-=======
 	nonidle = !state->idle;
 	if ((timer->et_flags & ET_FLAGS_PERCPU) == 0) {
 #ifdef SMP
->>>>>>> cbb800d0
-		CPU_FOREACH(cpu) {
-			if (curcpu == cpu)
-				continue;
-			state = DPCPU_ID_PTR(cpu, timerstate);
-			nonidle += !state->idle;
-			if (bintime_cmp(event, &state->nextevent, >)) {
-				*event = state->nextevent;
-				c = cpu;
+		if (smp_started) {
+			CPU_FOREACH(cpu) {
+				if (curcpu == cpu)
+					continue;
+				state = DPCPU_ID_PTR(cpu, timerstate);
+				nonidle += !state->idle;
+				if (bintime_cmp(event, &state->nextevent, >)) {
+					*event = state->nextevent;
+					c = cpu;
+				}
 			}
 		}
 #endif
