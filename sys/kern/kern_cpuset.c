--- conflicted
+++ resolved
@@ -1503,7 +1503,6 @@
 	return (0);
 }
 
-<<<<<<< HEAD
 /*
  * This is called once the final set of system cpus is known.  Modifies
  * the root set and all children and mark the root read-only.  
@@ -1511,24 +1510,8 @@
 static void
 cpuset_init(void *arg)
 {
-	cpuset_t mask;
 	int dom, i;
 
-	mask = all_cpus;
-	if (cpuset_modify(cpuset_zero, &mask))
-		panic("Can't set initial cpuset mask.\n");
-	cpuset_zero->cs_flags |= CPU_SET_RDONLY;
-
-	/*
-	 * If MD code has not initialized per-domain cpusets, place all
-	 * CPUs in domain 0.
-	 */
-	for (i = 0; i < MAXMEMDOM; i++)
-		if (!CPU_EMPTY(&cpuset_domain[i]))
-			goto domains_set;
-	CPU_COPY(&all_cpus, &cpuset_domain[0]);
-
-domains_set:
 	/* Initialize domain lookup tables. */
 	cpuset_domoffsets[0] = 0;
 	for (dom = 0; dom < vm_ndomains; dom++) {
@@ -1553,8 +1536,6 @@
 }
 SYSINIT(cpuset, SI_SUB_CPUSET, SI_ORDER_ANY, cpuset_init, NULL);
 
-=======
->>>>>>> 16dd3b37
 #ifndef _SYS_SYSPROTO_H_
 struct cpuset_args {
 	cpusetid_t	*setid;
