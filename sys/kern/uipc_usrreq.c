/*-
 * Copyright (c) 1982, 1986, 1989, 1991, 1993
 *	The Regents of the University of California.
 * Copyright (c) 2004-2009 Robert N. M. Watson
 * All rights reserved.
 *
 * Redistribution and use in source and binary forms, with or without
 * modification, are permitted provided that the following conditions
 * are met:
 * 1. Redistributions of source code must retain the above copyright
 *    notice, this list of conditions and the following disclaimer.
 * 2. Redistributions in binary form must reproduce the above copyright
 *    notice, this list of conditions and the following disclaimer in the
 *    documentation and/or other materials provided with the distribution.
 * 4. Neither the name of the University nor the names of its contributors
 *    may be used to endorse or promote products derived from this software
 *    without specific prior written permission.
 *
 * THIS SOFTWARE IS PROVIDED BY THE REGENTS AND CONTRIBUTORS ``AS IS'' AND
 * ANY EXPRESS OR IMPLIED WARRANTIES, INCLUDING, BUT NOT LIMITED TO, THE
 * IMPLIED WARRANTIES OF MERCHANTABILITY AND FITNESS FOR A PARTICULAR PURPOSE
 * ARE DISCLAIMED.  IN NO EVENT SHALL THE REGENTS OR CONTRIBUTORS BE LIABLE
 * FOR ANY DIRECT, INDIRECT, INCIDENTAL, SPECIAL, EXEMPLARY, OR CONSEQUENTIAL
 * DAMAGES (INCLUDING, BUT NOT LIMITED TO, PROCUREMENT OF SUBSTITUTE GOODS
 * OR SERVICES; LOSS OF USE, DATA, OR PROFITS; OR BUSINESS INTERRUPTION)
 * HOWEVER CAUSED AND ON ANY THEORY OF LIABILITY, WHETHER IN CONTRACT, STRICT
 * LIABILITY, OR TORT (INCLUDING NEGLIGENCE OR OTHERWISE) ARISING IN ANY WAY
 * OUT OF THE USE OF THIS SOFTWARE, EVEN IF ADVISED OF THE POSSIBILITY OF
 * SUCH DAMAGE.
 *
 *	From: @(#)uipc_usrreq.c	8.3 (Berkeley) 1/4/94
 */

/*
 * UNIX Domain (Local) Sockets
 *
 * This is an implementation of UNIX (local) domain sockets.  Each socket has
 * an associated struct unpcb (UNIX protocol control block).  Stream sockets
 * may be connected to 0 or 1 other socket.  Datagram sockets may be
 * connected to 0, 1, or many other sockets.  Sockets may be created and
 * connected in pairs (socketpair(2)), or bound/connected to using the file
 * system name space.  For most purposes, only the receive socket buffer is
 * used, as sending on one socket delivers directly to the receive socket
 * buffer of a second socket.
 *
 * The implementation is substantially complicated by the fact that
 * "ancillary data", such as file descriptors or credentials, may be passed
 * across UNIX domain sockets.  The potential for passing UNIX domain sockets
 * over other UNIX domain sockets requires the implementation of a simple
 * garbage collector to find and tear down cycles of disconnected sockets.
 *
 * TODO:
 *	RDM
 *	rethink name space problems
 *	need a proper out-of-band
 */

#include <sys/cdefs.h>
__FBSDID("$FreeBSD$");

#include "opt_ddb.h"

#include <sys/param.h>
#include <sys/capsicum.h>
#include <sys/domain.h>
#include <sys/fcntl.h>
#include <sys/malloc.h>		/* XXX must be before <sys/file.h> */
#include <sys/eventhandler.h>
#include <sys/file.h>
#include <sys/filedesc.h>
#include <sys/kernel.h>
#include <sys/lock.h>
#include <sys/mbuf.h>
#include <sys/mount.h>
#include <sys/mutex.h>
#include <sys/namei.h>
#include <sys/proc.h>
#include <sys/protosw.h>
#include <sys/queue.h>
#include <sys/resourcevar.h>
#include <sys/rwlock.h>
#include <sys/socket.h>
#include <sys/socketvar.h>
#include <sys/signalvar.h>
#include <sys/stat.h>
#include <sys/sx.h>
#include <sys/sysctl.h>
#include <sys/systm.h>
#include <sys/taskqueue.h>
#include <sys/un.h>
#include <sys/unpcb.h>
#include <sys/vnode.h>

#include <net/vnet.h>

#ifdef DDB
#include <ddb/ddb.h>
#endif

#include <security/mac/mac_framework.h>

#include <vm/uma.h>

MALLOC_DECLARE(M_FILECAPS);

/*
 * Locking key:
 * (l)	Locked using list lock
 * (g)	Locked using linkage lock
 */

static uma_zone_t	unp_zone;
static unp_gen_t	unp_gencnt;	/* (l) */
static u_int		unp_count;	/* (l) Count of local sockets. */
static ino_t		unp_ino;	/* Prototype for fake inode numbers. */
static int		unp_rights;	/* (g) File descriptors in flight. */
static struct unp_head	unp_shead;	/* (l) List of stream sockets. */
static struct unp_head	unp_dhead;	/* (l) List of datagram sockets. */
static struct unp_head	unp_sphead;	/* (l) List of seqpacket sockets. */

struct unp_defer {
	SLIST_ENTRY(unp_defer) ud_link;
	struct file *ud_fp;
};
static SLIST_HEAD(, unp_defer) unp_defers;
static int unp_defers_count;

static const struct sockaddr	sun_noname = { sizeof(sun_noname), AF_LOCAL };

/*
 * Garbage collection of cyclic file descriptor/socket references occurs
 * asynchronously in a taskqueue context in order to avoid recursion and
 * reentrance in the UNIX domain socket, file descriptor, and socket layer
 * code.  See unp_gc() for a full description.
 */
static struct timeout_task unp_gc_task;

/*
 * The close of unix domain sockets attached as SCM_RIGHTS is
 * postponed to the taskqueue, to avoid arbitrary recursion depth.
 * The attached sockets might have another sockets attached.
 */
static struct task	unp_defer_task;

/*
 * Both send and receive buffers are allocated PIPSIZ bytes of buffering for
 * stream sockets, although the total for sender and receiver is actually
 * only PIPSIZ.
 *
 * Datagram sockets really use the sendspace as the maximum datagram size,
 * and don't really want to reserve the sendspace.  Their recvspace should be
 * large enough for at least one max-size datagram plus address.
 */
#ifndef PIPSIZ
#define	PIPSIZ	8192
#endif
static u_long	unpst_sendspace = PIPSIZ;
static u_long	unpst_recvspace = PIPSIZ;
static u_long	unpdg_sendspace = 2*1024;	/* really max datagram size */
static u_long	unpdg_recvspace = 4*1024;
static u_long	unpsp_sendspace = PIPSIZ;	/* really max datagram size */
static u_long	unpsp_recvspace = PIPSIZ;

static SYSCTL_NODE(_net, PF_LOCAL, local, CTLFLAG_RW, 0, "Local domain");
static SYSCTL_NODE(_net_local, SOCK_STREAM, stream, CTLFLAG_RW, 0,
    "SOCK_STREAM");
static SYSCTL_NODE(_net_local, SOCK_DGRAM, dgram, CTLFLAG_RW, 0, "SOCK_DGRAM");
static SYSCTL_NODE(_net_local, SOCK_SEQPACKET, seqpacket, CTLFLAG_RW, 0,
    "SOCK_SEQPACKET");

SYSCTL_ULONG(_net_local_stream, OID_AUTO, sendspace, CTLFLAG_RW,
	   &unpst_sendspace, 0, "Default stream send space.");
SYSCTL_ULONG(_net_local_stream, OID_AUTO, recvspace, CTLFLAG_RW,
	   &unpst_recvspace, 0, "Default stream receive space.");
SYSCTL_ULONG(_net_local_dgram, OID_AUTO, maxdgram, CTLFLAG_RW,
	   &unpdg_sendspace, 0, "Default datagram send space.");
SYSCTL_ULONG(_net_local_dgram, OID_AUTO, recvspace, CTLFLAG_RW,
	   &unpdg_recvspace, 0, "Default datagram receive space.");
SYSCTL_ULONG(_net_local_seqpacket, OID_AUTO, maxseqpacket, CTLFLAG_RW,
	   &unpsp_sendspace, 0, "Default seqpacket send space.");
SYSCTL_ULONG(_net_local_seqpacket, OID_AUTO, recvspace, CTLFLAG_RW,
	   &unpsp_recvspace, 0, "Default seqpacket receive space.");
SYSCTL_INT(_net_local, OID_AUTO, inflight, CTLFLAG_RD, &unp_rights, 0,
    "File descriptors in flight.");
SYSCTL_INT(_net_local, OID_AUTO, deferred, CTLFLAG_RD,
    &unp_defers_count, 0,
    "File descriptors deferred to taskqueue for close.");

/*
 * Locking and synchronization:
 *
 * Three types of locks exit in the local domain socket implementation: a
 * global list mutex, a global linkage rwlock, and per-unpcb mutexes.  Of the
 * global locks, the list lock protects the socket count, global generation
 * number, and stream/datagram global lists.  The linkage lock protects the
 * interconnection of unpcbs, the v_socket and unp_vnode pointers, and can be
 * held exclusively over the acquisition of multiple unpcb locks to prevent
 * deadlock.
 *
 * UNIX domain sockets each have an unpcb hung off of their so_pcb pointer,
 * allocated in pru_attach() and freed in pru_detach().  The validity of that
 * pointer is an invariant, so no lock is required to dereference the so_pcb
 * pointer if a valid socket reference is held by the caller.  In practice,
 * this is always true during operations performed on a socket.  Each unpcb
 * has a back-pointer to its socket, unp_socket, which will be stable under
 * the same circumstances.
 *
 * This pointer may only be safely dereferenced as long as a valid reference
 * to the unpcb is held.  Typically, this reference will be from the socket,
 * or from another unpcb when the referring unpcb's lock is held (in order
 * that the reference not be invalidated during use).  For example, to follow
 * unp->unp_conn->unp_socket, you need unlock the lock on unp, not unp_conn,
 * as unp_socket remains valid as long as the reference to unp_conn is valid.
 *
 * Fields of unpcbss are locked using a per-unpcb lock, unp_mtx.  Individual
 * atomic reads without the lock may be performed "lockless", but more
 * complex reads and read-modify-writes require the mutex to be held.  No
 * lock order is defined between unpcb locks -- multiple unpcb locks may be
 * acquired at the same time only when holding the linkage rwlock
 * exclusively, which prevents deadlocks.
 *
 * Blocking with UNIX domain sockets is a tricky issue: unlike most network
 * protocols, bind() is a non-atomic operation, and connect() requires
 * potential sleeping in the protocol, due to potentially waiting on local or
 * distributed file systems.  We try to separate "lookup" operations, which
 * may sleep, and the IPC operations themselves, which typically can occur
 * with relative atomicity as locks can be held over the entire operation.
 *
 * Another tricky issue is simultaneous multi-threaded or multi-process
 * access to a single UNIX domain socket.  These are handled by the flags
 * UNP_CONNECTING and UNP_BINDING, which prevent concurrent connecting or
 * binding, both of which involve dropping UNIX domain socket locks in order
 * to perform namei() and other file system operations.
 */
static struct rwlock	unp_link_rwlock;
static struct mtx	unp_list_lock;
static struct mtx	unp_defers_lock;

#define	UNP_LINK_LOCK_INIT()		rw_init(&unp_link_rwlock,	\
					    "unp_link_rwlock")

#define	UNP_LINK_LOCK_ASSERT()	rw_assert(&unp_link_rwlock,	\
					    RA_LOCKED)
#define	UNP_LINK_UNLOCK_ASSERT()	rw_assert(&unp_link_rwlock,	\
					    RA_UNLOCKED)

#define	UNP_LINK_RLOCK()		rw_rlock(&unp_link_rwlock)
#define	UNP_LINK_RUNLOCK()		rw_runlock(&unp_link_rwlock)
#define	UNP_LINK_WLOCK()		rw_wlock(&unp_link_rwlock)
#define	UNP_LINK_WUNLOCK()		rw_wunlock(&unp_link_rwlock)
#define	UNP_LINK_WLOCK_ASSERT()		rw_assert(&unp_link_rwlock,	\
					    RA_WLOCKED)

#define	UNP_LIST_LOCK_INIT()		mtx_init(&unp_list_lock,	\
					    "unp_list_lock", NULL, MTX_DEF)
#define	UNP_LIST_LOCK()			mtx_lock(&unp_list_lock)
#define	UNP_LIST_UNLOCK()		mtx_unlock(&unp_list_lock)

#define	UNP_DEFERRED_LOCK_INIT()	mtx_init(&unp_defers_lock, \
					    "unp_defer", NULL, MTX_DEF)
#define	UNP_DEFERRED_LOCK()		mtx_lock(&unp_defers_lock)
#define	UNP_DEFERRED_UNLOCK()		mtx_unlock(&unp_defers_lock)

#define UNP_PCB_LOCK_INIT(unp)		mtx_init(&(unp)->unp_mtx,	\
					    "unp_mtx", "unp_mtx",	\
					    MTX_DUPOK|MTX_DEF|MTX_RECURSE)
#define	UNP_PCB_LOCK_DESTROY(unp)	mtx_destroy(&(unp)->unp_mtx)
#define	UNP_PCB_LOCK(unp)		mtx_lock(&(unp)->unp_mtx)
#define	UNP_PCB_UNLOCK(unp)		mtx_unlock(&(unp)->unp_mtx)
#define	UNP_PCB_LOCK_ASSERT(unp)	mtx_assert(&(unp)->unp_mtx, MA_OWNED)

static int	uipc_connect2(struct socket *, struct socket *);
static int	uipc_ctloutput(struct socket *, struct sockopt *);
static int	unp_connect(struct socket *, struct sockaddr *,
		    struct thread *);
static int	unp_connectat(int, struct socket *, struct sockaddr *,
		    struct thread *);
static int	unp_connect2(struct socket *so, struct socket *so2, int);
static void	unp_disconnect(struct unpcb *unp, struct unpcb *unp2);
static void	unp_dispose(struct mbuf *);
static void	unp_shutdown(struct unpcb *);
static void	unp_drop(struct unpcb *, int);
static void	unp_gc(__unused void *, int);
static void	unp_scan(struct mbuf *, void (*)(struct filedescent **, int));
static void	unp_discard(struct file *);
static void	unp_freerights(struct filedescent **, int);
static void	unp_init(void);
static int	unp_internalize(struct mbuf **, struct thread *);
static void	unp_internalize_fp(struct file *);
static int	unp_externalize(struct mbuf *, struct mbuf **, int);
static int	unp_externalize_fp(struct file *);
static struct mbuf	*unp_addsockcred(struct thread *, struct mbuf *);
static void	unp_process_defers(void * __unused, int);

/*
 * Definitions of protocols supported in the LOCAL domain.
 */
static struct domain localdomain;
static struct pr_usrreqs uipc_usrreqs_dgram, uipc_usrreqs_stream;
static struct pr_usrreqs uipc_usrreqs_seqpacket;
static struct protosw localsw[] = {
{
	.pr_type =		SOCK_STREAM,
	.pr_domain =		&localdomain,
	.pr_flags =		PR_CONNREQUIRED|PR_WANTRCVD|PR_RIGHTS,
	.pr_ctloutput =		&uipc_ctloutput,
	.pr_usrreqs =		&uipc_usrreqs_stream
},
{
	.pr_type =		SOCK_DGRAM,
	.pr_domain =		&localdomain,
	.pr_flags =		PR_ATOMIC|PR_ADDR|PR_RIGHTS,
	.pr_ctloutput =		&uipc_ctloutput,
	.pr_usrreqs =		&uipc_usrreqs_dgram
},
{
	.pr_type =		SOCK_SEQPACKET,
	.pr_domain =		&localdomain,

	/*
	 * XXXRW: For now, PR_ADDR because soreceive will bump into them
	 * due to our use of sbappendaddr.  A new sbappend variants is needed
	 * that supports both atomic record writes and control data.
	 */
	.pr_flags =		PR_ADDR|PR_ATOMIC|PR_CONNREQUIRED|PR_WANTRCVD|
				    PR_RIGHTS,
	.pr_ctloutput =		&uipc_ctloutput,
	.pr_usrreqs =		&uipc_usrreqs_seqpacket,
},
};

static struct domain localdomain = {
	.dom_family =		AF_LOCAL,
	.dom_name =		"local",
	.dom_init =		unp_init,
	.dom_externalize =	unp_externalize,
	.dom_dispose =		unp_dispose,
	.dom_protosw =		localsw,
	.dom_protoswNPROTOSW =	&localsw[sizeof(localsw)/sizeof(localsw[0])]
};
DOMAIN_SET(local);

static void
uipc_abort(struct socket *so)
{
	struct unpcb *unp, *unp2;

	unp = sotounpcb(so);
	KASSERT(unp != NULL, ("uipc_abort: unp == NULL"));

	UNP_LINK_WLOCK();
	UNP_PCB_LOCK(unp);
	unp2 = unp->unp_conn;
	if (unp2 != NULL) {
		UNP_PCB_LOCK(unp2);
		unp_drop(unp2, ECONNABORTED);
		UNP_PCB_UNLOCK(unp2);
	}
	UNP_PCB_UNLOCK(unp);
	UNP_LINK_WUNLOCK();
}

static int
uipc_accept(struct socket *so, struct sockaddr **nam)
{
	struct unpcb *unp, *unp2;
	const struct sockaddr *sa;

	/*
	 * Pass back name of connected socket, if it was bound and we are
	 * still connected (our peer may have closed already!).
	 */
	unp = sotounpcb(so);
	KASSERT(unp != NULL, ("uipc_accept: unp == NULL"));

	*nam = malloc(sizeof(struct sockaddr_un), M_SONAME, M_WAITOK);
	UNP_LINK_RLOCK();
	unp2 = unp->unp_conn;
	if (unp2 != NULL && unp2->unp_addr != NULL) {
		UNP_PCB_LOCK(unp2);
		sa = (struct sockaddr *) unp2->unp_addr;
		bcopy(sa, *nam, sa->sa_len);
		UNP_PCB_UNLOCK(unp2);
	} else {
		sa = &sun_noname;
		bcopy(sa, *nam, sa->sa_len);
	}
	UNP_LINK_RUNLOCK();
	return (0);
}

static int
uipc_attach(struct socket *so, int proto, struct thread *td)
{
	u_long sendspace, recvspace;
	struct unpcb *unp;
	int error;

	KASSERT(so->so_pcb == NULL, ("uipc_attach: so_pcb != NULL"));
	if (so->so_snd.sb_hiwat == 0 || so->so_rcv.sb_hiwat == 0) {
		switch (so->so_type) {
		case SOCK_STREAM:
			sendspace = unpst_sendspace;
			recvspace = unpst_recvspace;
			break;

		case SOCK_DGRAM:
			sendspace = unpdg_sendspace;
			recvspace = unpdg_recvspace;
			break;

		case SOCK_SEQPACKET:
			sendspace = unpsp_sendspace;
			recvspace = unpsp_recvspace;
			break;

		default:
			panic("uipc_attach");
		}
		error = soreserve(so, sendspace, recvspace);
		if (error)
			return (error);
	}
	unp = uma_zalloc(unp_zone, M_NOWAIT | M_ZERO);
	if (unp == NULL)
		return (ENOBUFS);
	LIST_INIT(&unp->unp_refs);
	UNP_PCB_LOCK_INIT(unp);
	unp->unp_socket = so;
	so->so_pcb = unp;
	unp->unp_refcount = 1;

	UNP_LIST_LOCK();
	unp->unp_gencnt = ++unp_gencnt;
	unp_count++;
	switch (so->so_type) {
	case SOCK_STREAM:
		LIST_INSERT_HEAD(&unp_shead, unp, unp_link);
		break;

	case SOCK_DGRAM:
		LIST_INSERT_HEAD(&unp_dhead, unp, unp_link);
		break;

	case SOCK_SEQPACKET:
		LIST_INSERT_HEAD(&unp_sphead, unp, unp_link);
		break;

	default:
		panic("uipc_attach");
	}
	UNP_LIST_UNLOCK();

	return (0);
}

static int
uipc_bindat(int fd, struct socket *so, struct sockaddr *nam, struct thread *td)
{
	struct sockaddr_un *soun = (struct sockaddr_un *)nam;
	struct vattr vattr;
	int error, namelen;
	struct nameidata nd;
	struct unpcb *unp;
	struct vnode *vp;
	struct mount *mp;
	cap_rights_t rights;
	char *buf;

	unp = sotounpcb(so);
	KASSERT(unp != NULL, ("uipc_bind: unp == NULL"));

	if (soun->sun_len > sizeof(struct sockaddr_un))
		return (EINVAL);
	namelen = soun->sun_len - offsetof(struct sockaddr_un, sun_path);
	if (namelen <= 0)
		return (EINVAL);

	/*
	 * We don't allow simultaneous bind() calls on a single UNIX domain
	 * socket, so flag in-progress operations, and return an error if an
	 * operation is already in progress.
	 *
	 * Historically, we have not allowed a socket to be rebound, so this
	 * also returns an error.  Not allowing re-binding simplifies the
	 * implementation and avoids a great many possible failure modes.
	 */
	UNP_PCB_LOCK(unp);
	if (unp->unp_vnode != NULL) {
		UNP_PCB_UNLOCK(unp);
		return (EINVAL);
	}
	if (unp->unp_flags & UNP_BINDING) {
		UNP_PCB_UNLOCK(unp);
		return (EALREADY);
	}
	unp->unp_flags |= UNP_BINDING;
	UNP_PCB_UNLOCK(unp);

	buf = malloc(namelen + 1, M_TEMP, M_WAITOK);
	bcopy(soun->sun_path, buf, namelen);
	buf[namelen] = 0;

restart:
	NDINIT_ATRIGHTS(&nd, CREATE, NOFOLLOW | LOCKPARENT | SAVENAME,
	    UIO_SYSSPACE, buf, fd, cap_rights_init(&rights, CAP_BINDAT), td);
/* SHOULD BE ABLE TO ADOPT EXISTING AND wakeup() ALA FIFO's */
	error = namei(&nd);
	if (error)
		goto error;
	vp = nd.ni_vp;
	if (vp != NULL || vn_start_write(nd.ni_dvp, &mp, V_NOWAIT) != 0) {
		NDFREE(&nd, NDF_ONLY_PNBUF);
		if (nd.ni_dvp == vp)
			vrele(nd.ni_dvp);
		else
			vput(nd.ni_dvp);
		if (vp != NULL) {
			vrele(vp);
			error = EADDRINUSE;
			goto error;
		}
		error = vn_start_write(NULL, &mp, V_XSLEEP | PCATCH);
		if (error)
			goto error;
		goto restart;
	}
	VATTR_NULL(&vattr);
	vattr.va_type = VSOCK;
	vattr.va_mode = (ACCESSPERMS & ~td->td_proc->p_fd->fd_cmask);
#ifdef MAC
	error = mac_vnode_check_create(td->td_ucred, nd.ni_dvp, &nd.ni_cnd,
	    &vattr);
#endif
	if (error == 0)
		error = VOP_CREATE(nd.ni_dvp, &nd.ni_vp, &nd.ni_cnd, &vattr);
	NDFREE(&nd, NDF_ONLY_PNBUF);
	vput(nd.ni_dvp);
	if (error) {
		vn_finished_write(mp);
		goto error;
	}
	vp = nd.ni_vp;
	ASSERT_VOP_ELOCKED(vp, "uipc_bind");
	soun = (struct sockaddr_un *)sodupsockaddr(nam, M_WAITOK);

	UNP_LINK_WLOCK();
	UNP_PCB_LOCK(unp);
	VOP_UNP_BIND(vp, unp->unp_socket);
	unp->unp_vnode = vp;
	unp->unp_addr = soun;
	unp->unp_flags &= ~UNP_BINDING;
	UNP_PCB_UNLOCK(unp);
	UNP_LINK_WUNLOCK();
	VOP_UNLOCK(vp, 0);
	vn_finished_write(mp);
	free(buf, M_TEMP);
	return (0);

error:
	UNP_PCB_LOCK(unp);
	unp->unp_flags &= ~UNP_BINDING;
	UNP_PCB_UNLOCK(unp);
	free(buf, M_TEMP);
	return (error);
}

static int
uipc_bind(struct socket *so, struct sockaddr *nam, struct thread *td)
{

	return (uipc_bindat(AT_FDCWD, so, nam, td));
}

static int
uipc_connect(struct socket *so, struct sockaddr *nam, struct thread *td)
{
	int error;

	KASSERT(td == curthread, ("uipc_connect: td != curthread"));
	UNP_LINK_WLOCK();
	error = unp_connect(so, nam, td);
	UNP_LINK_WUNLOCK();
	return (error);
}

static int
uipc_connectat(int fd, struct socket *so, struct sockaddr *nam,
    struct thread *td)
{
	int error;

	KASSERT(td == curthread, ("uipc_connectat: td != curthread"));
	UNP_LINK_WLOCK();
	error = unp_connectat(fd, so, nam, td);
	UNP_LINK_WUNLOCK();
	return (error);
}

static void
uipc_close(struct socket *so)
{
	struct unpcb *unp, *unp2;

	unp = sotounpcb(so);
	KASSERT(unp != NULL, ("uipc_close: unp == NULL"));

	UNP_LINK_WLOCK();
	UNP_PCB_LOCK(unp);
	unp2 = unp->unp_conn;
	if (unp2 != NULL) {
		UNP_PCB_LOCK(unp2);
		unp_disconnect(unp, unp2);
		UNP_PCB_UNLOCK(unp2);
	}
	UNP_PCB_UNLOCK(unp);
	UNP_LINK_WUNLOCK();
}

static int
uipc_connect2(struct socket *so1, struct socket *so2)
{
	struct unpcb *unp, *unp2;
	int error;

	UNP_LINK_WLOCK();
	unp = so1->so_pcb;
	KASSERT(unp != NULL, ("uipc_connect2: unp == NULL"));
	UNP_PCB_LOCK(unp);
	unp2 = so2->so_pcb;
	KASSERT(unp2 != NULL, ("uipc_connect2: unp2 == NULL"));
	UNP_PCB_LOCK(unp2);
	error = unp_connect2(so1, so2, PRU_CONNECT2);
	UNP_PCB_UNLOCK(unp2);
	UNP_PCB_UNLOCK(unp);
	UNP_LINK_WUNLOCK();
	return (error);
}

static void
uipc_detach(struct socket *so)
{
	struct unpcb *unp, *unp2;
	struct sockaddr_un *saved_unp_addr;
	struct vnode *vp;
	int freeunp, local_unp_rights;

	unp = sotounpcb(so);
	KASSERT(unp != NULL, ("uipc_detach: unp == NULL"));

	UNP_LINK_WLOCK();
	UNP_LIST_LOCK();
	UNP_PCB_LOCK(unp);
	LIST_REMOVE(unp, unp_link);
	unp->unp_gencnt = ++unp_gencnt;
	--unp_count;
	UNP_LIST_UNLOCK();

	/*
	 * XXXRW: Should assert vp->v_socket == so.
	 */
	if ((vp = unp->unp_vnode) != NULL) {
		VOP_UNP_DETACH(vp);
		unp->unp_vnode = NULL;
	}
	unp2 = unp->unp_conn;
	if (unp2 != NULL) {
		UNP_PCB_LOCK(unp2);
		unp_disconnect(unp, unp2);
		UNP_PCB_UNLOCK(unp2);
	}

	/*
	 * We hold the linkage lock exclusively, so it's OK to acquire
	 * multiple pcb locks at a time.
	 */
	while (!LIST_EMPTY(&unp->unp_refs)) {
		struct unpcb *ref = LIST_FIRST(&unp->unp_refs);

		UNP_PCB_LOCK(ref);
		unp_drop(ref, ECONNRESET);
		UNP_PCB_UNLOCK(ref);
	}
	local_unp_rights = unp_rights;
	UNP_LINK_WUNLOCK();
	unp->unp_socket->so_pcb = NULL;
	saved_unp_addr = unp->unp_addr;
	unp->unp_addr = NULL;
	unp->unp_refcount--;
	freeunp = (unp->unp_refcount == 0);
	if (saved_unp_addr != NULL)
		free(saved_unp_addr, M_SONAME);
	if (freeunp) {
		UNP_PCB_LOCK_DESTROY(unp);
		uma_zfree(unp_zone, unp);
	} else
		UNP_PCB_UNLOCK(unp);
	if (vp)
		vrele(vp);
	if (local_unp_rights)
		taskqueue_enqueue_timeout(taskqueue_thread, &unp_gc_task, -1);
}

static int
uipc_disconnect(struct socket *so)
{
	struct unpcb *unp, *unp2;

	unp = sotounpcb(so);
	KASSERT(unp != NULL, ("uipc_disconnect: unp == NULL"));

	UNP_LINK_WLOCK();
	UNP_PCB_LOCK(unp);
	unp2 = unp->unp_conn;
	if (unp2 != NULL) {
		UNP_PCB_LOCK(unp2);
		unp_disconnect(unp, unp2);
		UNP_PCB_UNLOCK(unp2);
	}
	UNP_PCB_UNLOCK(unp);
	UNP_LINK_WUNLOCK();
	return (0);
}

static int
uipc_listen(struct socket *so, int backlog, struct thread *td)
{
	struct unpcb *unp;
	int error;

	unp = sotounpcb(so);
	KASSERT(unp != NULL, ("uipc_listen: unp == NULL"));

	UNP_PCB_LOCK(unp);
	if (unp->unp_vnode == NULL) {
		UNP_PCB_UNLOCK(unp);
		return (EINVAL);
	}

	SOCK_LOCK(so);
	error = solisten_proto_check(so);
	if (error == 0) {
		cru2x(td->td_ucred, &unp->unp_peercred);
		unp->unp_flags |= UNP_HAVEPCCACHED;
		solisten_proto(so, backlog);
	}
	SOCK_UNLOCK(so);
	UNP_PCB_UNLOCK(unp);
	return (error);
}

static int
uipc_peeraddr(struct socket *so, struct sockaddr **nam)
{
	struct unpcb *unp, *unp2;
	const struct sockaddr *sa;

	unp = sotounpcb(so);
	KASSERT(unp != NULL, ("uipc_peeraddr: unp == NULL"));

	*nam = malloc(sizeof(struct sockaddr_un), M_SONAME, M_WAITOK);
	UNP_LINK_RLOCK();
	/*
	 * XXX: It seems that this test always fails even when connection is
	 * established.  So, this else clause is added as workaround to
	 * return PF_LOCAL sockaddr.
	 */
	unp2 = unp->unp_conn;
	if (unp2 != NULL) {
		UNP_PCB_LOCK(unp2);
		if (unp2->unp_addr != NULL)
			sa = (struct sockaddr *) unp2->unp_addr;
		else
			sa = &sun_noname;
		bcopy(sa, *nam, sa->sa_len);
		UNP_PCB_UNLOCK(unp2);
	} else {
		sa = &sun_noname;
		bcopy(sa, *nam, sa->sa_len);
	}
	UNP_LINK_RUNLOCK();
	return (0);
}

static int
uipc_rcvd(struct socket *so, int flags)
{
	struct unpcb *unp, *unp2;
	struct socket *so2;
	u_int mbcnt, sbcc;

	unp = sotounpcb(so);
	KASSERT(unp != NULL, ("%s: unp == NULL", __func__));
	KASSERT(so->so_type == SOCK_STREAM || so->so_type == SOCK_SEQPACKET,
	    ("%s: socktype %d", __func__, so->so_type));

	/*
	 * Adjust backpressure on sender and wakeup any waiting to write.
	 *
	 * The unp lock is acquired to maintain the validity of the unp_conn
	 * pointer; no lock on unp2 is required as unp2->unp_socket will be
	 * static as long as we don't permit unp2 to disconnect from unp,
	 * which is prevented by the lock on unp.  We cache values from
	 * so_rcv to avoid holding the so_rcv lock over the entire
	 * transaction on the remote so_snd.
	 */
	SOCKBUF_LOCK(&so->so_rcv);
	mbcnt = so->so_rcv.sb_mbcnt;
	sbcc = sbavail(&so->so_rcv);
	SOCKBUF_UNLOCK(&so->so_rcv);
	/*
	 * There is a benign race condition at this point.  If we're planning to
	 * clear SB_STOP, but uipc_send is called on the connected socket at
	 * this instant, it might add data to the sockbuf and set SB_STOP.  Then
	 * we would erroneously clear SB_STOP below, even though the sockbuf is
	 * full.  The race is benign because the only ill effect is to allow the
	 * sockbuf to exceed its size limit, and the size limits are not
	 * strictly guaranteed anyway.
	 */
	UNP_PCB_LOCK(unp);
	unp2 = unp->unp_conn;
	if (unp2 == NULL) {
		UNP_PCB_UNLOCK(unp);
		return (0);
	}
	so2 = unp2->unp_socket;
	SOCKBUF_LOCK(&so2->so_snd);
	if (sbcc < so2->so_snd.sb_hiwat && mbcnt < so2->so_snd.sb_mbmax)
		so2->so_snd.sb_flags &= ~SB_STOP;
	sowwakeup_locked(so2);
	UNP_PCB_UNLOCK(unp);
	return (0);
}

static int
uipc_send(struct socket *so, int flags, struct mbuf *m, struct sockaddr *nam,
    struct mbuf *control, struct thread *td)
{
	struct unpcb *unp, *unp2;
	struct socket *so2;
	u_int mbcnt, sbcc;
	int error = 0;

	unp = sotounpcb(so);
	KASSERT(unp != NULL, ("%s: unp == NULL", __func__));
	KASSERT(so->so_type == SOCK_STREAM || so->so_type == SOCK_DGRAM ||
	    so->so_type == SOCK_SEQPACKET,
	    ("%s: socktype %d", __func__, so->so_type));

	if (flags & PRUS_OOB) {
		error = EOPNOTSUPP;
		goto release;
	}
	if (control != NULL && (error = unp_internalize(&control, td)))
		goto release;
	if ((nam != NULL) || (flags & PRUS_EOF))
		UNP_LINK_WLOCK();
	else
		UNP_LINK_RLOCK();
	switch (so->so_type) {
	case SOCK_DGRAM:
	{
		const struct sockaddr *from;

		unp2 = unp->unp_conn;
		if (nam != NULL) {
			UNP_LINK_WLOCK_ASSERT();
			if (unp2 != NULL) {
				error = EISCONN;
				break;
			}
			error = unp_connect(so, nam, td);
			if (error)
				break;
			unp2 = unp->unp_conn;
		}

		/*
		 * Because connect() and send() are non-atomic in a sendto()
		 * with a target address, it's possible that the socket will
		 * have disconnected before the send() can run.  In that case
		 * return the slightly counter-intuitive but otherwise
		 * correct error that the socket is not connected.
		 */
		if (unp2 == NULL) {
			error = ENOTCONN;
			break;
		}
		/* Lockless read. */
		if (unp2->unp_flags & UNP_WANTCRED)
			control = unp_addsockcred(td, control);
		UNP_PCB_LOCK(unp);
		if (unp->unp_addr != NULL)
			from = (struct sockaddr *)unp->unp_addr;
		else
			from = &sun_noname;
		so2 = unp2->unp_socket;
		SOCKBUF_LOCK(&so2->so_rcv);
		if (sbappendaddr_nospacecheck_locked(&so2->so_rcv, from, m,
		    control)) {
			sorwakeup_locked(so2);
			m = NULL;
			control = NULL;
		} else {
			SOCKBUF_UNLOCK(&so2->so_rcv);
			error = ENOBUFS;
		}
		if (nam != NULL) {
			UNP_LINK_WLOCK_ASSERT();
			UNP_PCB_LOCK(unp2);
			unp_disconnect(unp, unp2);
			UNP_PCB_UNLOCK(unp2);
		}
		UNP_PCB_UNLOCK(unp);
		break;
	}

	case SOCK_SEQPACKET:
	case SOCK_STREAM:
		if ((so->so_state & SS_ISCONNECTED) == 0) {
			if (nam != NULL) {
				UNP_LINK_WLOCK_ASSERT();
				error = unp_connect(so, nam, td);
				if (error)
					break;	/* XXX */
			} else {
				error = ENOTCONN;
				break;
			}
		}

		/* Lockless read. */
		if (so->so_snd.sb_state & SBS_CANTSENDMORE) {
			error = EPIPE;
			break;
		}

		/*
		 * Because connect() and send() are non-atomic in a sendto()
		 * with a target address, it's possible that the socket will
		 * have disconnected before the send() can run.  In that case
		 * return the slightly counter-intuitive but otherwise
		 * correct error that the socket is not connected.
		 *
		 * Locking here must be done carefully: the linkage lock
		 * prevents interconnections between unpcbs from changing, so
		 * we can traverse from unp to unp2 without acquiring unp's
		 * lock.  Socket buffer locks follow unpcb locks, so we can
		 * acquire both remote and lock socket buffer locks.
		 */
		unp2 = unp->unp_conn;
		if (unp2 == NULL) {
			error = ENOTCONN;
			break;
		}
		so2 = unp2->unp_socket;
		UNP_PCB_LOCK(unp2);
		SOCKBUF_LOCK(&so2->so_rcv);
		if (unp2->unp_flags & UNP_WANTCRED) {
			/*
			 * Credentials are passed only once on SOCK_STREAM
			 * and SOCK_SEQPACKET.
			 */
			unp2->unp_flags &= ~UNP_WANTCRED;
			control = unp_addsockcred(td, control);
		}
		/*
		 * Send to paired receive port, and then reduce send buffer
		 * hiwater marks to maintain backpressure.  Wake up readers.
		 */
		switch (so->so_type) {
		case SOCK_STREAM:
			if (control != NULL) {
				if (sbappendcontrol_locked(&so2->so_rcv, m,
				    control))
					control = NULL;
			} else
				sbappend_locked(&so2->so_rcv, m);
			break;

		case SOCK_SEQPACKET: {
			const struct sockaddr *from;

			from = &sun_noname;
			/*
			 * Don't check for space available in so2->so_rcv.
			 * Unix domain sockets only check for space in the
			 * sending sockbuf, and that check is performed one
			 * level up the stack.
			 */
			if (sbappendaddr_nospacecheck_locked(&so2->so_rcv,
				from, m, control))
				control = NULL;
			break;
			}
		}

<<<<<<< HEAD
		/*
		 * XXXRW: While fine for SOCK_STREAM, this conflates maximum
		 * datagram size and back-pressure for SOCK_SEQPACKET, which
		 * can lead to undesired return of EMSGSIZE on send instead
		 * of more desirable blocking.
		 */
		mbcnt_delta = so2->so_rcv.sb_mbcnt - unp2->unp_mbcnt;
		unp2->unp_mbcnt = so2->so_rcv.sb_mbcnt;
		sbcc = sbavail(&so2->so_rcv);
=======
		mbcnt = so2->so_rcv.sb_mbcnt;
		sbcc = so2->so_rcv.sb_cc;
>>>>>>> 89e05778
		sorwakeup_locked(so2);

		/*
		 * The PCB lock on unp2 protects the SB_STOP flag.  Without it,
		 * it would be possible for uipc_rcvd to be called at this
		 * point, drain the receiving sockbuf, clear SB_STOP, and then
		 * we would set SB_STOP below.  That could lead to an empty
		 * sockbuf having SB_STOP set
		 */
		SOCKBUF_LOCK(&so->so_snd);
		if (sbcc >= so->so_snd.sb_hiwat || mbcnt >= so->so_snd.sb_mbmax)
			so->so_snd.sb_flags |= SB_STOP;
		SOCKBUF_UNLOCK(&so->so_snd);
		UNP_PCB_UNLOCK(unp2);
		m = NULL;
		break;
	}

	/*
	 * PRUS_EOF is equivalent to pru_send followed by pru_shutdown.
	 */
	if (flags & PRUS_EOF) {
		UNP_PCB_LOCK(unp);
		socantsendmore(so);
		unp_shutdown(unp);
		UNP_PCB_UNLOCK(unp);
	}

	if ((nam != NULL) || (flags & PRUS_EOF))
		UNP_LINK_WUNLOCK();
	else
		UNP_LINK_RUNLOCK();

	if (control != NULL && error != 0)
		unp_dispose(control);

release:
	if (control != NULL)
		m_freem(control);
	if (m != NULL)
		m_freem(m);
	return (error);
}

static int
uipc_sense(struct socket *so, struct stat *sb)
{
	struct unpcb *unp;

	unp = sotounpcb(so);
	KASSERT(unp != NULL, ("uipc_sense: unp == NULL"));

	sb->st_blksize = so->so_snd.sb_hiwat;
	UNP_PCB_LOCK(unp);
<<<<<<< HEAD
	unp2 = unp->unp_conn;
	if ((so->so_type == SOCK_STREAM || so->so_type == SOCK_SEQPACKET) &&
	    unp2 != NULL) {
		so2 = unp2->unp_socket;
		sb->st_blksize += sbavail(&so2->so_rcv);
	}
=======
>>>>>>> 89e05778
	sb->st_dev = NODEV;
	if (unp->unp_ino == 0)
		unp->unp_ino = (++unp_ino == 0) ? ++unp_ino : unp_ino;
	sb->st_ino = unp->unp_ino;
	UNP_PCB_UNLOCK(unp);
	return (0);
}

static int
uipc_shutdown(struct socket *so)
{
	struct unpcb *unp;

	unp = sotounpcb(so);
	KASSERT(unp != NULL, ("uipc_shutdown: unp == NULL"));

	UNP_LINK_WLOCK();
	UNP_PCB_LOCK(unp);
	socantsendmore(so);
	unp_shutdown(unp);
	UNP_PCB_UNLOCK(unp);
	UNP_LINK_WUNLOCK();
	return (0);
}

static int
uipc_sockaddr(struct socket *so, struct sockaddr **nam)
{
	struct unpcb *unp;
	const struct sockaddr *sa;

	unp = sotounpcb(so);
	KASSERT(unp != NULL, ("uipc_sockaddr: unp == NULL"));

	*nam = malloc(sizeof(struct sockaddr_un), M_SONAME, M_WAITOK);
	UNP_PCB_LOCK(unp);
	if (unp->unp_addr != NULL)
		sa = (struct sockaddr *) unp->unp_addr;
	else
		sa = &sun_noname;
	bcopy(sa, *nam, sa->sa_len);
	UNP_PCB_UNLOCK(unp);
	return (0);
}

static struct pr_usrreqs uipc_usrreqs_dgram = {
	.pru_abort = 		uipc_abort,
	.pru_accept =		uipc_accept,
	.pru_attach =		uipc_attach,
	.pru_bind =		uipc_bind,
	.pru_bindat =		uipc_bindat,
	.pru_connect =		uipc_connect,
	.pru_connectat =	uipc_connectat,
	.pru_connect2 =		uipc_connect2,
	.pru_detach =		uipc_detach,
	.pru_disconnect =	uipc_disconnect,
	.pru_listen =		uipc_listen,
	.pru_peeraddr =		uipc_peeraddr,
	.pru_rcvd =		uipc_rcvd,
	.pru_send =		uipc_send,
	.pru_sense =		uipc_sense,
	.pru_shutdown =		uipc_shutdown,
	.pru_sockaddr =		uipc_sockaddr,
	.pru_soreceive =	soreceive_dgram,
	.pru_close =		uipc_close,
};

static struct pr_usrreqs uipc_usrreqs_seqpacket = {
	.pru_abort =		uipc_abort,
	.pru_accept =		uipc_accept,
	.pru_attach =		uipc_attach,
	.pru_bind =		uipc_bind,
	.pru_bindat =		uipc_bindat,
	.pru_connect =		uipc_connect,
	.pru_connectat =	uipc_connectat,
	.pru_connect2 =		uipc_connect2,
	.pru_detach =		uipc_detach,
	.pru_disconnect =	uipc_disconnect,
	.pru_listen =		uipc_listen,
	.pru_peeraddr =		uipc_peeraddr,
	.pru_rcvd =		uipc_rcvd,
	.pru_send =		uipc_send,
	.pru_sense =		uipc_sense,
	.pru_shutdown =		uipc_shutdown,
	.pru_sockaddr =		uipc_sockaddr,
	.pru_soreceive =	soreceive_generic,	/* XXX: or...? */
	.pru_close =		uipc_close,
};

static struct pr_usrreqs uipc_usrreqs_stream = {
	.pru_abort = 		uipc_abort,
	.pru_accept =		uipc_accept,
	.pru_attach =		uipc_attach,
	.pru_bind =		uipc_bind,
	.pru_bindat =		uipc_bindat,
	.pru_connect =		uipc_connect,
	.pru_connectat =	uipc_connectat,
	.pru_connect2 =		uipc_connect2,
	.pru_detach =		uipc_detach,
	.pru_disconnect =	uipc_disconnect,
	.pru_listen =		uipc_listen,
	.pru_peeraddr =		uipc_peeraddr,
	.pru_rcvd =		uipc_rcvd,
	.pru_send =		uipc_send,
	.pru_sense =		uipc_sense,
	.pru_shutdown =		uipc_shutdown,
	.pru_sockaddr =		uipc_sockaddr,
	.pru_soreceive =	soreceive_generic,
	.pru_close =		uipc_close,
};

static int
uipc_ctloutput(struct socket *so, struct sockopt *sopt)
{
	struct unpcb *unp;
	struct xucred xu;
	int error, optval;

	if (sopt->sopt_level != 0)
		return (EINVAL);

	unp = sotounpcb(so);
	KASSERT(unp != NULL, ("uipc_ctloutput: unp == NULL"));
	error = 0;
	switch (sopt->sopt_dir) {
	case SOPT_GET:
		switch (sopt->sopt_name) {
		case LOCAL_PEERCRED:
			UNP_PCB_LOCK(unp);
			if (unp->unp_flags & UNP_HAVEPC)
				xu = unp->unp_peercred;
			else {
				if (so->so_type == SOCK_STREAM)
					error = ENOTCONN;
				else
					error = EINVAL;
			}
			UNP_PCB_UNLOCK(unp);
			if (error == 0)
				error = sooptcopyout(sopt, &xu, sizeof(xu));
			break;

		case LOCAL_CREDS:
			/* Unlocked read. */
			optval = unp->unp_flags & UNP_WANTCRED ? 1 : 0;
			error = sooptcopyout(sopt, &optval, sizeof(optval));
			break;

		case LOCAL_CONNWAIT:
			/* Unlocked read. */
			optval = unp->unp_flags & UNP_CONNWAIT ? 1 : 0;
			error = sooptcopyout(sopt, &optval, sizeof(optval));
			break;

		default:
			error = EOPNOTSUPP;
			break;
		}
		break;

	case SOPT_SET:
		switch (sopt->sopt_name) {
		case LOCAL_CREDS:
		case LOCAL_CONNWAIT:
			error = sooptcopyin(sopt, &optval, sizeof(optval),
					    sizeof(optval));
			if (error)
				break;

#define	OPTSET(bit) do {						\
	UNP_PCB_LOCK(unp);						\
	if (optval)							\
		unp->unp_flags |= bit;					\
	else								\
		unp->unp_flags &= ~bit;					\
	UNP_PCB_UNLOCK(unp);						\
} while (0)

			switch (sopt->sopt_name) {
			case LOCAL_CREDS:
				OPTSET(UNP_WANTCRED);
				break;

			case LOCAL_CONNWAIT:
				OPTSET(UNP_CONNWAIT);
				break;

			default:
				break;
			}
			break;
#undef	OPTSET
		default:
			error = ENOPROTOOPT;
			break;
		}
		break;

	default:
		error = EOPNOTSUPP;
		break;
	}
	return (error);
}

static int
unp_connect(struct socket *so, struct sockaddr *nam, struct thread *td)
{

	return (unp_connectat(AT_FDCWD, so, nam, td));
}

static int
unp_connectat(int fd, struct socket *so, struct sockaddr *nam,
    struct thread *td)
{
	struct sockaddr_un *soun = (struct sockaddr_un *)nam;
	struct vnode *vp;
	struct socket *so2, *so3;
	struct unpcb *unp, *unp2, *unp3;
	struct nameidata nd;
	char buf[SOCK_MAXADDRLEN];
	struct sockaddr *sa;
	cap_rights_t rights;
	int error, len;

	UNP_LINK_WLOCK_ASSERT();

	unp = sotounpcb(so);
	KASSERT(unp != NULL, ("unp_connect: unp == NULL"));

	if (nam->sa_len > sizeof(struct sockaddr_un))
		return (EINVAL);
	len = nam->sa_len - offsetof(struct sockaddr_un, sun_path);
	if (len <= 0)
		return (EINVAL);
	bcopy(soun->sun_path, buf, len);
	buf[len] = 0;

	UNP_PCB_LOCK(unp);
	if (unp->unp_flags & UNP_CONNECTING) {
		UNP_PCB_UNLOCK(unp);
		return (EALREADY);
	}
	UNP_LINK_WUNLOCK();
	unp->unp_flags |= UNP_CONNECTING;
	UNP_PCB_UNLOCK(unp);

	sa = malloc(sizeof(struct sockaddr_un), M_SONAME, M_WAITOK);
	NDINIT_ATRIGHTS(&nd, LOOKUP, FOLLOW | LOCKSHARED | LOCKLEAF,
	    UIO_SYSSPACE, buf, fd, cap_rights_init(&rights, CAP_CONNECTAT), td);
	error = namei(&nd);
	if (error)
		vp = NULL;
	else
		vp = nd.ni_vp;
	ASSERT_VOP_LOCKED(vp, "unp_connect");
	NDFREE(&nd, NDF_ONLY_PNBUF);
	if (error)
		goto bad;

	if (vp->v_type != VSOCK) {
		error = ENOTSOCK;
		goto bad;
	}
#ifdef MAC
	error = mac_vnode_check_open(td->td_ucred, vp, VWRITE | VREAD);
	if (error)
		goto bad;
#endif
	error = VOP_ACCESS(vp, VWRITE, td->td_ucred, td);
	if (error)
		goto bad;

	unp = sotounpcb(so);
	KASSERT(unp != NULL, ("unp_connect: unp == NULL"));

	/*
	 * Lock linkage lock for two reasons: make sure v_socket is stable,
	 * and to protect simultaneous locking of multiple pcbs.
	 */
	UNP_LINK_WLOCK();
	VOP_UNP_CONNECT(vp, &so2);
	if (so2 == NULL) {
		error = ECONNREFUSED;
		goto bad2;
	}
	if (so->so_type != so2->so_type) {
		error = EPROTOTYPE;
		goto bad2;
	}
	if (so->so_proto->pr_flags & PR_CONNREQUIRED) {
		if (so2->so_options & SO_ACCEPTCONN) {
			CURVNET_SET(so2->so_vnet);
			so3 = sonewconn(so2, 0);
			CURVNET_RESTORE();
		} else
			so3 = NULL;
		if (so3 == NULL) {
			error = ECONNREFUSED;
			goto bad2;
		}
		unp = sotounpcb(so);
		unp2 = sotounpcb(so2);
		unp3 = sotounpcb(so3);
		UNP_PCB_LOCK(unp);
		UNP_PCB_LOCK(unp2);
		UNP_PCB_LOCK(unp3);
		if (unp2->unp_addr != NULL) {
			bcopy(unp2->unp_addr, sa, unp2->unp_addr->sun_len);
			unp3->unp_addr = (struct sockaddr_un *) sa;
			sa = NULL;
		}

		/*
		 * The connector's (client's) credentials are copied from its
		 * process structure at the time of connect() (which is now).
		 */
		cru2x(td->td_ucred, &unp3->unp_peercred);
		unp3->unp_flags |= UNP_HAVEPC;

		/*
		 * The receiver's (server's) credentials are copied from the
		 * unp_peercred member of socket on which the former called
		 * listen(); uipc_listen() cached that process's credentials
		 * at that time so we can use them now.
		 */
		KASSERT(unp2->unp_flags & UNP_HAVEPCCACHED,
		    ("unp_connect: listener without cached peercred"));
		memcpy(&unp->unp_peercred, &unp2->unp_peercred,
		    sizeof(unp->unp_peercred));
		unp->unp_flags |= UNP_HAVEPC;
		if (unp2->unp_flags & UNP_WANTCRED)
			unp3->unp_flags |= UNP_WANTCRED;
		UNP_PCB_UNLOCK(unp3);
		UNP_PCB_UNLOCK(unp2);
		UNP_PCB_UNLOCK(unp);
#ifdef MAC
		mac_socketpeer_set_from_socket(so, so3);
		mac_socketpeer_set_from_socket(so3, so);
#endif

		so2 = so3;
	}
	unp = sotounpcb(so);
	KASSERT(unp != NULL, ("unp_connect: unp == NULL"));
	unp2 = sotounpcb(so2);
	KASSERT(unp2 != NULL, ("unp_connect: unp2 == NULL"));
	UNP_PCB_LOCK(unp);
	UNP_PCB_LOCK(unp2);
	error = unp_connect2(so, so2, PRU_CONNECT);
	UNP_PCB_UNLOCK(unp2);
	UNP_PCB_UNLOCK(unp);
bad2:
	UNP_LINK_WUNLOCK();
bad:
	if (vp != NULL)
		vput(vp);
	free(sa, M_SONAME);
	UNP_LINK_WLOCK();
	UNP_PCB_LOCK(unp);
	unp->unp_flags &= ~UNP_CONNECTING;
	UNP_PCB_UNLOCK(unp);
	return (error);
}

static int
unp_connect2(struct socket *so, struct socket *so2, int req)
{
	struct unpcb *unp;
	struct unpcb *unp2;

	unp = sotounpcb(so);
	KASSERT(unp != NULL, ("unp_connect2: unp == NULL"));
	unp2 = sotounpcb(so2);
	KASSERT(unp2 != NULL, ("unp_connect2: unp2 == NULL"));

	UNP_LINK_WLOCK_ASSERT();
	UNP_PCB_LOCK_ASSERT(unp);
	UNP_PCB_LOCK_ASSERT(unp2);

	if (so2->so_type != so->so_type)
		return (EPROTOTYPE);
	unp->unp_conn = unp2;

	switch (so->so_type) {
	case SOCK_DGRAM:
		LIST_INSERT_HEAD(&unp2->unp_refs, unp, unp_reflink);
		soisconnected(so);
		break;

	case SOCK_STREAM:
	case SOCK_SEQPACKET:
		unp2->unp_conn = unp;
		if (req == PRU_CONNECT &&
		    ((unp->unp_flags | unp2->unp_flags) & UNP_CONNWAIT))
			soisconnecting(so);
		else
			soisconnected(so);
		soisconnected(so2);
		break;

	default:
		panic("unp_connect2");
	}
	return (0);
}

static void
unp_disconnect(struct unpcb *unp, struct unpcb *unp2)
{
	struct socket *so;

	KASSERT(unp2 != NULL, ("unp_disconnect: unp2 == NULL"));

	UNP_LINK_WLOCK_ASSERT();
	UNP_PCB_LOCK_ASSERT(unp);
	UNP_PCB_LOCK_ASSERT(unp2);

	unp->unp_conn = NULL;
	switch (unp->unp_socket->so_type) {
	case SOCK_DGRAM:
		LIST_REMOVE(unp, unp_reflink);
		so = unp->unp_socket;
		SOCK_LOCK(so);
		so->so_state &= ~SS_ISCONNECTED;
		SOCK_UNLOCK(so);
		break;

	case SOCK_STREAM:
	case SOCK_SEQPACKET:
		soisdisconnected(unp->unp_socket);
		unp2->unp_conn = NULL;
		soisdisconnected(unp2->unp_socket);
		break;
	}
}

/*
 * unp_pcblist() walks the global list of struct unpcb's to generate a
 * pointer list, bumping the refcount on each unpcb.  It then copies them out
 * sequentially, validating the generation number on each to see if it has
 * been detached.  All of this is necessary because copyout() may sleep on
 * disk I/O.
 */
static int
unp_pcblist(SYSCTL_HANDLER_ARGS)
{
	int error, i, n;
	int freeunp;
	struct unpcb *unp, **unp_list;
	unp_gen_t gencnt;
	struct xunpgen *xug;
	struct unp_head *head;
	struct xunpcb *xu;

	switch ((intptr_t)arg1) {
	case SOCK_STREAM:
		head = &unp_shead;
		break;

	case SOCK_DGRAM:
		head = &unp_dhead;
		break;

	case SOCK_SEQPACKET:
		head = &unp_sphead;
		break;

	default:
		panic("unp_pcblist: arg1 %d", (int)(intptr_t)arg1);
	}

	/*
	 * The process of preparing the PCB list is too time-consuming and
	 * resource-intensive to repeat twice on every request.
	 */
	if (req->oldptr == NULL) {
		n = unp_count;
		req->oldidx = 2 * (sizeof *xug)
			+ (n + n/8) * sizeof(struct xunpcb);
		return (0);
	}

	if (req->newptr != NULL)
		return (EPERM);

	/*
	 * OK, now we're committed to doing something.
	 */
	xug = malloc(sizeof(*xug), M_TEMP, M_WAITOK);
	UNP_LIST_LOCK();
	gencnt = unp_gencnt;
	n = unp_count;
	UNP_LIST_UNLOCK();

	xug->xug_len = sizeof *xug;
	xug->xug_count = n;
	xug->xug_gen = gencnt;
	xug->xug_sogen = so_gencnt;
	error = SYSCTL_OUT(req, xug, sizeof *xug);
	if (error) {
		free(xug, M_TEMP);
		return (error);
	}

	unp_list = malloc(n * sizeof *unp_list, M_TEMP, M_WAITOK);

	UNP_LIST_LOCK();
	for (unp = LIST_FIRST(head), i = 0; unp && i < n;
	     unp = LIST_NEXT(unp, unp_link)) {
		UNP_PCB_LOCK(unp);
		if (unp->unp_gencnt <= gencnt) {
			if (cr_cansee(req->td->td_ucred,
			    unp->unp_socket->so_cred)) {
				UNP_PCB_UNLOCK(unp);
				continue;
			}
			unp_list[i++] = unp;
			unp->unp_refcount++;
		}
		UNP_PCB_UNLOCK(unp);
	}
	UNP_LIST_UNLOCK();
	n = i;			/* In case we lost some during malloc. */

	error = 0;
	xu = malloc(sizeof(*xu), M_TEMP, M_WAITOK | M_ZERO);
	for (i = 0; i < n; i++) {
		unp = unp_list[i];
		UNP_PCB_LOCK(unp);
		unp->unp_refcount--;
	        if (unp->unp_refcount != 0 && unp->unp_gencnt <= gencnt) {
			xu->xu_len = sizeof *xu;
			xu->xu_unpp = unp;
			/*
			 * XXX - need more locking here to protect against
			 * connect/disconnect races for SMP.
			 */
			if (unp->unp_addr != NULL)
				bcopy(unp->unp_addr, &xu->xu_addr,
				      unp->unp_addr->sun_len);
			if (unp->unp_conn != NULL &&
			    unp->unp_conn->unp_addr != NULL)
				bcopy(unp->unp_conn->unp_addr,
				      &xu->xu_caddr,
				      unp->unp_conn->unp_addr->sun_len);
			bcopy(unp, &xu->xu_unp, sizeof *unp);
			sotoxsocket(unp->unp_socket, &xu->xu_socket);
			UNP_PCB_UNLOCK(unp);
			error = SYSCTL_OUT(req, xu, sizeof *xu);
		} else {
			freeunp = (unp->unp_refcount == 0);
			UNP_PCB_UNLOCK(unp);
			if (freeunp) {
				UNP_PCB_LOCK_DESTROY(unp);
				uma_zfree(unp_zone, unp);
			}
		}
	}
	free(xu, M_TEMP);
	if (!error) {
		/*
		 * Give the user an updated idea of our state.  If the
		 * generation differs from what we told her before, she knows
		 * that something happened while we were processing this
		 * request, and it might be necessary to retry.
		 */
		xug->xug_gen = unp_gencnt;
		xug->xug_sogen = so_gencnt;
		xug->xug_count = unp_count;
		error = SYSCTL_OUT(req, xug, sizeof *xug);
	}
	free(unp_list, M_TEMP);
	free(xug, M_TEMP);
	return (error);
}

SYSCTL_PROC(_net_local_dgram, OID_AUTO, pcblist, CTLTYPE_OPAQUE | CTLFLAG_RD,
    (void *)(intptr_t)SOCK_DGRAM, 0, unp_pcblist, "S,xunpcb",
    "List of active local datagram sockets");
SYSCTL_PROC(_net_local_stream, OID_AUTO, pcblist, CTLTYPE_OPAQUE | CTLFLAG_RD,
    (void *)(intptr_t)SOCK_STREAM, 0, unp_pcblist, "S,xunpcb",
    "List of active local stream sockets");
SYSCTL_PROC(_net_local_seqpacket, OID_AUTO, pcblist,
    CTLTYPE_OPAQUE | CTLFLAG_RD,
    (void *)(intptr_t)SOCK_SEQPACKET, 0, unp_pcblist, "S,xunpcb",
    "List of active local seqpacket sockets");

static void
unp_shutdown(struct unpcb *unp)
{
	struct unpcb *unp2;
	struct socket *so;

	UNP_LINK_WLOCK_ASSERT();
	UNP_PCB_LOCK_ASSERT(unp);

	unp2 = unp->unp_conn;
	if ((unp->unp_socket->so_type == SOCK_STREAM ||
	    (unp->unp_socket->so_type == SOCK_SEQPACKET)) && unp2 != NULL) {
		so = unp2->unp_socket;
		if (so != NULL)
			socantrcvmore(so);
	}
}

static void
unp_drop(struct unpcb *unp, int errno)
{
	struct socket *so = unp->unp_socket;
	struct unpcb *unp2;

	UNP_LINK_WLOCK_ASSERT();
	UNP_PCB_LOCK_ASSERT(unp);

	so->so_error = errno;
	unp2 = unp->unp_conn;
	if (unp2 == NULL)
		return;
	UNP_PCB_LOCK(unp2);
	unp_disconnect(unp, unp2);
	UNP_PCB_UNLOCK(unp2);
}

static void
unp_freerights(struct filedescent **fdep, int fdcount)
{
	struct file *fp;
	int i;

	KASSERT(fdcount > 0, ("%s: fdcount %d", __func__, fdcount));

	for (i = 0; i < fdcount; i++) {
		fp = fdep[i]->fde_file;
		filecaps_free(&fdep[i]->fde_caps);
		unp_discard(fp);
	}
	free(fdep[0], M_FILECAPS);
}

static int
unp_externalize(struct mbuf *control, struct mbuf **controlp, int flags)
{
	struct thread *td = curthread;		/* XXX */
	struct cmsghdr *cm = mtod(control, struct cmsghdr *);
	int i;
	int *fdp;
	struct filedesc *fdesc = td->td_proc->p_fd;
	struct filedescent *fde, **fdep;
	void *data;
	socklen_t clen = control->m_len, datalen;
	int error, newfds;
	u_int newlen;

	UNP_LINK_UNLOCK_ASSERT();

	error = 0;
	if (controlp != NULL) /* controlp == NULL => free control messages */
		*controlp = NULL;
	while (cm != NULL) {
		if (sizeof(*cm) > clen || cm->cmsg_len > clen) {
			error = EINVAL;
			break;
		}
		data = CMSG_DATA(cm);
		datalen = (caddr_t)cm + cm->cmsg_len - (caddr_t)data;
		if (cm->cmsg_level == SOL_SOCKET
		    && cm->cmsg_type == SCM_RIGHTS) {
			newfds = datalen / sizeof(*fdep);
			if (newfds == 0)
				goto next;
			fdep = data;

			/* If we're not outputting the descriptors free them. */
			if (error || controlp == NULL) {
				unp_freerights(fdep, newfds);
				goto next;
			}
			FILEDESC_XLOCK(fdesc);

			/*
			 * Now change each pointer to an fd in the global
			 * table to an integer that is the index to the local
			 * fd table entry that we set up to point to the
			 * global one we are transferring.
			 */
			newlen = newfds * sizeof(int);
			*controlp = sbcreatecontrol(NULL, newlen,
			    SCM_RIGHTS, SOL_SOCKET);
			if (*controlp == NULL) {
				FILEDESC_XUNLOCK(fdesc);
				error = E2BIG;
				unp_freerights(fdep, newfds);
				goto next;
			}

			fdp = (int *)
			    CMSG_DATA(mtod(*controlp, struct cmsghdr *));
			if (fdallocn(td, 0, fdp, newfds) != 0) {
				FILEDESC_XUNLOCK(td->td_proc->p_fd);
				error = EMSGSIZE;
				unp_freerights(fdep, newfds);
				m_freem(*controlp);
				*controlp = NULL;
				goto next;
			}
			for (i = 0; i < newfds; i++, fdp++) {
				fde = &fdesc->fd_ofiles[*fdp];
				fde->fde_file = fdep[i]->fde_file;
				filecaps_move(&fdep[i]->fde_caps,
				    &fde->fde_caps);
				if ((flags & MSG_CMSG_CLOEXEC) != 0)
					fde->fde_flags |= UF_EXCLOSE;
				unp_externalize_fp(fde->fde_file);
			}
			FILEDESC_XUNLOCK(fdesc);
			free(fdep[0], M_FILECAPS);
		} else {
			/* We can just copy anything else across. */
			if (error || controlp == NULL)
				goto next;
			*controlp = sbcreatecontrol(NULL, datalen,
			    cm->cmsg_type, cm->cmsg_level);
			if (*controlp == NULL) {
				error = ENOBUFS;
				goto next;
			}
			bcopy(data,
			    CMSG_DATA(mtod(*controlp, struct cmsghdr *)),
			    datalen);
		}
		controlp = &(*controlp)->m_next;

next:
		if (CMSG_SPACE(datalen) < clen) {
			clen -= CMSG_SPACE(datalen);
			cm = (struct cmsghdr *)
			    ((caddr_t)cm + CMSG_SPACE(datalen));
		} else {
			clen = 0;
			cm = NULL;
		}
	}

	m_freem(control);
	return (error);
}

static void
unp_zone_change(void *tag)
{

	uma_zone_set_max(unp_zone, maxsockets);
}

static void
unp_init(void)
{

#ifdef VIMAGE
	if (!IS_DEFAULT_VNET(curvnet))
		return;
#endif
	unp_zone = uma_zcreate("unpcb", sizeof(struct unpcb), NULL, NULL,
	    NULL, NULL, UMA_ALIGN_PTR, 0);
	if (unp_zone == NULL)
		panic("unp_init");
	uma_zone_set_max(unp_zone, maxsockets);
	uma_zone_set_warning(unp_zone, "kern.ipc.maxsockets limit reached");
	EVENTHANDLER_REGISTER(maxsockets_change, unp_zone_change,
	    NULL, EVENTHANDLER_PRI_ANY);
	LIST_INIT(&unp_dhead);
	LIST_INIT(&unp_shead);
	LIST_INIT(&unp_sphead);
	SLIST_INIT(&unp_defers);
	TIMEOUT_TASK_INIT(taskqueue_thread, &unp_gc_task, 0, unp_gc, NULL);
	TASK_INIT(&unp_defer_task, 0, unp_process_defers, NULL);
	UNP_LINK_LOCK_INIT();
	UNP_LIST_LOCK_INIT();
	UNP_DEFERRED_LOCK_INIT();
}

static int
unp_internalize(struct mbuf **controlp, struct thread *td)
{
	struct mbuf *control = *controlp;
	struct proc *p = td->td_proc;
	struct filedesc *fdesc = p->p_fd;
	struct bintime *bt;
	struct cmsghdr *cm = mtod(control, struct cmsghdr *);
	struct cmsgcred *cmcred;
	struct filedescent *fde, **fdep, *fdev;
	struct file *fp;
	struct timeval *tv;
	int i, fd, *fdp;
	void *data;
	socklen_t clen = control->m_len, datalen;
	int error, oldfds;
	u_int newlen;

	UNP_LINK_UNLOCK_ASSERT();

	error = 0;
	*controlp = NULL;
	while (cm != NULL) {
		if (sizeof(*cm) > clen || cm->cmsg_level != SOL_SOCKET
		    || cm->cmsg_len > clen) {
			error = EINVAL;
			goto out;
		}
		data = CMSG_DATA(cm);
		datalen = (caddr_t)cm + cm->cmsg_len - (caddr_t)data;

		switch (cm->cmsg_type) {
		/*
		 * Fill in credential information.
		 */
		case SCM_CREDS:
			*controlp = sbcreatecontrol(NULL, sizeof(*cmcred),
			    SCM_CREDS, SOL_SOCKET);
			if (*controlp == NULL) {
				error = ENOBUFS;
				goto out;
			}
			cmcred = (struct cmsgcred *)
			    CMSG_DATA(mtod(*controlp, struct cmsghdr *));
			cmcred->cmcred_pid = p->p_pid;
			cmcred->cmcred_uid = td->td_ucred->cr_ruid;
			cmcred->cmcred_gid = td->td_ucred->cr_rgid;
			cmcred->cmcred_euid = td->td_ucred->cr_uid;
			cmcred->cmcred_ngroups = MIN(td->td_ucred->cr_ngroups,
			    CMGROUP_MAX);
			for (i = 0; i < cmcred->cmcred_ngroups; i++)
				cmcred->cmcred_groups[i] =
				    td->td_ucred->cr_groups[i];
			break;

		case SCM_RIGHTS:
			oldfds = datalen / sizeof (int);
			if (oldfds == 0)
				break;
			/*
			 * Check that all the FDs passed in refer to legal
			 * files.  If not, reject the entire operation.
			 */
			fdp = data;
			FILEDESC_SLOCK(fdesc);
			for (i = 0; i < oldfds; i++) {
				fd = *fdp++;
				if (fget_locked(fdesc, fd) == NULL) {
					FILEDESC_SUNLOCK(fdesc);
					error = EBADF;
					goto out;
				}
				fp = fdesc->fd_ofiles[fd].fde_file;
				if (!(fp->f_ops->fo_flags & DFLAG_PASSABLE)) {
					FILEDESC_SUNLOCK(fdesc);
					error = EOPNOTSUPP;
					goto out;
				}

			}

			/*
			 * Now replace the integer FDs with pointers to the
			 * file structure and capability rights.
			 */
			newlen = oldfds * sizeof(fdep[0]);
			*controlp = sbcreatecontrol(NULL, newlen,
			    SCM_RIGHTS, SOL_SOCKET);
			if (*controlp == NULL) {
				FILEDESC_SUNLOCK(fdesc);
				error = E2BIG;
				goto out;
			}
			fdp = data;
			fdep = (struct filedescent **)
			    CMSG_DATA(mtod(*controlp, struct cmsghdr *));
			fdev = malloc(sizeof(*fdev) * oldfds, M_FILECAPS,
			    M_WAITOK);
			for (i = 0; i < oldfds; i++, fdev++, fdp++) {
				fde = &fdesc->fd_ofiles[*fdp];
				fdep[i] = fdev;
				fdep[i]->fde_file = fde->fde_file;
				filecaps_copy(&fde->fde_caps,
				    &fdep[i]->fde_caps);
				unp_internalize_fp(fdep[i]->fde_file);
			}
			FILEDESC_SUNLOCK(fdesc);
			break;

		case SCM_TIMESTAMP:
			*controlp = sbcreatecontrol(NULL, sizeof(*tv),
			    SCM_TIMESTAMP, SOL_SOCKET);
			if (*controlp == NULL) {
				error = ENOBUFS;
				goto out;
			}
			tv = (struct timeval *)
			    CMSG_DATA(mtod(*controlp, struct cmsghdr *));
			microtime(tv);
			break;

		case SCM_BINTIME:
			*controlp = sbcreatecontrol(NULL, sizeof(*bt),
			    SCM_BINTIME, SOL_SOCKET);
			if (*controlp == NULL) {
				error = ENOBUFS;
				goto out;
			}
			bt = (struct bintime *)
			    CMSG_DATA(mtod(*controlp, struct cmsghdr *));
			bintime(bt);
			break;

		default:
			error = EINVAL;
			goto out;
		}

		controlp = &(*controlp)->m_next;
		if (CMSG_SPACE(datalen) < clen) {
			clen -= CMSG_SPACE(datalen);
			cm = (struct cmsghdr *)
			    ((caddr_t)cm + CMSG_SPACE(datalen));
		} else {
			clen = 0;
			cm = NULL;
		}
	}

out:
	m_freem(control);
	return (error);
}

static struct mbuf *
unp_addsockcred(struct thread *td, struct mbuf *control)
{
	struct mbuf *m, *n, *n_prev;
	struct sockcred *sc;
	const struct cmsghdr *cm;
	int ngroups;
	int i;

	ngroups = MIN(td->td_ucred->cr_ngroups, CMGROUP_MAX);
	m = sbcreatecontrol(NULL, SOCKCREDSIZE(ngroups), SCM_CREDS, SOL_SOCKET);
	if (m == NULL)
		return (control);

	sc = (struct sockcred *) CMSG_DATA(mtod(m, struct cmsghdr *));
	sc->sc_uid = td->td_ucred->cr_ruid;
	sc->sc_euid = td->td_ucred->cr_uid;
	sc->sc_gid = td->td_ucred->cr_rgid;
	sc->sc_egid = td->td_ucred->cr_gid;
	sc->sc_ngroups = ngroups;
	for (i = 0; i < sc->sc_ngroups; i++)
		sc->sc_groups[i] = td->td_ucred->cr_groups[i];

	/*
	 * Unlink SCM_CREDS control messages (struct cmsgcred), since just
	 * created SCM_CREDS control message (struct sockcred) has another
	 * format.
	 */
	if (control != NULL)
		for (n = control, n_prev = NULL; n != NULL;) {
			cm = mtod(n, struct cmsghdr *);
    			if (cm->cmsg_level == SOL_SOCKET &&
			    cm->cmsg_type == SCM_CREDS) {
    				if (n_prev == NULL)
					control = n->m_next;
				else
					n_prev->m_next = n->m_next;
				n = m_free(n);
			} else {
				n_prev = n;
				n = n->m_next;
			}
		}

	/* Prepend it to the head. */
	m->m_next = control;
	return (m);
}

static struct unpcb *
fptounp(struct file *fp)
{
	struct socket *so;

	if (fp->f_type != DTYPE_SOCKET)
		return (NULL);
	if ((so = fp->f_data) == NULL)
		return (NULL);
	if (so->so_proto->pr_domain != &localdomain)
		return (NULL);
	return sotounpcb(so);
}

static void
unp_discard(struct file *fp)
{
	struct unp_defer *dr;

	if (unp_externalize_fp(fp)) {
		dr = malloc(sizeof(*dr), M_TEMP, M_WAITOK);
		dr->ud_fp = fp;
		UNP_DEFERRED_LOCK();
		SLIST_INSERT_HEAD(&unp_defers, dr, ud_link);
		UNP_DEFERRED_UNLOCK();
		atomic_add_int(&unp_defers_count, 1);
		taskqueue_enqueue(taskqueue_thread, &unp_defer_task);
	} else
		(void) closef(fp, (struct thread *)NULL);
}

static void
unp_process_defers(void *arg __unused, int pending)
{
	struct unp_defer *dr;
	SLIST_HEAD(, unp_defer) drl;
	int count;

	SLIST_INIT(&drl);
	for (;;) {
		UNP_DEFERRED_LOCK();
		if (SLIST_FIRST(&unp_defers) == NULL) {
			UNP_DEFERRED_UNLOCK();
			break;
		}
		SLIST_SWAP(&unp_defers, &drl, unp_defer);
		UNP_DEFERRED_UNLOCK();
		count = 0;
		while ((dr = SLIST_FIRST(&drl)) != NULL) {
			SLIST_REMOVE_HEAD(&drl, ud_link);
			closef(dr->ud_fp, NULL);
			free(dr, M_TEMP);
			count++;
		}
		atomic_add_int(&unp_defers_count, -count);
	}
}

static void
unp_internalize_fp(struct file *fp)
{
	struct unpcb *unp;

	UNP_LINK_WLOCK();
	if ((unp = fptounp(fp)) != NULL) {
		unp->unp_file = fp;
		unp->unp_msgcount++;
	}
	fhold(fp);
	unp_rights++;
	UNP_LINK_WUNLOCK();
}

static int
unp_externalize_fp(struct file *fp)
{
	struct unpcb *unp;
	int ret;

	UNP_LINK_WLOCK();
	if ((unp = fptounp(fp)) != NULL) {
		unp->unp_msgcount--;
		ret = 1;
	} else
		ret = 0;
	unp_rights--;
	UNP_LINK_WUNLOCK();
	return (ret);
}

/*
 * unp_defer indicates whether additional work has been defered for a future
 * pass through unp_gc().  It is thread local and does not require explicit
 * synchronization.
 */
static int	unp_marked;
static int	unp_unreachable;

static void
unp_accessable(struct filedescent **fdep, int fdcount)
{
	struct unpcb *unp;
	struct file *fp;
	int i;

	for (i = 0; i < fdcount; i++) {
		fp = fdep[i]->fde_file;
		if ((unp = fptounp(fp)) == NULL)
			continue;
		if (unp->unp_gcflag & UNPGC_REF)
			continue;
		unp->unp_gcflag &= ~UNPGC_DEAD;
		unp->unp_gcflag |= UNPGC_REF;
		unp_marked++;
	}
}

static void
unp_gc_process(struct unpcb *unp)
{
	struct socket *soa;
	struct socket *so;
	struct file *fp;

	/* Already processed. */
	if (unp->unp_gcflag & UNPGC_SCANNED)
		return;
	fp = unp->unp_file;

	/*
	 * Check for a socket potentially in a cycle.  It must be in a
	 * queue as indicated by msgcount, and this must equal the file
	 * reference count.  Note that when msgcount is 0 the file is NULL.
	 */
	if ((unp->unp_gcflag & UNPGC_REF) == 0 && fp &&
	    unp->unp_msgcount != 0 && fp->f_count == unp->unp_msgcount) {
		unp->unp_gcflag |= UNPGC_DEAD;
		unp_unreachable++;
		return;
	}

	/*
	 * Mark all sockets we reference with RIGHTS.
	 */
	so = unp->unp_socket;
	SOCKBUF_LOCK(&so->so_rcv);
	unp_scan(so->so_rcv.sb_mb, unp_accessable);
	SOCKBUF_UNLOCK(&so->so_rcv);

	/*
	 * Mark all sockets in our accept queue.
	 */
	ACCEPT_LOCK();
	TAILQ_FOREACH(soa, &so->so_comp, so_list) {
		SOCKBUF_LOCK(&soa->so_rcv);
		unp_scan(soa->so_rcv.sb_mb, unp_accessable);
		SOCKBUF_UNLOCK(&soa->so_rcv);
	}
	ACCEPT_UNLOCK();
	unp->unp_gcflag |= UNPGC_SCANNED;
}

static int unp_recycled;
SYSCTL_INT(_net_local, OID_AUTO, recycled, CTLFLAG_RD, &unp_recycled, 0, 
    "Number of unreachable sockets claimed by the garbage collector.");

static int unp_taskcount;
SYSCTL_INT(_net_local, OID_AUTO, taskcount, CTLFLAG_RD, &unp_taskcount, 0, 
    "Number of times the garbage collector has run.");

static void
unp_gc(__unused void *arg, int pending)
{
	struct unp_head *heads[] = { &unp_dhead, &unp_shead, &unp_sphead,
				    NULL };
	struct unp_head **head;
	struct file *f, **unref;
	struct unpcb *unp;
	int i, total;

	unp_taskcount++;
	UNP_LIST_LOCK();
	/*
	 * First clear all gc flags from previous runs.
	 */
	for (head = heads; *head != NULL; head++)
		LIST_FOREACH(unp, *head, unp_link)
			unp->unp_gcflag = 0;

	/*
	 * Scan marking all reachable sockets with UNPGC_REF.  Once a socket
	 * is reachable all of the sockets it references are reachable.
	 * Stop the scan once we do a complete loop without discovering
	 * a new reachable socket.
	 */
	do {
		unp_unreachable = 0;
		unp_marked = 0;
		for (head = heads; *head != NULL; head++)
			LIST_FOREACH(unp, *head, unp_link)
				unp_gc_process(unp);
	} while (unp_marked);
	UNP_LIST_UNLOCK();
	if (unp_unreachable == 0)
		return;

	/*
	 * Allocate space for a local list of dead unpcbs.
	 */
	unref = malloc(unp_unreachable * sizeof(struct file *),
	    M_TEMP, M_WAITOK);

	/*
	 * Iterate looking for sockets which have been specifically marked
	 * as as unreachable and store them locally.
	 */
	UNP_LINK_RLOCK();
	UNP_LIST_LOCK();
	for (total = 0, head = heads; *head != NULL; head++)
		LIST_FOREACH(unp, *head, unp_link)
			if ((unp->unp_gcflag & UNPGC_DEAD) != 0) {
				f = unp->unp_file;
				if (unp->unp_msgcount == 0 || f == NULL ||
				    f->f_count != unp->unp_msgcount)
					continue;
				unref[total++] = f;
				fhold(f);
				KASSERT(total <= unp_unreachable,
				    ("unp_gc: incorrect unreachable count."));
			}
	UNP_LIST_UNLOCK();
	UNP_LINK_RUNLOCK();

	/*
	 * Now flush all sockets, free'ing rights.  This will free the
	 * struct files associated with these sockets but leave each socket
	 * with one remaining ref.
	 */
	for (i = 0; i < total; i++) {
		struct socket *so;

		so = unref[i]->f_data;
		CURVNET_SET(so->so_vnet);
		sorflush(so);
		CURVNET_RESTORE();
	}

	/*
	 * And finally release the sockets so they can be reclaimed.
	 */
	for (i = 0; i < total; i++)
		fdrop(unref[i], NULL);
	unp_recycled += total;
	free(unref, M_TEMP);
}

static void
unp_dispose(struct mbuf *m)
{

	if (m)
		unp_scan(m, unp_freerights);
}

static void
unp_scan(struct mbuf *m0, void (*op)(struct filedescent **, int))
{
	struct mbuf *m;
	struct cmsghdr *cm;
	void *data;
	socklen_t clen, datalen;

	while (m0 != NULL) {
		for (m = m0; m; m = m->m_next) {
			if (m->m_type != MT_CONTROL)
				continue;

			cm = mtod(m, struct cmsghdr *);
			clen = m->m_len;

			while (cm != NULL) {
				if (sizeof(*cm) > clen || cm->cmsg_len > clen)
					break;

				data = CMSG_DATA(cm);
				datalen = (caddr_t)cm + cm->cmsg_len
				    - (caddr_t)data;

				if (cm->cmsg_level == SOL_SOCKET &&
				    cm->cmsg_type == SCM_RIGHTS) {
					(*op)(data, datalen /
					    sizeof(struct filedescent *));
				}

				if (CMSG_SPACE(datalen) < clen) {
					clen -= CMSG_SPACE(datalen);
					cm = (struct cmsghdr *)
					    ((caddr_t)cm + CMSG_SPACE(datalen));
				} else {
					clen = 0;
					cm = NULL;
				}
			}
		}
		m0 = m0->m_act;
	}
}

/*
 * A helper function called by VFS before socket-type vnode reclamation.
 * For an active vnode it clears unp_vnode pointer and decrements unp_vnode
 * use count.
 */
void
vfs_unp_reclaim(struct vnode *vp)
{
	struct socket *so;
	struct unpcb *unp;
	int active;

	ASSERT_VOP_ELOCKED(vp, "vfs_unp_reclaim");
	KASSERT(vp->v_type == VSOCK,
	    ("vfs_unp_reclaim: vp->v_type != VSOCK"));

	active = 0;
	UNP_LINK_WLOCK();
	VOP_UNP_CONNECT(vp, &so);
	if (so == NULL)
		goto done;
	unp = sotounpcb(so);
	if (unp == NULL)
		goto done;
	UNP_PCB_LOCK(unp);
	if (unp->unp_vnode == vp) {
		VOP_UNP_DETACH(vp);
		unp->unp_vnode = NULL;
		active = 1;
	}
	UNP_PCB_UNLOCK(unp);
done:
	UNP_LINK_WUNLOCK();
	if (active)
		vunref(vp);
}

#ifdef DDB
static void
db_print_indent(int indent)
{
	int i;

	for (i = 0; i < indent; i++)
		db_printf(" ");
}

static void
db_print_unpflags(int unp_flags)
{
	int comma;

	comma = 0;
	if (unp_flags & UNP_HAVEPC) {
		db_printf("%sUNP_HAVEPC", comma ? ", " : "");
		comma = 1;
	}
	if (unp_flags & UNP_HAVEPCCACHED) {
		db_printf("%sUNP_HAVEPCCACHED", comma ? ", " : "");
		comma = 1;
	}
	if (unp_flags & UNP_WANTCRED) {
		db_printf("%sUNP_WANTCRED", comma ? ", " : "");
		comma = 1;
	}
	if (unp_flags & UNP_CONNWAIT) {
		db_printf("%sUNP_CONNWAIT", comma ? ", " : "");
		comma = 1;
	}
	if (unp_flags & UNP_CONNECTING) {
		db_printf("%sUNP_CONNECTING", comma ? ", " : "");
		comma = 1;
	}
	if (unp_flags & UNP_BINDING) {
		db_printf("%sUNP_BINDING", comma ? ", " : "");
		comma = 1;
	}
}

static void
db_print_xucred(int indent, struct xucred *xu)
{
	int comma, i;

	db_print_indent(indent);
	db_printf("cr_version: %u   cr_uid: %u   cr_ngroups: %d\n",
	    xu->cr_version, xu->cr_uid, xu->cr_ngroups);
	db_print_indent(indent);
	db_printf("cr_groups: ");
	comma = 0;
	for (i = 0; i < xu->cr_ngroups; i++) {
		db_printf("%s%u", comma ? ", " : "", xu->cr_groups[i]);
		comma = 1;
	}
	db_printf("\n");
}

static void
db_print_unprefs(int indent, struct unp_head *uh)
{
	struct unpcb *unp;
	int counter;

	counter = 0;
	LIST_FOREACH(unp, uh, unp_reflink) {
		if (counter % 4 == 0)
			db_print_indent(indent);
		db_printf("%p  ", unp);
		if (counter % 4 == 3)
			db_printf("\n");
		counter++;
	}
	if (counter != 0 && counter % 4 != 0)
		db_printf("\n");
}

DB_SHOW_COMMAND(unpcb, db_show_unpcb)
{
	struct unpcb *unp;

        if (!have_addr) {
                db_printf("usage: show unpcb <addr>\n");
                return;
        }
        unp = (struct unpcb *)addr;

	db_printf("unp_socket: %p   unp_vnode: %p\n", unp->unp_socket,
	    unp->unp_vnode);

	db_printf("unp_ino: %ju   unp_conn: %p\n", (uintmax_t)unp->unp_ino,
	    unp->unp_conn);

	db_printf("unp_refs:\n");
	db_print_unprefs(2, &unp->unp_refs);

	/* XXXRW: Would be nice to print the full address, if any. */
	db_printf("unp_addr: %p\n", unp->unp_addr);

	db_printf("unp_gencnt: %llu\n",
	    (unsigned long long)unp->unp_gencnt);

	db_printf("unp_flags: %x (", unp->unp_flags);
	db_print_unpflags(unp->unp_flags);
	db_printf(")\n");

	db_printf("unp_peercred:\n");
	db_print_xucred(2, &unp->unp_peercred);

	db_printf("unp_refcount: %u\n", unp->unp_refcount);
}
#endif<|MERGE_RESOLUTION|>--- conflicted
+++ resolved
@@ -995,20 +995,8 @@
 			}
 		}
 
-<<<<<<< HEAD
-		/*
-		 * XXXRW: While fine for SOCK_STREAM, this conflates maximum
-		 * datagram size and back-pressure for SOCK_SEQPACKET, which
-		 * can lead to undesired return of EMSGSIZE on send instead
-		 * of more desirable blocking.
-		 */
-		mbcnt_delta = so2->so_rcv.sb_mbcnt - unp2->unp_mbcnt;
-		unp2->unp_mbcnt = so2->so_rcv.sb_mbcnt;
+		mbcnt = so2->so_rcv.sb_mbcnt;
 		sbcc = sbavail(&so2->so_rcv);
-=======
-		mbcnt = so2->so_rcv.sb_mbcnt;
-		sbcc = so2->so_rcv.sb_cc;
->>>>>>> 89e05778
 		sorwakeup_locked(so2);
 
 		/*
@@ -1063,15 +1051,6 @@
 
 	sb->st_blksize = so->so_snd.sb_hiwat;
 	UNP_PCB_LOCK(unp);
-<<<<<<< HEAD
-	unp2 = unp->unp_conn;
-	if ((so->so_type == SOCK_STREAM || so->so_type == SOCK_SEQPACKET) &&
-	    unp2 != NULL) {
-		so2 = unp2->unp_socket;
-		sb->st_blksize += sbavail(&so2->so_rcv);
-	}
-=======
->>>>>>> 89e05778
 	sb->st_dev = NODEV;
 	if (unp->unp_ino == 0)
 		unp->unp_ino = (++unp_ino == 0) ? ++unp_ino : unp_ino;
