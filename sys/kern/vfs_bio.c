--- conflicted
+++ resolved
@@ -4215,10 +4215,6 @@
 	} else {
 		BUF_CHECK_UNMAPPED(bp);
 		n = PAGE_SIZE - (base & PAGE_MASK);
-<<<<<<< HEAD
-		VM_OBJECT_RLOCK(bp->b_bufobj->bo_object);
-=======
->>>>>>> 4166bb03
 		for (i = base / PAGE_SIZE; size > 0 && i < bp->b_npages; ++i) {
 			m = bp->b_pages[i];
 			if (n > size)
@@ -4228,10 +4224,6 @@
 			size -= n;
 			n = PAGE_SIZE;
 		}
-<<<<<<< HEAD
-		VM_OBJECT_RUNLOCK(bp->b_bufobj->bo_object);
-=======
->>>>>>> 4166bb03
 	}
 }
 
