/*-
 * Copyright (c) 2004 Poul-Henning Kamp
 * Copyright (c) 1994,1997 John S. Dyson
 * All rights reserved.
 *
 * Redistribution and use in source and binary forms, with or without
 * modification, are permitted provided that the following conditions
 * are met:
 * 1. Redistributions of source code must retain the above copyright
 *    notice, this list of conditions and the following disclaimer.
 * 2. Redistributions in binary form must reproduce the above copyright
 *    notice, this list of conditions and the following disclaimer in the
 *    documentation and/or other materials provided with the distribution.
 *
 * THIS SOFTWARE IS PROVIDED BY THE AUTHOR AND CONTRIBUTORS ``AS IS'' AND
 * ANY EXPRESS OR IMPLIED WARRANTIES, INCLUDING, BUT NOT LIMITED TO, THE
 * IMPLIED WARRANTIES OF MERCHANTABILITY AND FITNESS FOR A PARTICULAR PURPOSE
 * ARE DISCLAIMED.  IN NO EVENT SHALL THE AUTHOR OR CONTRIBUTORS BE LIABLE
 * FOR ANY DIRECT, INDIRECT, INCIDENTAL, SPECIAL, EXEMPLARY, OR CONSEQUENTIAL
 * DAMAGES (INCLUDING, BUT NOT LIMITED TO, PROCUREMENT OF SUBSTITUTE GOODS
 * OR SERVICES; LOSS OF USE, DATA, OR PROFITS; OR BUSINESS INTERRUPTION)
 * HOWEVER CAUSED AND ON ANY THEORY OF LIABILITY, WHETHER IN CONTRACT, STRICT
 * LIABILITY, OR TORT (INCLUDING NEGLIGENCE OR OTHERWISE) ARISING IN ANY WAY
 * OUT OF THE USE OF THIS SOFTWARE, EVEN IF ADVISED OF THE POSSIBILITY OF
 * SUCH DAMAGE.
 */

/*
 * this file contains a new buffer I/O scheme implementing a coherent
 * VM object and buffer cache scheme.  Pains have been taken to make
 * sure that the performance degradation associated with schemes such
 * as this is not realized.
 *
 * Author:  John S. Dyson
 * Significant help during the development and debugging phases
 * had been provided by David Greenman, also of the FreeBSD core team.
 *
 * see man buf(9) for more info.
 */

#include <sys/cdefs.h>
__FBSDID("$FreeBSD$");

#include <sys/param.h>
#include <sys/systm.h>
#include <sys/bio.h>
#include <sys/conf.h>
#include <sys/buf.h>
#include <sys/devicestat.h>
#include <sys/eventhandler.h>
#include <sys/fail.h>
#include <sys/limits.h>
#include <sys/lock.h>
#include <sys/malloc.h>
#include <sys/mount.h>
#include <sys/mutex.h>
#include <sys/kernel.h>
#include <sys/kthread.h>
#include <sys/proc.h>
#include <sys/resourcevar.h>
#include <sys/sysctl.h>
#include <sys/vmmeter.h>
#include <sys/vnode.h>
#include <geom/geom.h>
#include <vm/vm.h>
#include <vm/vm_param.h>
#include <vm/vm_kern.h>
#include <vm/vm_pageout.h>
#include <vm/vm_page.h>
#include <vm/vm_object.h>
#include <vm/vm_extern.h>
#include <vm/vm_map.h>
#include "opt_compat.h"
#include "opt_directio.h"
#include "opt_swap.h"

static MALLOC_DEFINE(M_BIOBUF, "biobuf", "BIO buffer");

struct	bio_ops bioops;		/* I/O operation notification */

struct	buf_ops buf_ops_bio = {
	.bop_name	=	"buf_ops_bio",
	.bop_write	=	bufwrite,
	.bop_strategy	=	bufstrategy,
	.bop_sync	=	bufsync,
	.bop_bdflush	=	bufbdflush,
};

/*
 * XXX buf is global because kern_shutdown.c and ffs_checkoverlap has
 * carnal knowledge of buffers.  This knowledge should be moved to vfs_bio.c.
 */
struct buf *buf;		/* buffer header pool */

static struct proc *bufdaemonproc;

static int inmem(struct vnode *vp, daddr_t blkno);
static void vm_hold_free_pages(struct buf *bp, int newbsize);
static void vm_hold_load_pages(struct buf *bp, vm_offset_t from,
		vm_offset_t to);
static void vfs_page_set_valid(struct buf *bp, vm_ooffset_t off, vm_page_t m);
static void vfs_page_set_validclean(struct buf *bp, vm_ooffset_t off,
		vm_page_t m);
static void vfs_drain_busy_pages(struct buf *bp);
static void vfs_clean_pages_dirty_buf(struct buf *bp);
static void vfs_setdirty_locked_object(struct buf *bp);
static void vfs_vmio_release(struct buf *bp);
static int vfs_bio_clcheck(struct vnode *vp, int size,
		daddr_t lblkno, daddr_t blkno);
static int buf_do_flush(struct vnode *vp);
static int flushbufqueues(struct vnode *, int, int);
static void buf_daemon(void);
static void bremfreel(struct buf *bp);
#if defined(COMPAT_FREEBSD4) || defined(COMPAT_FREEBSD5) || \
    defined(COMPAT_FREEBSD6) || defined(COMPAT_FREEBSD7)
static int sysctl_bufspace(SYSCTL_HANDLER_ARGS);
#endif

int vmiodirenable = TRUE;
SYSCTL_INT(_vfs, OID_AUTO, vmiodirenable, CTLFLAG_RW, &vmiodirenable, 0,
    "Use the VM system for directory writes");
long runningbufspace;
SYSCTL_LONG(_vfs, OID_AUTO, runningbufspace, CTLFLAG_RD, &runningbufspace, 0,
    "Amount of presently outstanding async buffer io");
static long bufspace;
#if defined(COMPAT_FREEBSD4) || defined(COMPAT_FREEBSD5) || \
    defined(COMPAT_FREEBSD6) || defined(COMPAT_FREEBSD7)
SYSCTL_PROC(_vfs, OID_AUTO, bufspace, CTLTYPE_LONG|CTLFLAG_MPSAFE|CTLFLAG_RD,
    &bufspace, 0, sysctl_bufspace, "L", "Virtual memory used for buffers");
#else
SYSCTL_LONG(_vfs, OID_AUTO, bufspace, CTLFLAG_RD, &bufspace, 0,
    "Virtual memory used for buffers");
#endif
static long maxbufspace;
SYSCTL_LONG(_vfs, OID_AUTO, maxbufspace, CTLFLAG_RD, &maxbufspace, 0,
    "Maximum allowed value of bufspace (including buf_daemon)");
static long bufmallocspace;
SYSCTL_LONG(_vfs, OID_AUTO, bufmallocspace, CTLFLAG_RD, &bufmallocspace, 0,
    "Amount of malloced memory for buffers");
static long maxbufmallocspace;
SYSCTL_LONG(_vfs, OID_AUTO, maxmallocbufspace, CTLFLAG_RW, &maxbufmallocspace, 0,
    "Maximum amount of malloced memory for buffers");
static long lobufspace;
SYSCTL_LONG(_vfs, OID_AUTO, lobufspace, CTLFLAG_RD, &lobufspace, 0,
    "Minimum amount of buffers we want to have");
long hibufspace;
SYSCTL_LONG(_vfs, OID_AUTO, hibufspace, CTLFLAG_RD, &hibufspace, 0,
    "Maximum allowed value of bufspace (excluding buf_daemon)");
static int bufreusecnt;
SYSCTL_INT(_vfs, OID_AUTO, bufreusecnt, CTLFLAG_RW, &bufreusecnt, 0,
    "Number of times we have reused a buffer");
static int buffreekvacnt;
SYSCTL_INT(_vfs, OID_AUTO, buffreekvacnt, CTLFLAG_RW, &buffreekvacnt, 0,
    "Number of times we have freed the KVA space from some buffer");
static int bufdefragcnt;
SYSCTL_INT(_vfs, OID_AUTO, bufdefragcnt, CTLFLAG_RW, &bufdefragcnt, 0,
    "Number of times we have had to repeat buffer allocation to defragment");
static long lorunningspace;
SYSCTL_LONG(_vfs, OID_AUTO, lorunningspace, CTLFLAG_RW, &lorunningspace, 0,
    "Minimum preferred space used for in-progress I/O");
static long hirunningspace;
SYSCTL_LONG(_vfs, OID_AUTO, hirunningspace, CTLFLAG_RW, &hirunningspace, 0,
    "Maximum amount of space to use for in-progress I/O");
int dirtybufferflushes;
SYSCTL_INT(_vfs, OID_AUTO, dirtybufferflushes, CTLFLAG_RW, &dirtybufferflushes,
    0, "Number of bdwrite to bawrite conversions to limit dirty buffers");
int bdwriteskip;
SYSCTL_INT(_vfs, OID_AUTO, bdwriteskip, CTLFLAG_RW, &bdwriteskip,
    0, "Number of buffers supplied to bdwrite with snapshot deadlock risk");
int altbufferflushes;
SYSCTL_INT(_vfs, OID_AUTO, altbufferflushes, CTLFLAG_RW, &altbufferflushes,
    0, "Number of fsync flushes to limit dirty buffers");
static int recursiveflushes;
SYSCTL_INT(_vfs, OID_AUTO, recursiveflushes, CTLFLAG_RW, &recursiveflushes,
    0, "Number of flushes skipped due to being recursive");
static int numdirtybuffers;
SYSCTL_INT(_vfs, OID_AUTO, numdirtybuffers, CTLFLAG_RD, &numdirtybuffers, 0,
    "Number of buffers that are dirty (has unwritten changes) at the moment");
static int lodirtybuffers;
SYSCTL_INT(_vfs, OID_AUTO, lodirtybuffers, CTLFLAG_RW, &lodirtybuffers, 0,
    "How many buffers we want to have free before bufdaemon can sleep");
static int hidirtybuffers;
SYSCTL_INT(_vfs, OID_AUTO, hidirtybuffers, CTLFLAG_RW, &hidirtybuffers, 0,
    "When the number of dirty buffers is considered severe");
int dirtybufthresh;
SYSCTL_INT(_vfs, OID_AUTO, dirtybufthresh, CTLFLAG_RW, &dirtybufthresh,
    0, "Number of bdwrite to bawrite conversions to clear dirty buffers");
static int numfreebuffers;
SYSCTL_INT(_vfs, OID_AUTO, numfreebuffers, CTLFLAG_RD, &numfreebuffers, 0,
    "Number of free buffers");
static int lofreebuffers;
SYSCTL_INT(_vfs, OID_AUTO, lofreebuffers, CTLFLAG_RW, &lofreebuffers, 0,
   "XXX Unused");
static int hifreebuffers;
SYSCTL_INT(_vfs, OID_AUTO, hifreebuffers, CTLFLAG_RW, &hifreebuffers, 0,
   "XXX Complicatedly unused");
static int getnewbufcalls;
SYSCTL_INT(_vfs, OID_AUTO, getnewbufcalls, CTLFLAG_RW, &getnewbufcalls, 0,
   "Number of calls to getnewbuf");
static int getnewbufrestarts;
SYSCTL_INT(_vfs, OID_AUTO, getnewbufrestarts, CTLFLAG_RW, &getnewbufrestarts, 0,
    "Number of times getnewbuf has had to restart a buffer aquisition");
static int flushbufqtarget = 100;
SYSCTL_INT(_vfs, OID_AUTO, flushbufqtarget, CTLFLAG_RW, &flushbufqtarget, 0,
    "Amount of work to do in flushbufqueues when helping bufdaemon");
static long notbufdflashes;
SYSCTL_LONG(_vfs, OID_AUTO, notbufdflashes, CTLFLAG_RD, &notbufdflashes, 0,
    "Number of dirty buffer flushes done by the bufdaemon helpers");

/*
 * Wakeup point for bufdaemon, as well as indicator of whether it is already
 * active.  Set to 1 when the bufdaemon is already "on" the queue, 0 when it
 * is idling.
 */
static int bd_request;

/*
 * Request for the buf daemon to write more buffers than is indicated by
 * lodirtybuf.  This may be necessary to push out excess dependencies or
 * defragment the address space where a simple count of the number of dirty
 * buffers is insufficient to characterize the demand for flushing them.
 */
static int bd_speedupreq;

/*
 * This lock synchronizes access to bd_request.
 */
static struct mtx bdlock;

/*
 * bogus page -- for I/O to/from partially complete buffers
 * this is a temporary solution to the problem, but it is not
 * really that bad.  it would be better to split the buffer
 * for input in the case of buffers partially already in memory,
 * but the code is intricate enough already.
 */
vm_page_t bogus_page;

/*
 * Synchronization (sleep/wakeup) variable for active buffer space requests.
 * Set when wait starts, cleared prior to wakeup().
 * Used in runningbufwakeup() and waitrunningbufspace().
 */
static int runningbufreq;

/*
 * This lock protects the runningbufreq and synchronizes runningbufwakeup and
 * waitrunningbufspace().
 */
static struct mtx rbreqlock;

/* 
 * Synchronization (sleep/wakeup) variable for buffer requests.
 * Can contain the VFS_BIO_NEED flags defined below; setting/clearing is done
 * by and/or.
 * Used in numdirtywakeup(), bufspacewakeup(), bufcountwakeup(), bwillwrite(),
 * getnewbuf(), and getblk().
 */
static int needsbuffer;

/*
 * Lock that protects needsbuffer and the sleeps/wakeups surrounding it.
 */
static struct mtx nblock;

/*
 * Definitions for the buffer free lists.
 */
#define BUFFER_QUEUES	6	/* number of free buffer queues */

#define QUEUE_NONE	0	/* on no queue */
#define QUEUE_CLEAN	1	/* non-B_DELWRI buffers */
#define QUEUE_DIRTY	2	/* B_DELWRI buffers */
#define QUEUE_DIRTY_GIANT 3	/* B_DELWRI buffers that need giant */
#define QUEUE_EMPTYKVA	4	/* empty buffer headers w/KVA assignment */
#define QUEUE_EMPTY	5	/* empty buffer headers */
#define QUEUE_SENTINEL	1024	/* not an queue index, but mark for sentinel */

/* Queues for free buffers with various properties */
static TAILQ_HEAD(bqueues, buf) bufqueues[BUFFER_QUEUES] = { { 0 } };

/* Lock for the bufqueues */
static struct mtx bqlock;

/*
 * Single global constant for BUF_WMESG, to avoid getting multiple references.
 * buf_wmesg is referred from macros.
 */
const char *buf_wmesg = BUF_WMESG;

#define VFS_BIO_NEED_ANY	0x01	/* any freeable buffer */
#define VFS_BIO_NEED_DIRTYFLUSH	0x02	/* waiting for dirty buffer flush */
#define VFS_BIO_NEED_FREE	0x04	/* wait for free bufs, hi hysteresis */
#define VFS_BIO_NEED_BUFSPACE	0x08	/* wait for buf space, lo hysteresis */

#if defined(COMPAT_FREEBSD4) || defined(COMPAT_FREEBSD5) || \
    defined(COMPAT_FREEBSD6) || defined(COMPAT_FREEBSD7)
static int
sysctl_bufspace(SYSCTL_HANDLER_ARGS)
{
	long lvalue;
	int ivalue;

	if (sizeof(int) == sizeof(long) || req->oldlen >= sizeof(long))
		return (sysctl_handle_long(oidp, arg1, arg2, req));
	lvalue = *(long *)arg1;
	if (lvalue > INT_MAX)
		/* On overflow, still write out a long to trigger ENOMEM. */
		return (sysctl_handle_long(oidp, &lvalue, 0, req));
	ivalue = lvalue;
	return (sysctl_handle_int(oidp, &ivalue, 0, req));
}
#endif

#ifdef DIRECTIO
extern void ffs_rawread_setup(void);
#endif /* DIRECTIO */
/*
 *	numdirtywakeup:
 *
 *	If someone is blocked due to there being too many dirty buffers,
 *	and numdirtybuffers is now reasonable, wake them up.
 */

static __inline void
numdirtywakeup(int level)
{

	if (numdirtybuffers <= level) {
		mtx_lock(&nblock);
		if (needsbuffer & VFS_BIO_NEED_DIRTYFLUSH) {
			needsbuffer &= ~VFS_BIO_NEED_DIRTYFLUSH;
			wakeup(&needsbuffer);
		}
		mtx_unlock(&nblock);
	}
}

/*
 *	bufspacewakeup:
 *
 *	Called when buffer space is potentially available for recovery.
 *	getnewbuf() will block on this flag when it is unable to free 
 *	sufficient buffer space.  Buffer space becomes recoverable when 
 *	bp's get placed back in the queues.
 */

static __inline void
bufspacewakeup(void)
{

	/*
	 * If someone is waiting for BUF space, wake them up.  Even
	 * though we haven't freed the kva space yet, the waiting
	 * process will be able to now.
	 */
	mtx_lock(&nblock);
	if (needsbuffer & VFS_BIO_NEED_BUFSPACE) {
		needsbuffer &= ~VFS_BIO_NEED_BUFSPACE;
		wakeup(&needsbuffer);
	}
	mtx_unlock(&nblock);
}

/*
 * runningbufwakeup() - in-progress I/O accounting.
 *
 */
void
runningbufwakeup(struct buf *bp)
{

	if (bp->b_runningbufspace) {
		atomic_subtract_long(&runningbufspace, bp->b_runningbufspace);
		bp->b_runningbufspace = 0;
		mtx_lock(&rbreqlock);
		if (runningbufreq && runningbufspace <= lorunningspace) {
			runningbufreq = 0;
			wakeup(&runningbufreq);
		}
		mtx_unlock(&rbreqlock);
	}
}

/*
 *	bufcountwakeup:
 *
 *	Called when a buffer has been added to one of the free queues to
 *	account for the buffer and to wakeup anyone waiting for free buffers.
 *	This typically occurs when large amounts of metadata are being handled
 *	by the buffer cache ( else buffer space runs out first, usually ).
 */

static __inline void
bufcountwakeup(struct buf *bp) 
{
	int old;

	KASSERT((bp->b_vflags & BV_INFREECNT) == 0,
	    ("buf %p already counted as free", bp));
	if (bp->b_bufobj != NULL)
		mtx_assert(BO_MTX(bp->b_bufobj), MA_OWNED);
	bp->b_vflags |= BV_INFREECNT;
	old = atomic_fetchadd_int(&numfreebuffers, 1);
	KASSERT(old >= 0 && old < nbuf,
	    ("numfreebuffers climbed to %d", old + 1));
	mtx_lock(&nblock);
	if (needsbuffer) {
		needsbuffer &= ~VFS_BIO_NEED_ANY;
		if (numfreebuffers >= hifreebuffers)
			needsbuffer &= ~VFS_BIO_NEED_FREE;
		wakeup(&needsbuffer);
	}
	mtx_unlock(&nblock);
}

/*
 *	waitrunningbufspace()
 *
 *	runningbufspace is a measure of the amount of I/O currently
 *	running.  This routine is used in async-write situations to
 *	prevent creating huge backups of pending writes to a device.
 *	Only asynchronous writes are governed by this function.
 *
 *	Reads will adjust runningbufspace, but will not block based on it.
 *	The read load has a side effect of reducing the allowed write load.
 *
 *	This does NOT turn an async write into a sync write.  It waits  
 *	for earlier writes to complete and generally returns before the
 *	caller's write has reached the device.
 */
void
waitrunningbufspace(void)
{

	mtx_lock(&rbreqlock);
	while (runningbufspace > hirunningspace) {
		++runningbufreq;
		msleep(&runningbufreq, &rbreqlock, PVM, "wdrain", 0);
	}
	mtx_unlock(&rbreqlock);
}


/*
 *	vfs_buf_test_cache:
 *
 *	Called when a buffer is extended.  This function clears the B_CACHE
 *	bit if the newly extended portion of the buffer does not contain
 *	valid data.
 */
static __inline
void
vfs_buf_test_cache(struct buf *bp,
		  vm_ooffset_t foff, vm_offset_t off, vm_offset_t size,
		  vm_page_t m)
{

	VM_OBJECT_LOCK_ASSERT(m->object, MA_OWNED);
	if (bp->b_flags & B_CACHE) {
		int base = (foff + off) & PAGE_MASK;
		if (vm_page_is_valid(m, base, size) == 0)
			bp->b_flags &= ~B_CACHE;
	}
}

/* Wake up the buffer daemon if necessary */
static __inline
void
bd_wakeup(int dirtybuflevel)
{

	mtx_lock(&bdlock);
	if (bd_request == 0 && numdirtybuffers >= dirtybuflevel) {
		bd_request = 1;
		wakeup(&bd_request);
	}
	mtx_unlock(&bdlock);
}

/*
 * bd_speedup - speedup the buffer cache flushing code
 */

void
bd_speedup(void)
{
	int needwake;

	mtx_lock(&bdlock);
	needwake = 0;
	if (bd_speedupreq == 0 || bd_request == 0)
		needwake = 1;
	bd_speedupreq = 1;
	bd_request = 1;
	if (needwake)
		wakeup(&bd_request);
	mtx_unlock(&bdlock);
}

/*
 * Calculating buffer cache scaling values and reserve space for buffer
 * headers.  This is called during low level kernel initialization and
 * may be called more then once.  We CANNOT write to the memory area
 * being reserved at this time.
 */
caddr_t
kern_vfs_bio_buffer_alloc(caddr_t v, long physmem_est)
{
	int tuned_nbuf;
	long maxbuf;

	/*
	 * physmem_est is in pages.  Convert it to kilobytes (assumes
	 * PAGE_SIZE is >= 1K)
	 */
	physmem_est = physmem_est * (PAGE_SIZE / 1024);

	/*
	 * The nominal buffer size (and minimum KVA allocation) is BKVASIZE.
	 * For the first 64MB of ram nominally allocate sufficient buffers to
	 * cover 1/4 of our ram.  Beyond the first 64MB allocate additional
	 * buffers to cover 1/10 of our ram over 64MB.  When auto-sizing
	 * the buffer cache we limit the eventual kva reservation to
	 * maxbcache bytes.
	 *
	 * factor represents the 1/4 x ram conversion.
	 */
	if (nbuf == 0) {
		int factor = 4 * BKVASIZE / 1024;

		nbuf = 50;
		if (physmem_est > 4096)
			nbuf += min((physmem_est - 4096) / factor,
			    65536 / factor);
		if (physmem_est > 65536)
			nbuf += (physmem_est - 65536) * 2 / (factor * 5);

		if (maxbcache && nbuf > maxbcache / BKVASIZE)
			nbuf = maxbcache / BKVASIZE;
		tuned_nbuf = 1;
	} else
		tuned_nbuf = 0;

	/* XXX Avoid unsigned long overflows later on with maxbufspace. */
	maxbuf = (LONG_MAX / 3) / BKVASIZE;
	if (nbuf > maxbuf) {
		if (!tuned_nbuf)
			printf("Warning: nbufs lowered from %d to %ld\n", nbuf,
			    maxbuf);
		nbuf = maxbuf;
	}

	/*
	 * swbufs are used as temporary holders for I/O, such as paging I/O.
	 * We have no less then 16 and no more then 256.
	 */
	nswbuf = max(min(nbuf/4, 256), 16);
#ifdef NSWBUF_MIN
	if (nswbuf < NSWBUF_MIN)
		nswbuf = NSWBUF_MIN;
#endif
#ifdef DIRECTIO
	ffs_rawread_setup();
#endif

	/*
	 * Reserve space for the buffer cache buffers
	 */
	swbuf = (void *)v;
	v = (caddr_t)(swbuf + nswbuf);
	buf = (void *)v;
	v = (caddr_t)(buf + nbuf);

	return(v);
}

/* Initialize the buffer subsystem.  Called before use of any buffers. */
void
bufinit(void)
{
	struct buf *bp;
	int i;

	mtx_init(&bqlock, "buf queue lock", NULL, MTX_DEF);
	mtx_init(&rbreqlock, "runningbufspace lock", NULL, MTX_DEF);
	mtx_init(&nblock, "needsbuffer lock", NULL, MTX_DEF);
	mtx_init(&bdlock, "buffer daemon lock", NULL, MTX_DEF);

	/* next, make a null set of free lists */
	for (i = 0; i < BUFFER_QUEUES; i++)
		TAILQ_INIT(&bufqueues[i]);

	/* finally, initialize each buffer header and stick on empty q */
	for (i = 0; i < nbuf; i++) {
		bp = &buf[i];
		bzero(bp, sizeof *bp);
		bp->b_flags = B_INVAL;	/* we're just an empty header */
		bp->b_rcred = NOCRED;
		bp->b_wcred = NOCRED;
		bp->b_qindex = QUEUE_EMPTY;
		bp->b_vflags = BV_INFREECNT;	/* buf is counted as free */
		bp->b_xflags = 0;
		LIST_INIT(&bp->b_dep);
		BUF_LOCKINIT(bp);
		TAILQ_INSERT_TAIL(&bufqueues[QUEUE_EMPTY], bp, b_freelist);
	}

	/*
	 * maxbufspace is the absolute maximum amount of buffer space we are 
	 * allowed to reserve in KVM and in real terms.  The absolute maximum
	 * is nominally used by buf_daemon.  hibufspace is the nominal maximum
	 * used by most other processes.  The differential is required to 
	 * ensure that buf_daemon is able to run when other processes might 
	 * be blocked waiting for buffer space.
	 *
	 * maxbufspace is based on BKVASIZE.  Allocating buffers larger then
	 * this may result in KVM fragmentation which is not handled optimally
	 * by the system.
	 */
	maxbufspace = (long)nbuf * BKVASIZE;
	hibufspace = lmax(3 * maxbufspace / 4, maxbufspace - MAXBSIZE * 10);
	lobufspace = hibufspace - MAXBSIZE;

	/*
	 * Note: The 16 MiB upper limit for hirunningspace was chosen
	 * arbitrarily and may need further tuning. It corresponds to
	 * 128 outstanding write IO requests (if IO size is 128 KiB),
	 * which fits with many RAID controllers' tagged queuing limits.
	 * The lower 1 MiB limit is the historical upper limit for
	 * hirunningspace.
	 */
	hirunningspace = lmax(lmin(roundup(hibufspace / 64, MAXBSIZE),
	    16 * 1024 * 1024), 1024 * 1024);
	lorunningspace = roundup((hirunningspace * 2) / 3, MAXBSIZE);

/*
 * Limit the amount of malloc memory since it is wired permanently into
 * the kernel space.  Even though this is accounted for in the buffer
 * allocation, we don't want the malloced region to grow uncontrolled.
 * The malloc scheme improves memory utilization significantly on average
 * (small) directories.
 */
	maxbufmallocspace = hibufspace / 20;

/*
 * Reduce the chance of a deadlock occuring by limiting the number
 * of delayed-write dirty buffers we allow to stack up.
 */
	hidirtybuffers = nbuf / 4 + 20;
	dirtybufthresh = hidirtybuffers * 9 / 10;
	numdirtybuffers = 0;
/*
 * To support extreme low-memory systems, make sure hidirtybuffers cannot
 * eat up all available buffer space.  This occurs when our minimum cannot
 * be met.  We try to size hidirtybuffers to 3/4 our buffer space assuming
 * BKVASIZE'd buffers.
 */
	while ((long)hidirtybuffers * BKVASIZE > 3 * hibufspace / 4) {
		hidirtybuffers >>= 1;
	}
	lodirtybuffers = hidirtybuffers / 2;

/*
 * Try to keep the number of free buffers in the specified range,
 * and give special processes (e.g. like buf_daemon) access to an 
 * emergency reserve.
 */
	lofreebuffers = nbuf / 18 + 5;
	hifreebuffers = 2 * lofreebuffers;
	numfreebuffers = nbuf;

	bogus_page = vm_page_alloc(NULL, 0, VM_ALLOC_NOOBJ |
	    VM_ALLOC_NORMAL | VM_ALLOC_WIRED);
}

/*
 * bfreekva() - free the kva allocation for a buffer.
 *
 *	Since this call frees up buffer space, we call bufspacewakeup().
 */
static void
bfreekva(struct buf *bp)
{

	if (bp->b_kvasize) {
		atomic_add_int(&buffreekvacnt, 1);
		atomic_subtract_long(&bufspace, bp->b_kvasize);
		vm_map_remove(buffer_map, (vm_offset_t) bp->b_kvabase,
		    (vm_offset_t) bp->b_kvabase + bp->b_kvasize);
		bp->b_kvasize = 0;
		bufspacewakeup();
	}
}

/*
 *	bremfree:
 *
 *	Mark the buffer for removal from the appropriate free list in brelse.
 *	
 */
void
bremfree(struct buf *bp)
{
	int old;

	CTR3(KTR_BUF, "bremfree(%p) vp %p flags %X", bp, bp->b_vp, bp->b_flags);
	KASSERT((bp->b_flags & B_REMFREE) == 0,
	    ("bremfree: buffer %p already marked for delayed removal.", bp));
	KASSERT(bp->b_qindex != QUEUE_NONE,
	    ("bremfree: buffer %p not on a queue.", bp));
	BUF_ASSERT_HELD(bp);

	bp->b_flags |= B_REMFREE;
	/* Fixup numfreebuffers count.  */
	if ((bp->b_flags & B_INVAL) || (bp->b_flags & B_DELWRI) == 0) {
		KASSERT((bp->b_vflags & BV_INFREECNT) != 0,
		    ("buf %p not counted in numfreebuffers", bp));
		if (bp->b_bufobj != NULL)
			mtx_assert(BO_MTX(bp->b_bufobj), MA_OWNED);
		bp->b_vflags &= ~BV_INFREECNT;
		old = atomic_fetchadd_int(&numfreebuffers, -1);
		KASSERT(old > 0, ("numfreebuffers dropped to %d", old - 1));
	}
}

/*
 *	bremfreef:
 *
 *	Force an immediate removal from a free list.  Used only in nfs when
 *	it abuses the b_freelist pointer.
 */
void
bremfreef(struct buf *bp)
{
	mtx_lock(&bqlock);
	bremfreel(bp);
	mtx_unlock(&bqlock);
}

/*
 *	bremfreel:
 *
 *	Removes a buffer from the free list, must be called with the
 *	bqlock held.
 */
static void
bremfreel(struct buf *bp)
{
	int old;

	CTR3(KTR_BUF, "bremfreel(%p) vp %p flags %X",
	    bp, bp->b_vp, bp->b_flags);
	KASSERT(bp->b_qindex != QUEUE_NONE,
	    ("bremfreel: buffer %p not on a queue.", bp));
	BUF_ASSERT_HELD(bp);
	mtx_assert(&bqlock, MA_OWNED);

	TAILQ_REMOVE(&bufqueues[bp->b_qindex], bp, b_freelist);
	bp->b_qindex = QUEUE_NONE;
	/*
	 * If this was a delayed bremfree() we only need to remove the buffer
	 * from the queue and return the stats are already done.
	 */
	if (bp->b_flags & B_REMFREE) {
		bp->b_flags &= ~B_REMFREE;
		return;
	}
	/*
	 * Fixup numfreebuffers count.  If the buffer is invalid or not
	 * delayed-write, the buffer was free and we must decrement
	 * numfreebuffers.
	 */
	if ((bp->b_flags & B_INVAL) || (bp->b_flags & B_DELWRI) == 0) {
		KASSERT((bp->b_vflags & BV_INFREECNT) != 0,
		    ("buf %p not counted in numfreebuffers", bp));
		if (bp->b_bufobj != NULL)
			mtx_assert(BO_MTX(bp->b_bufobj), MA_OWNED);
		bp->b_vflags &= ~BV_INFREECNT;
		old = atomic_fetchadd_int(&numfreebuffers, -1);
		KASSERT(old > 0, ("numfreebuffers dropped to %d", old - 1));
	}
}


/*
 * Get a buffer with the specified data.  Look in the cache first.  We
 * must clear BIO_ERROR and B_INVAL prior to initiating I/O.  If B_CACHE
 * is set, the buffer is valid and we do not have to do anything ( see
 * getblk() ).  This is really just a special case of breadn().
 */
int
bread(struct vnode * vp, daddr_t blkno, int size, struct ucred * cred,
    struct buf **bpp)
{

	return (breadn(vp, blkno, size, 0, 0, 0, cred, bpp));
}

/*
 * Attempt to initiate asynchronous I/O on read-ahead blocks.  We must
 * clear BIO_ERROR and B_INVAL prior to initiating I/O . If B_CACHE is set,
 * the buffer is valid and we do not have to do anything.
 */
void
breada(struct vnode * vp, daddr_t * rablkno, int * rabsize,
    int cnt, struct ucred * cred)
{
	struct buf *rabp;
	int i;

	for (i = 0; i < cnt; i++, rablkno++, rabsize++) {
		if (inmem(vp, *rablkno))
			continue;
		rabp = getblk(vp, *rablkno, *rabsize, 0, 0, 0);

		if ((rabp->b_flags & B_CACHE) == 0) {
			if (!TD_IS_IDLETHREAD(curthread))
				curthread->td_ru.ru_inblock++;
			rabp->b_flags |= B_ASYNC;
			rabp->b_flags &= ~B_INVAL;
			rabp->b_ioflags &= ~BIO_ERROR;
			rabp->b_iocmd = BIO_READ;
			if (rabp->b_rcred == NOCRED && cred != NOCRED)
				rabp->b_rcred = crhold(cred);
			vfs_busy_pages(rabp, 0);
			BUF_KERNPROC(rabp);
			rabp->b_iooffset = dbtob(rabp->b_blkno);
			bstrategy(rabp);
		} else {
			brelse(rabp);
		}
	}
}

/*
 * Operates like bread, but also starts asynchronous I/O on
 * read-ahead blocks.
 */
int
breadn(struct vnode * vp, daddr_t blkno, int size,
    daddr_t * rablkno, int *rabsize,
    int cnt, struct ucred * cred, struct buf **bpp)
{
	struct buf *bp;
	int rv = 0, readwait = 0;

	CTR3(KTR_BUF, "breadn(%p, %jd, %d)", vp, blkno, size);
	*bpp = bp = getblk(vp, blkno, size, 0, 0, 0);

	/* if not found in cache, do some I/O */
	if ((bp->b_flags & B_CACHE) == 0) {
		if (!TD_IS_IDLETHREAD(curthread))
			curthread->td_ru.ru_inblock++;
		bp->b_iocmd = BIO_READ;
		bp->b_flags &= ~B_INVAL;
		bp->b_ioflags &= ~BIO_ERROR;
		if (bp->b_rcred == NOCRED && cred != NOCRED)
			bp->b_rcred = crhold(cred);
		vfs_busy_pages(bp, 0);
		bp->b_iooffset = dbtob(bp->b_blkno);
		bstrategy(bp);
		++readwait;
	}

	breada(vp, rablkno, rabsize, cnt, cred);

	if (readwait) {
		rv = bufwait(bp);
	}
	return (rv);
}

/*
 * Write, release buffer on completion.  (Done by iodone
 * if async).  Do not bother writing anything if the buffer
 * is invalid.
 *
 * Note that we set B_CACHE here, indicating that buffer is
 * fully valid and thus cacheable.  This is true even of NFS
 * now so we set it generally.  This could be set either here 
 * or in biodone() since the I/O is synchronous.  We put it
 * here.
 */
int
bufwrite(struct buf *bp)
{
	int oldflags;
	struct vnode *vp;
	int vp_md;

	CTR3(KTR_BUF, "bufwrite(%p) vp %p flags %X", bp, bp->b_vp, bp->b_flags);
	if (bp->b_flags & B_INVAL) {
		brelse(bp);
		return (0);
	}

	oldflags = bp->b_flags;

	BUF_ASSERT_HELD(bp);

	if (bp->b_pin_count > 0)
		bunpin_wait(bp);

	KASSERT(!(bp->b_vflags & BV_BKGRDINPROG),
	    ("FFS background buffer should not get here %p", bp));

	vp = bp->b_vp;
	if (vp)
		vp_md = vp->v_vflag & VV_MD;
	else
		vp_md = 0;

	/* Mark the buffer clean */
	bundirty(bp);

	bp->b_flags &= ~B_DONE;
	bp->b_ioflags &= ~BIO_ERROR;
	bp->b_flags |= B_CACHE;
	bp->b_iocmd = BIO_WRITE;

	bufobj_wref(bp->b_bufobj);
	vfs_busy_pages(bp, 1);

	/*
	 * Normal bwrites pipeline writes
	 */
	bp->b_runningbufspace = bp->b_bufsize;
	atomic_add_long(&runningbufspace, bp->b_runningbufspace);

	if (!TD_IS_IDLETHREAD(curthread))
		curthread->td_ru.ru_oublock++;
	if (oldflags & B_ASYNC)
		BUF_KERNPROC(bp);
	bp->b_iooffset = dbtob(bp->b_blkno);
	bstrategy(bp);

	if ((oldflags & B_ASYNC) == 0) {
		int rtval = bufwait(bp);
		brelse(bp);
		return (rtval);
	} else {
		/*
		 * don't allow the async write to saturate the I/O
		 * system.  We will not deadlock here because
		 * we are blocking waiting for I/O that is already in-progress
		 * to complete. We do not block here if it is the update
		 * or syncer daemon trying to clean up as that can lead
		 * to deadlock.
		 */
		if ((curthread->td_pflags & TDP_NORUNNINGBUF) == 0 && !vp_md)
			waitrunningbufspace();
	}

	return (0);
}

void
bufbdflush(struct bufobj *bo, struct buf *bp)
{
	struct buf *nbp;

	if (bo->bo_dirty.bv_cnt > dirtybufthresh + 10) {
		(void) VOP_FSYNC(bp->b_vp, MNT_NOWAIT, curthread);
		altbufferflushes++;
	} else if (bo->bo_dirty.bv_cnt > dirtybufthresh) {
		BO_LOCK(bo);
		/*
		 * Try to find a buffer to flush.
		 */
		TAILQ_FOREACH(nbp, &bo->bo_dirty.bv_hd, b_bobufs) {
			if ((nbp->b_vflags & BV_BKGRDINPROG) ||
			    BUF_LOCK(nbp,
				     LK_EXCLUSIVE | LK_NOWAIT, NULL))
				continue;
			if (bp == nbp)
				panic("bdwrite: found ourselves");
			BO_UNLOCK(bo);
			/* Don't countdeps with the bo lock held. */
			if (buf_countdeps(nbp, 0)) {
				BO_LOCK(bo);
				BUF_UNLOCK(nbp);
				continue;
			}
			if (nbp->b_flags & B_CLUSTEROK) {
				vfs_bio_awrite(nbp);
			} else {
				bremfree(nbp);
				bawrite(nbp);
			}
			dirtybufferflushes++;
			break;
		}
		if (nbp == NULL)
			BO_UNLOCK(bo);
	}
}

/*
 * Delayed write. (Buffer is marked dirty).  Do not bother writing
 * anything if the buffer is marked invalid.
 *
 * Note that since the buffer must be completely valid, we can safely
 * set B_CACHE.  In fact, we have to set B_CACHE here rather then in
 * biodone() in order to prevent getblk from writing the buffer
 * out synchronously.
 */
void
bdwrite(struct buf *bp)
{
	struct thread *td = curthread;
	struct vnode *vp;
	struct bufobj *bo;

	CTR3(KTR_BUF, "bdwrite(%p) vp %p flags %X", bp, bp->b_vp, bp->b_flags);
	KASSERT(bp->b_bufobj != NULL, ("No b_bufobj %p", bp));
	BUF_ASSERT_HELD(bp);

	if (bp->b_flags & B_INVAL) {
		brelse(bp);
		return;
	}

	/*
	 * If we have too many dirty buffers, don't create any more.
	 * If we are wildly over our limit, then force a complete
	 * cleanup. Otherwise, just keep the situation from getting
	 * out of control. Note that we have to avoid a recursive
	 * disaster and not try to clean up after our own cleanup!
	 */
	vp = bp->b_vp;
	bo = bp->b_bufobj;
	if ((td->td_pflags & (TDP_COWINPROGRESS|TDP_INBDFLUSH)) == 0) {
		td->td_pflags |= TDP_INBDFLUSH;
		BO_BDFLUSH(bo, bp);
		td->td_pflags &= ~TDP_INBDFLUSH;
	} else
		recursiveflushes++;

	bdirty(bp);
	/*
	 * Set B_CACHE, indicating that the buffer is fully valid.  This is
	 * true even of NFS now.
	 */
	bp->b_flags |= B_CACHE;

	/*
	 * This bmap keeps the system from needing to do the bmap later,
	 * perhaps when the system is attempting to do a sync.  Since it
	 * is likely that the indirect block -- or whatever other datastructure
	 * that the filesystem needs is still in memory now, it is a good
	 * thing to do this.  Note also, that if the pageout daemon is
	 * requesting a sync -- there might not be enough memory to do
	 * the bmap then...  So, this is important to do.
	 */
	if (vp->v_type != VCHR && bp->b_lblkno == bp->b_blkno) {
		VOP_BMAP(vp, bp->b_lblkno, NULL, &bp->b_blkno, NULL, NULL);
	}

	/*
	 * Set the *dirty* buffer range based upon the VM system dirty
	 * pages.
	 *
	 * Mark the buffer pages as clean.  We need to do this here to
	 * satisfy the vnode_pager and the pageout daemon, so that it
	 * thinks that the pages have been "cleaned".  Note that since
	 * the pages are in a delayed write buffer -- the VFS layer
	 * "will" see that the pages get written out on the next sync,
	 * or perhaps the cluster will be completed.
	 */
	vfs_clean_pages_dirty_buf(bp);
	bqrelse(bp);

	/*
	 * Wakeup the buffer flushing daemon if we have a lot of dirty
	 * buffers (midpoint between our recovery point and our stall
	 * point).
	 */
	bd_wakeup((lodirtybuffers + hidirtybuffers) / 2);

	/*
	 * note: we cannot initiate I/O from a bdwrite even if we wanted to,
	 * due to the softdep code.
	 */
}

/*
 *	bdirty:
 *
 *	Turn buffer into delayed write request.  We must clear BIO_READ and
 *	B_RELBUF, and we must set B_DELWRI.  We reassign the buffer to 
 *	itself to properly update it in the dirty/clean lists.  We mark it
 *	B_DONE to ensure that any asynchronization of the buffer properly
 *	clears B_DONE ( else a panic will occur later ).  
 *
 *	bdirty() is kinda like bdwrite() - we have to clear B_INVAL which
 *	might have been set pre-getblk().  Unlike bwrite/bdwrite, bdirty()
 *	should only be called if the buffer is known-good.
 *
 *	Since the buffer is not on a queue, we do not update the numfreebuffers
 *	count.
 *
 *	The buffer must be on QUEUE_NONE.
 */
void
bdirty(struct buf *bp)
{

	CTR3(KTR_BUF, "bdirty(%p) vp %p flags %X",
	    bp, bp->b_vp, bp->b_flags);
	KASSERT(bp->b_bufobj != NULL, ("No b_bufobj %p", bp));
	KASSERT(bp->b_flags & B_REMFREE || bp->b_qindex == QUEUE_NONE,
	    ("bdirty: buffer %p still on queue %d", bp, bp->b_qindex));
	BUF_ASSERT_HELD(bp);
	bp->b_flags &= ~(B_RELBUF);
	bp->b_iocmd = BIO_WRITE;

	if ((bp->b_flags & B_DELWRI) == 0) {
		bp->b_flags |= /* XXX B_DONE | */ B_DELWRI;
		reassignbuf(bp);
		atomic_add_int(&numdirtybuffers, 1);
		bd_wakeup((lodirtybuffers + hidirtybuffers) / 2);
	}
}

/*
 *	bundirty:
 *
 *	Clear B_DELWRI for buffer.
 *
 *	Since the buffer is not on a queue, we do not update the numfreebuffers
 *	count.
 *	
 *	The buffer must be on QUEUE_NONE.
 */

void
bundirty(struct buf *bp)
{

	CTR3(KTR_BUF, "bundirty(%p) vp %p flags %X", bp, bp->b_vp, bp->b_flags);
	KASSERT(bp->b_bufobj != NULL, ("No b_bufobj %p", bp));
	KASSERT(bp->b_flags & B_REMFREE || bp->b_qindex == QUEUE_NONE,
	    ("bundirty: buffer %p still on queue %d", bp, bp->b_qindex));
	BUF_ASSERT_HELD(bp);

	if (bp->b_flags & B_DELWRI) {
		bp->b_flags &= ~B_DELWRI;
		reassignbuf(bp);
		atomic_subtract_int(&numdirtybuffers, 1);
		numdirtywakeup(lodirtybuffers);
	}
	/*
	 * Since it is now being written, we can clear its deferred write flag.
	 */
	bp->b_flags &= ~B_DEFERRED;
}

/*
 *	bawrite:
 *
 *	Asynchronous write.  Start output on a buffer, but do not wait for
 *	it to complete.  The buffer is released when the output completes.
 *
 *	bwrite() ( or the VOP routine anyway ) is responsible for handling 
 *	B_INVAL buffers.  Not us.
 */
void
bawrite(struct buf *bp)
{

	bp->b_flags |= B_ASYNC;
	(void) bwrite(bp);
}

/*
 *	bwillwrite:
 *
 *	Called prior to the locking of any vnodes when we are expecting to
 *	write.  We do not want to starve the buffer cache with too many
 *	dirty buffers so we block here.  By blocking prior to the locking
 *	of any vnodes we attempt to avoid the situation where a locked vnode
 *	prevents the various system daemons from flushing related buffers.
 */

void
bwillwrite(void)
{

	if (numdirtybuffers >= hidirtybuffers) {
		mtx_lock(&nblock);
		while (numdirtybuffers >= hidirtybuffers) {
			bd_wakeup(1);
			needsbuffer |= VFS_BIO_NEED_DIRTYFLUSH;
			msleep(&needsbuffer, &nblock,
			    (PRIBIO + 4), "flswai", 0);
		}
		mtx_unlock(&nblock);
	}
}

/*
 * Return true if we have too many dirty buffers.
 */
int
buf_dirty_count_severe(void)
{

	return(numdirtybuffers >= hidirtybuffers);
}

static __noinline int
buf_vm_page_count_severe(void)
{

	KFAIL_POINT_CODE(DEBUG_FP, buf_pressure, return 1);

	return vm_page_count_severe();
}

/*
 *	brelse:
 *
 *	Release a busy buffer and, if requested, free its resources.  The
 *	buffer will be stashed in the appropriate bufqueue[] allowing it
 *	to be accessed later as a cache entity or reused for other purposes.
 */
void
brelse(struct buf *bp)
{
	CTR3(KTR_BUF, "brelse(%p) vp %p flags %X",
	    bp, bp->b_vp, bp->b_flags);
	KASSERT(!(bp->b_flags & (B_CLUSTER|B_PAGING)),
	    ("brelse: inappropriate B_PAGING or B_CLUSTER bp %p", bp));

	if (bp->b_flags & B_MANAGED) {
		bqrelse(bp);
		return;
	}

	if (bp->b_iocmd == BIO_WRITE && (bp->b_ioflags & BIO_ERROR) &&
	    bp->b_error == EIO && !(bp->b_flags & B_INVAL)) {
		/*
		 * Failed write, redirty.  Must clear BIO_ERROR to prevent
		 * pages from being scrapped.  If the error is anything
		 * other than an I/O error (EIO), assume that retrying
		 * is futile.
		 */
		bp->b_ioflags &= ~BIO_ERROR;
		bdirty(bp);
	} else if ((bp->b_flags & (B_NOCACHE | B_INVAL)) ||
	    (bp->b_ioflags & BIO_ERROR) || (bp->b_bufsize <= 0)) {
		/*
		 * Either a failed I/O or we were asked to free or not
		 * cache the buffer.
		 */
		bp->b_flags |= B_INVAL;
		if (!LIST_EMPTY(&bp->b_dep))
			buf_deallocate(bp);
		if (bp->b_flags & B_DELWRI) {
			atomic_subtract_int(&numdirtybuffers, 1);
			numdirtywakeup(lodirtybuffers);
		}
		bp->b_flags &= ~(B_DELWRI | B_CACHE);
		if ((bp->b_flags & B_VMIO) == 0) {
			if (bp->b_bufsize)
				allocbuf(bp, 0);
			if (bp->b_vp)
				brelvp(bp);
		}
	}

	/*
	 * We must clear B_RELBUF if B_DELWRI is set.  If vfs_vmio_release() 
	 * is called with B_DELWRI set, the underlying pages may wind up
	 * getting freed causing a previous write (bdwrite()) to get 'lost'
	 * because pages associated with a B_DELWRI bp are marked clean.
	 * 
	 * We still allow the B_INVAL case to call vfs_vmio_release(), even
	 * if B_DELWRI is set.
	 *
	 * If B_DELWRI is not set we may have to set B_RELBUF if we are low
	 * on pages to return pages to the VM page queues.
	 */
	if (bp->b_flags & B_DELWRI)
		bp->b_flags &= ~B_RELBUF;
	else if (buf_vm_page_count_severe()) {
		/*
		 * The locking of the BO_LOCK is not necessary since
		 * BKGRDINPROG cannot be set while we hold the buf
		 * lock, it can only be cleared if it is already
		 * pending.
		 */
		if (bp->b_vp) {
			if (!(bp->b_vflags & BV_BKGRDINPROG))
				bp->b_flags |= B_RELBUF;
		} else
			bp->b_flags |= B_RELBUF;
	}

	/*
	 * VMIO buffer rundown.  It is not very necessary to keep a VMIO buffer
	 * constituted, not even NFS buffers now.  Two flags effect this.  If
	 * B_INVAL, the struct buf is invalidated but the VM object is kept
	 * around ( i.e. so it is trivial to reconstitute the buffer later ).
	 *
	 * If BIO_ERROR or B_NOCACHE is set, pages in the VM object will be
	 * invalidated.  BIO_ERROR cannot be set for a failed write unless the
	 * buffer is also B_INVAL because it hits the re-dirtying code above.
	 *
	 * Normally we can do this whether a buffer is B_DELWRI or not.  If
	 * the buffer is an NFS buffer, it is tracking piecemeal writes or
	 * the commit state and we cannot afford to lose the buffer. If the
	 * buffer has a background write in progress, we need to keep it
	 * around to prevent it from being reconstituted and starting a second
	 * background write.
	 */
	if ((bp->b_flags & B_VMIO)
	    && !(bp->b_vp->v_mount != NULL &&
		 (bp->b_vp->v_mount->mnt_vfc->vfc_flags & VFCF_NETWORK) != 0 &&
		 !vn_isdisk(bp->b_vp, NULL) &&
		 (bp->b_flags & B_DELWRI))
	    ) {

		int i, j, resid;
		vm_page_t m;
		off_t foff;
		vm_pindex_t poff;
		vm_object_t obj;

		obj = bp->b_bufobj->bo_object;

		/*
		 * Get the base offset and length of the buffer.  Note that 
		 * in the VMIO case if the buffer block size is not
		 * page-aligned then b_data pointer may not be page-aligned.
		 * But our b_pages[] array *IS* page aligned.
		 *
		 * block sizes less then DEV_BSIZE (usually 512) are not 
		 * supported due to the page granularity bits (m->valid,
		 * m->dirty, etc...). 
		 *
		 * See man buf(9) for more information
		 */
		resid = bp->b_bufsize;
		foff = bp->b_offset;
		VM_OBJECT_LOCK(obj);
		for (i = 0; i < bp->b_npages; i++) {
			int had_bogus = 0;

			m = bp->b_pages[i];

			/*
			 * If we hit a bogus page, fixup *all* the bogus pages
			 * now.
			 */
			if (m == bogus_page) {
				poff = OFF_TO_IDX(bp->b_offset);
				had_bogus = 1;

				for (j = i; j < bp->b_npages; j++) {
					vm_page_t mtmp;
					mtmp = bp->b_pages[j];
					if (mtmp == bogus_page) {
						mtmp = vm_page_lookup(obj, poff + j);
						if (!mtmp) {
							panic("brelse: page missing\n");
						}
						bp->b_pages[j] = mtmp;
					}
				}

				if ((bp->b_flags & B_INVAL) == 0) {
					pmap_qenter(
					    trunc_page((vm_offset_t)bp->b_data),
					    bp->b_pages, bp->b_npages);
				}
				m = bp->b_pages[i];
			}
			if ((bp->b_flags & B_NOCACHE) ||
			    (bp->b_ioflags & BIO_ERROR &&
			     bp->b_iocmd == BIO_READ)) {
				int poffset = foff & PAGE_MASK;
				int presid = resid > (PAGE_SIZE - poffset) ?
					(PAGE_SIZE - poffset) : resid;

				KASSERT(presid >= 0, ("brelse: extra page"));
				vm_page_set_invalid(m, poffset, presid);
				if (had_bogus)
					printf("avoided corruption bug in bogus_page/brelse code\n");
			}
			resid -= PAGE_SIZE - (foff & PAGE_MASK);
			foff = (foff + PAGE_SIZE) & ~(off_t)PAGE_MASK;
		}
		VM_OBJECT_UNLOCK(obj);
		if (bp->b_flags & (B_INVAL | B_RELBUF))
			vfs_vmio_release(bp);

	} else if (bp->b_flags & B_VMIO) {

		if (bp->b_flags & (B_INVAL | B_RELBUF)) {
			vfs_vmio_release(bp);
		}

	} else if ((bp->b_flags & (B_INVAL | B_RELBUF)) != 0) {
		if (bp->b_bufsize != 0)
			allocbuf(bp, 0);
		if (bp->b_vp != NULL)
			brelvp(bp);
	}
			
	if (BUF_LOCKRECURSED(bp)) {
		/* do not release to free list */
		BUF_UNLOCK(bp);
		return;
	}

	/* enqueue */
	mtx_lock(&bqlock);
	/* Handle delayed bremfree() processing. */
	if (bp->b_flags & B_REMFREE) {
		struct bufobj *bo;

		bo = bp->b_bufobj;
		if (bo != NULL)
			BO_LOCK(bo);
		bremfreel(bp);
		if (bo != NULL)
			BO_UNLOCK(bo);
	}
	if (bp->b_qindex != QUEUE_NONE)
		panic("brelse: free buffer onto another queue???");

	/*
	 * If the buffer has junk contents signal it and eventually
	 * clean up B_DELWRI and diassociate the vnode so that gbincore()
	 * doesn't find it.
	 */
	if (bp->b_bufsize == 0 || (bp->b_ioflags & BIO_ERROR) != 0 ||
	    (bp->b_flags & (B_INVAL | B_NOCACHE | B_RELBUF)) != 0)
		bp->b_flags |= B_INVAL;
	if (bp->b_flags & B_INVAL) {
		if (bp->b_flags & B_DELWRI)
			bundirty(bp);
		if (bp->b_vp)
			brelvp(bp);
	}

	/* buffers with no memory */
	if (bp->b_bufsize == 0) {
		bp->b_xflags &= ~(BX_BKGRDWRITE | BX_ALTDATA);
		if (bp->b_vflags & BV_BKGRDINPROG)
			panic("losing buffer 1");
		if (bp->b_kvasize) {
			bp->b_qindex = QUEUE_EMPTYKVA;
		} else {
			bp->b_qindex = QUEUE_EMPTY;
		}
		TAILQ_INSERT_HEAD(&bufqueues[bp->b_qindex], bp, b_freelist);
	/* buffers with junk contents */
	} else if (bp->b_flags & (B_INVAL | B_NOCACHE | B_RELBUF) ||
	    (bp->b_ioflags & BIO_ERROR)) {
		bp->b_xflags &= ~(BX_BKGRDWRITE | BX_ALTDATA);
		if (bp->b_vflags & BV_BKGRDINPROG)
			panic("losing buffer 2");
		bp->b_qindex = QUEUE_CLEAN;
		TAILQ_INSERT_HEAD(&bufqueues[QUEUE_CLEAN], bp, b_freelist);
	/* remaining buffers */
	} else {
		if ((bp->b_flags & (B_DELWRI|B_NEEDSGIANT)) ==
		    (B_DELWRI|B_NEEDSGIANT))
			bp->b_qindex = QUEUE_DIRTY_GIANT;
		else if (bp->b_flags & B_DELWRI)
			bp->b_qindex = QUEUE_DIRTY;
		else
			bp->b_qindex = QUEUE_CLEAN;
		if (bp->b_flags & B_AGE)
			TAILQ_INSERT_HEAD(&bufqueues[bp->b_qindex], bp, b_freelist);
		else
			TAILQ_INSERT_TAIL(&bufqueues[bp->b_qindex], bp, b_freelist);
	}
	mtx_unlock(&bqlock);

	/*
	 * Fixup numfreebuffers count.  The bp is on an appropriate queue
	 * unless locked.  We then bump numfreebuffers if it is not B_DELWRI.
	 * We've already handled the B_INVAL case ( B_DELWRI will be clear
	 * if B_INVAL is set ).
	 */

	if (!(bp->b_flags & B_DELWRI)) {
		struct bufobj *bo;

		bo = bp->b_bufobj;
		if (bo != NULL)
			BO_LOCK(bo);
		bufcountwakeup(bp);
		if (bo != NULL)
			BO_UNLOCK(bo);
	}

	/*
	 * Something we can maybe free or reuse
	 */
	if (bp->b_bufsize || bp->b_kvasize)
		bufspacewakeup();

	bp->b_flags &= ~(B_ASYNC | B_NOCACHE | B_AGE | B_RELBUF | B_DIRECT);
	if ((bp->b_flags & B_DELWRI) == 0 && (bp->b_xflags & BX_VNDIRTY))
		panic("brelse: not dirty");
	/* unlock */
	BUF_UNLOCK(bp);
}

/*
 * Release a buffer back to the appropriate queue but do not try to free
 * it.  The buffer is expected to be used again soon.
 *
 * bqrelse() is used by bdwrite() to requeue a delayed write, and used by
 * biodone() to requeue an async I/O on completion.  It is also used when
 * known good buffers need to be requeued but we think we may need the data
 * again soon.
 *
 * XXX we should be able to leave the B_RELBUF hint set on completion.
 */
void
bqrelse(struct buf *bp)
{
	struct bufobj *bo;

	CTR3(KTR_BUF, "bqrelse(%p) vp %p flags %X", bp, bp->b_vp, bp->b_flags);
	KASSERT(!(bp->b_flags & (B_CLUSTER|B_PAGING)),
	    ("bqrelse: inappropriate B_PAGING or B_CLUSTER bp %p", bp));

	if (BUF_LOCKRECURSED(bp)) {
		/* do not release to free list */
		BUF_UNLOCK(bp);
		return;
	}

	bo = bp->b_bufobj;
	if (bp->b_flags & B_MANAGED) {
		if (bp->b_flags & B_REMFREE) {
			mtx_lock(&bqlock);
			if (bo != NULL)
				BO_LOCK(bo);
			bremfreel(bp);
			if (bo != NULL)
				BO_UNLOCK(bo);
			mtx_unlock(&bqlock);
		}
		bp->b_flags &= ~(B_ASYNC | B_NOCACHE | B_AGE | B_RELBUF);
		BUF_UNLOCK(bp);
		return;
	}

	mtx_lock(&bqlock);
	/* Handle delayed bremfree() processing. */
	if (bp->b_flags & B_REMFREE) {
		if (bo != NULL)
			BO_LOCK(bo);
		bremfreel(bp);
		if (bo != NULL)
			BO_UNLOCK(bo);
	}
	if (bp->b_qindex != QUEUE_NONE)
		panic("bqrelse: free buffer onto another queue???");
	/* buffers with stale but valid contents */
	if (bp->b_flags & B_DELWRI) {
		if (bp->b_flags & B_NEEDSGIANT)
			bp->b_qindex = QUEUE_DIRTY_GIANT;
		else
			bp->b_qindex = QUEUE_DIRTY;
		TAILQ_INSERT_TAIL(&bufqueues[bp->b_qindex], bp, b_freelist);
	} else {
		/*
		 * The locking of the BO_LOCK for checking of the
		 * BV_BKGRDINPROG is not necessary since the
		 * BV_BKGRDINPROG cannot be set while we hold the buf
		 * lock, it can only be cleared if it is already
		 * pending.
		 */
		if (!buf_vm_page_count_severe() || (bp->b_vflags & BV_BKGRDINPROG)) {
			bp->b_qindex = QUEUE_CLEAN;
			TAILQ_INSERT_TAIL(&bufqueues[QUEUE_CLEAN], bp,
			    b_freelist);
		} else {
			/*
			 * We are too low on memory, we have to try to free
			 * the buffer (most importantly: the wired pages
			 * making up its backing store) *now*.
			 */
			mtx_unlock(&bqlock);
			brelse(bp);
			return;
		}
	}
	mtx_unlock(&bqlock);

	if ((bp->b_flags & B_INVAL) || !(bp->b_flags & B_DELWRI)) {
		if (bo != NULL)
			BO_LOCK(bo);
		bufcountwakeup(bp);
		if (bo != NULL)
			BO_UNLOCK(bo);
	}

	/*
	 * Something we can maybe free or reuse.
	 */
	if (bp->b_bufsize && !(bp->b_flags & B_DELWRI))
		bufspacewakeup();

	bp->b_flags &= ~(B_ASYNC | B_NOCACHE | B_AGE | B_RELBUF);
	if ((bp->b_flags & B_DELWRI) == 0 && (bp->b_xflags & BX_VNDIRTY))
		panic("bqrelse: not dirty");
	/* unlock */
	BUF_UNLOCK(bp);
}

/* Give pages used by the bp back to the VM system (where possible) */
static void
vfs_vmio_release(struct buf *bp)
{
	int i;
	vm_page_t m;

	pmap_qremove(trunc_page((vm_offset_t)bp->b_data), bp->b_npages);
	VM_OBJECT_LOCK(bp->b_bufobj->bo_object);
	for (i = 0; i < bp->b_npages; i++) {
		m = bp->b_pages[i];
		bp->b_pages[i] = NULL;
		/*
		 * In order to keep page LRU ordering consistent, put
		 * everything on the inactive queue.
		 */
		vm_page_lock(m);
		vm_page_unwire(m, 0);
		/*
		 * We don't mess with busy pages, it is
		 * the responsibility of the process that
		 * busied the pages to deal with them.
		 */
		if ((m->oflags & VPO_BUSY) == 0 && m->busy == 0 &&
		    m->wire_count == 0) {
			/*
			 * Might as well free the page if we can and it has
			 * no valid data.  We also free the page if the
			 * buffer was used for direct I/O
			 */
			if ((bp->b_flags & B_ASYNC) == 0 && !m->valid) {
				vm_page_free(m);
			} else if (bp->b_flags & B_DIRECT) {
				vm_page_try_to_free(m);
			} else if (buf_vm_page_count_severe()) {
				vm_page_try_to_cache(m);
			}
		}
		vm_page_unlock(m);
	}
	VM_OBJECT_UNLOCK(bp->b_bufobj->bo_object);
	
	if (bp->b_bufsize) {
		bufspacewakeup();
		bp->b_bufsize = 0;
	}
	bp->b_npages = 0;
	bp->b_flags &= ~B_VMIO;
	if (bp->b_vp)
		brelvp(bp);
}

/*
 * Check to see if a block at a particular lbn is available for a clustered
 * write.
 */
static int
vfs_bio_clcheck(struct vnode *vp, int size, daddr_t lblkno, daddr_t blkno)
{
	struct buf *bpa;
	int match;

	match = 0;

	/* If the buf isn't in core skip it */
	if ((bpa = gbincore(&vp->v_bufobj, lblkno)) == NULL)
		return (0);

	/* If the buf is busy we don't want to wait for it */
	if (BUF_LOCK(bpa, LK_EXCLUSIVE | LK_NOWAIT, NULL) != 0)
		return (0);

	/* Only cluster with valid clusterable delayed write buffers */
	if ((bpa->b_flags & (B_DELWRI | B_CLUSTEROK | B_INVAL)) !=
	    (B_DELWRI | B_CLUSTEROK))
		goto done;

	if (bpa->b_bufsize != size)
		goto done;

	/*
	 * Check to see if it is in the expected place on disk and that the
	 * block has been mapped.
	 */
	if ((bpa->b_blkno != bpa->b_lblkno) && (bpa->b_blkno == blkno))
		match = 1;
done:
	BUF_UNLOCK(bpa);
	return (match);
}

/*
 *	vfs_bio_awrite:
 *
 *	Implement clustered async writes for clearing out B_DELWRI buffers.
 *	This is much better then the old way of writing only one buffer at
 *	a time.  Note that we may not be presented with the buffers in the 
 *	correct order, so we search for the cluster in both directions.
 */
int
vfs_bio_awrite(struct buf *bp)
{
	struct bufobj *bo;
	int i;
	int j;
	daddr_t lblkno = bp->b_lblkno;
	struct vnode *vp = bp->b_vp;
	int ncl;
	int nwritten;
	int size;
	int maxcl;

	bo = &vp->v_bufobj;
	/*
	 * right now we support clustered writing only to regular files.  If
	 * we find a clusterable block we could be in the middle of a cluster
	 * rather then at the beginning.
	 */
	if ((vp->v_type == VREG) && 
	    (vp->v_mount != 0) && /* Only on nodes that have the size info */
	    (bp->b_flags & (B_CLUSTEROK | B_INVAL)) == B_CLUSTEROK) {

		size = vp->v_mount->mnt_stat.f_iosize;
		maxcl = MAXPHYS / size;

		BO_LOCK(bo);
		for (i = 1; i < maxcl; i++)
			if (vfs_bio_clcheck(vp, size, lblkno + i,
			    bp->b_blkno + ((i * size) >> DEV_BSHIFT)) == 0)
				break;

		for (j = 1; i + j <= maxcl && j <= lblkno; j++) 
			if (vfs_bio_clcheck(vp, size, lblkno - j,
			    bp->b_blkno - ((j * size) >> DEV_BSHIFT)) == 0)
				break;
		BO_UNLOCK(bo);
		--j;
		ncl = i + j;
		/*
		 * this is a possible cluster write
		 */
		if (ncl != 1) {
			BUF_UNLOCK(bp);
			nwritten = cluster_wbuild(vp, size, lblkno - j, ncl);
			return nwritten;
		}
	}
	bremfree(bp);
	bp->b_flags |= B_ASYNC;
	/*
	 * default (old) behavior, writing out only one block
	 *
	 * XXX returns b_bufsize instead of b_bcount for nwritten?
	 */
	nwritten = bp->b_bufsize;
	(void) bwrite(bp);

	return nwritten;
}

/*
 *	getnewbuf:
 *
 *	Find and initialize a new buffer header, freeing up existing buffers 
 *	in the bufqueues as necessary.  The new buffer is returned locked.
 *
 *	Important:  B_INVAL is not set.  If the caller wishes to throw the
 *	buffer away, the caller must set B_INVAL prior to calling brelse().
 *
 *	We block if:
 *		We have insufficient buffer headers
 *		We have insufficient buffer space
 *		buffer_map is too fragmented ( space reservation fails )
 *		If we have to flush dirty buffers ( but we try to avoid this )
 *
 *	To avoid VFS layer recursion we do not flush dirty buffers ourselves.
 *	Instead we ask the buf daemon to do it for us.  We attempt to
 *	avoid piecemeal wakeups of the pageout daemon.
 */

static struct buf *
getnewbuf(struct vnode *vp, int slpflag, int slptimeo, int size, int maxsize,
    int gbflags)
{
	struct thread *td;
	struct buf *bp;
	struct buf *nbp;
	int defrag = 0;
	int nqindex;
	static int flushingbufs;

	td = curthread;
	/*
	 * We can't afford to block since we might be holding a vnode lock,
	 * which may prevent system daemons from running.  We deal with
	 * low-memory situations by proactively returning memory and running
	 * async I/O rather then sync I/O.
	 */
	atomic_add_int(&getnewbufcalls, 1);
	atomic_subtract_int(&getnewbufrestarts, 1);
restart:
	atomic_add_int(&getnewbufrestarts, 1);

	/*
	 * Setup for scan.  If we do not have enough free buffers,
	 * we setup a degenerate case that immediately fails.  Note
	 * that if we are specially marked process, we are allowed to
	 * dip into our reserves.
	 *
	 * The scanning sequence is nominally:  EMPTY->EMPTYKVA->CLEAN
	 *
	 * We start with EMPTYKVA.  If the list is empty we backup to EMPTY.
	 * However, there are a number of cases (defragging, reusing, ...)
	 * where we cannot backup.
	 */
	mtx_lock(&bqlock);
	nqindex = QUEUE_EMPTYKVA;
	nbp = TAILQ_FIRST(&bufqueues[QUEUE_EMPTYKVA]);

	if (nbp == NULL) {
		/*
		 * If no EMPTYKVA buffers and we are either
		 * defragging or reusing, locate a CLEAN buffer
		 * to free or reuse.  If bufspace useage is low
		 * skip this step so we can allocate a new buffer.
		 */
		if (defrag || bufspace >= lobufspace) {
			nqindex = QUEUE_CLEAN;
			nbp = TAILQ_FIRST(&bufqueues[QUEUE_CLEAN]);
		}

		/*
		 * If we could not find or were not allowed to reuse a
		 * CLEAN buffer, check to see if it is ok to use an EMPTY
		 * buffer.  We can only use an EMPTY buffer if allocating
		 * its KVA would not otherwise run us out of buffer space.
		 */
		if (nbp == NULL && defrag == 0 &&
		    bufspace + maxsize < hibufspace) {
			nqindex = QUEUE_EMPTY;
			nbp = TAILQ_FIRST(&bufqueues[QUEUE_EMPTY]);
		}
	}

	/*
	 * Run scan, possibly freeing data and/or kva mappings on the fly
	 * depending.
	 */

	while ((bp = nbp) != NULL) {
		int qindex = nqindex;

		/*
		 * Calculate next bp ( we can only use it if we do not block
		 * or do other fancy things ).
		 */
		if ((nbp = TAILQ_NEXT(bp, b_freelist)) == NULL) {
			switch(qindex) {
			case QUEUE_EMPTY:
				nqindex = QUEUE_EMPTYKVA;
				if ((nbp = TAILQ_FIRST(&bufqueues[QUEUE_EMPTYKVA])))
					break;
				/* FALLTHROUGH */
			case QUEUE_EMPTYKVA:
				nqindex = QUEUE_CLEAN;
				if ((nbp = TAILQ_FIRST(&bufqueues[QUEUE_CLEAN])))
					break;
				/* FALLTHROUGH */
			case QUEUE_CLEAN:
				/*
				 * nbp is NULL. 
				 */
				break;
			}
		}
		/*
		 * If we are defragging then we need a buffer with 
		 * b_kvasize != 0.  XXX this situation should no longer
		 * occur, if defrag is non-zero the buffer's b_kvasize
		 * should also be non-zero at this point.  XXX
		 */
		if (defrag && bp->b_kvasize == 0) {
			printf("Warning: defrag empty buffer %p\n", bp);
			continue;
		}

		/*
		 * Start freeing the bp.  This is somewhat involved.  nbp
		 * remains valid only for QUEUE_EMPTY[KVA] bp's.
		 */
		if (BUF_LOCK(bp, LK_EXCLUSIVE | LK_NOWAIT, NULL) != 0)
			continue;
		if (bp->b_vp) {
			BO_LOCK(bp->b_bufobj);
			if (bp->b_vflags & BV_BKGRDINPROG) {
				BO_UNLOCK(bp->b_bufobj);
				BUF_UNLOCK(bp);
				continue;
			}
			BO_UNLOCK(bp->b_bufobj);
		}
		CTR6(KTR_BUF,
		    "getnewbuf(%p) vp %p flags %X kvasize %d bufsize %d "
		    "queue %d (recycling)", bp, bp->b_vp, bp->b_flags,
		    bp->b_kvasize, bp->b_bufsize, qindex);

		/*
		 * Sanity Checks
		 */
		KASSERT(bp->b_qindex == qindex, ("getnewbuf: inconsistant queue %d bp %p", qindex, bp));

		/*
		 * Note: we no longer distinguish between VMIO and non-VMIO
		 * buffers.
		 */

		KASSERT((bp->b_flags & B_DELWRI) == 0, ("delwri buffer %p found in queue %d", bp, qindex));

		if (bp->b_bufobj != NULL)
			BO_LOCK(bp->b_bufobj);
		bremfreel(bp);
		if (bp->b_bufobj != NULL)
			BO_UNLOCK(bp->b_bufobj);
		mtx_unlock(&bqlock);

		if (qindex == QUEUE_CLEAN) {
			if (bp->b_flags & B_VMIO) {
				bp->b_flags &= ~B_ASYNC;
				vfs_vmio_release(bp);
			}
			if (bp->b_vp)
				brelvp(bp);
		}

		/*
		 * NOTE:  nbp is now entirely invalid.  We can only restart
		 * the scan from this point on.
		 *
		 * Get the rest of the buffer freed up.  b_kva* is still
		 * valid after this operation.
		 */

		if (bp->b_rcred != NOCRED) {
			crfree(bp->b_rcred);
			bp->b_rcred = NOCRED;
		}
		if (bp->b_wcred != NOCRED) {
			crfree(bp->b_wcred);
			bp->b_wcred = NOCRED;
		}
		if (!LIST_EMPTY(&bp->b_dep))
			buf_deallocate(bp);
		if (bp->b_vflags & BV_BKGRDINPROG)
			panic("losing buffer 3");
		KASSERT(bp->b_vp == NULL,
		    ("bp: %p still has vnode %p.  qindex: %d",
		    bp, bp->b_vp, qindex));
		KASSERT((bp->b_xflags & (BX_VNCLEAN|BX_VNDIRTY)) == 0,
		   ("bp: %p still on a buffer list. xflags %X",
		    bp, bp->b_xflags));

		if (bp->b_bufsize)
			allocbuf(bp, 0);

		bp->b_flags = 0;
		bp->b_ioflags = 0;
		bp->b_xflags = 0;
		KASSERT((bp->b_vflags & BV_INFREECNT) == 0,
		    ("buf %p still counted as free?", bp));
		bp->b_vflags = 0;
		bp->b_vp = NULL;
		bp->b_blkno = bp->b_lblkno = 0;
		bp->b_offset = NOOFFSET;
		bp->b_iodone = 0;
		bp->b_error = 0;
		bp->b_resid = 0;
		bp->b_bcount = 0;
		bp->b_npages = 0;
		bp->b_dirtyoff = bp->b_dirtyend = 0;
		bp->b_bufobj = NULL;
		bp->b_pin_count = 0;
		bp->b_fsprivate1 = NULL;
		bp->b_fsprivate2 = NULL;
		bp->b_fsprivate3 = NULL;

		LIST_INIT(&bp->b_dep);

		/*
		 * If we are defragging then free the buffer.
		 */
		if (defrag) {
			bp->b_flags |= B_INVAL;
			bfreekva(bp);
			brelse(bp);
			defrag = 0;
			goto restart;
		}

		/*
		 * Notify any waiters for the buffer lock about
		 * identity change by freeing the buffer.
		 */
		if (qindex == QUEUE_CLEAN && BUF_LOCKWAITERS(bp)) {
			bp->b_flags |= B_INVAL;
			bfreekva(bp);
			brelse(bp);
			goto restart;
		}

		/*
		 * If we are overcomitted then recover the buffer and its
		 * KVM space.  This occurs in rare situations when multiple
		 * processes are blocked in getnewbuf() or allocbuf().
		 */
		if (bufspace >= hibufspace)
			flushingbufs = 1;
		if (flushingbufs && bp->b_kvasize != 0) {
			bp->b_flags |= B_INVAL;
			bfreekva(bp);
			brelse(bp);
			goto restart;
		}
		if (bufspace < lobufspace)
			flushingbufs = 0;
		break;
	}

	/*
	 * If we exhausted our list, sleep as appropriate.  We may have to
	 * wakeup various daemons and write out some dirty buffers.
	 *
	 * Generally we are sleeping due to insufficient buffer space.
	 */

	if (bp == NULL) {
		int flags, norunbuf;
		char *waitmsg;
		int fl;

		if (defrag) {
			flags = VFS_BIO_NEED_BUFSPACE;
			waitmsg = "nbufkv";
		} else if (bufspace >= hibufspace) {
			waitmsg = "nbufbs";
			flags = VFS_BIO_NEED_BUFSPACE;
		} else {
			waitmsg = "newbuf";
			flags = VFS_BIO_NEED_ANY;
		}
		mtx_lock(&nblock);
		needsbuffer |= flags;
		mtx_unlock(&nblock);
		mtx_unlock(&bqlock);

		bd_speedup();	/* heeeelp */
		if (gbflags & GB_NOWAIT_BD)
			return (NULL);

		mtx_lock(&nblock);
		while (needsbuffer & flags) {
			if (vp != NULL && (td->td_pflags & TDP_BUFNEED) == 0) {
				mtx_unlock(&nblock);
				/*
				 * getblk() is called with a vnode
				 * locked, and some majority of the
				 * dirty buffers may as well belong to
				 * the vnode. Flushing the buffers
				 * there would make a progress that
				 * cannot be achieved by the
				 * buf_daemon, that cannot lock the
				 * vnode.
				 */
				norunbuf = ~(TDP_BUFNEED | TDP_NORUNNINGBUF) |
				    (td->td_pflags & TDP_NORUNNINGBUF);
				/* play bufdaemon */
				td->td_pflags |= TDP_BUFNEED | TDP_NORUNNINGBUF;
				fl = buf_do_flush(vp);
				td->td_pflags &= norunbuf;
				mtx_lock(&nblock);
				if (fl != 0)
					continue;
				if ((needsbuffer & flags) == 0)
					break;
			}
			if (msleep(&needsbuffer, &nblock,
			    (PRIBIO + 4) | slpflag, waitmsg, slptimeo)) {
				mtx_unlock(&nblock);
				return (NULL);
			}
		}
		mtx_unlock(&nblock);
	} else {
		/*
		 * We finally have a valid bp.  We aren't quite out of the
		 * woods, we still have to reserve kva space.  In order
		 * to keep fragmentation sane we only allocate kva in
		 * BKVASIZE chunks.
		 */
		maxsize = (maxsize + BKVAMASK) & ~BKVAMASK;

		if (maxsize != bp->b_kvasize) {
			vm_offset_t addr = 0;

			bfreekva(bp);

			vm_map_lock(buffer_map);
			if (vm_map_findspace(buffer_map,
				vm_map_min(buffer_map), maxsize, &addr)) {
				/*
				 * Uh oh.  Buffer map is to fragmented.  We
				 * must defragment the map.
				 */
				atomic_add_int(&bufdefragcnt, 1);
				vm_map_unlock(buffer_map);
				defrag = 1;
				bp->b_flags |= B_INVAL;
				brelse(bp);
				goto restart;
			}
			if (addr) {
				vm_map_insert(buffer_map, NULL, 0,
					addr, addr + maxsize,
					VM_PROT_ALL, VM_PROT_ALL, MAP_NOFAULT);

				bp->b_kvabase = (caddr_t) addr;
				bp->b_kvasize = maxsize;
				atomic_add_long(&bufspace, bp->b_kvasize);
				atomic_add_int(&bufreusecnt, 1);
			}
			vm_map_unlock(buffer_map);
		}
		bp->b_saveaddr = bp->b_kvabase;
		bp->b_data = bp->b_saveaddr;
	}
	return(bp);
}

/*
 *	buf_daemon:
 *
 *	buffer flushing daemon.  Buffers are normally flushed by the
 *	update daemon but if it cannot keep up this process starts to
 *	take the load in an attempt to prevent getnewbuf() from blocking.
 */

static struct kproc_desc buf_kp = {
	"bufdaemon",
	buf_daemon,
	&bufdaemonproc
};
SYSINIT(bufdaemon, SI_SUB_KTHREAD_BUF, SI_ORDER_FIRST, kproc_start, &buf_kp);

static int
buf_do_flush(struct vnode *vp)
{
	int flushed;

	flushed = flushbufqueues(vp, QUEUE_DIRTY, 0);
	/* The list empty check here is slightly racy */
	if (!TAILQ_EMPTY(&bufqueues[QUEUE_DIRTY_GIANT])) {
		mtx_lock(&Giant);
		flushed += flushbufqueues(vp, QUEUE_DIRTY_GIANT, 0);
		mtx_unlock(&Giant);
	}
	if (flushed == 0) {
		/*
		 * Could not find any buffers without rollback
		 * dependencies, so just write the first one
		 * in the hopes of eventually making progress.
		 */
		flushbufqueues(vp, QUEUE_DIRTY, 1);
		if (!TAILQ_EMPTY(
			    &bufqueues[QUEUE_DIRTY_GIANT])) {
			mtx_lock(&Giant);
			flushbufqueues(vp, QUEUE_DIRTY_GIANT, 1);
			mtx_unlock(&Giant);
		}
	}
	return (flushed);
}

static void
buf_daemon()
{
	int lodirtysave;

	/*
	 * This process needs to be suspended prior to shutdown sync.
	 */
	EVENTHANDLER_REGISTER(shutdown_pre_sync, kproc_shutdown, bufdaemonproc,
	    SHUTDOWN_PRI_LAST);

	/*
	 * This process is allowed to take the buffer cache to the limit
	 */
	curthread->td_pflags |= TDP_NORUNNINGBUF | TDP_BUFNEED;
	mtx_lock(&bdlock);
	for (;;) {
		bd_request = 0;
		mtx_unlock(&bdlock);

		kproc_suspend_check(bufdaemonproc);
		lodirtysave = lodirtybuffers;
		if (bd_speedupreq) {
			lodirtybuffers = numdirtybuffers / 2;
			bd_speedupreq = 0;
		}
		/*
		 * Do the flush.  Limit the amount of in-transit I/O we
		 * allow to build up, otherwise we would completely saturate
		 * the I/O system.  Wakeup any waiting processes before we
		 * normally would so they can run in parallel with our drain.
		 */
		while (numdirtybuffers > lodirtybuffers) {
			if (buf_do_flush(NULL) == 0)
				break;
			kern_yield(PRI_UNCHANGED);
		}
		lodirtybuffers = lodirtysave;

		/*
		 * Only clear bd_request if we have reached our low water
		 * mark.  The buf_daemon normally waits 1 second and
		 * then incrementally flushes any dirty buffers that have
		 * built up, within reason.
		 *
		 * If we were unable to hit our low water mark and couldn't
		 * find any flushable buffers, we sleep half a second.
		 * Otherwise we loop immediately.
		 */
		mtx_lock(&bdlock);
		if (numdirtybuffers <= lodirtybuffers) {
			/*
			 * We reached our low water mark, reset the
			 * request and sleep until we are needed again.
			 * The sleep is just so the suspend code works.
			 */
			bd_request = 0;
			msleep(&bd_request, &bdlock, PVM, "psleep", hz);
		} else {
			/*
			 * We couldn't find any flushable dirty buffers but
			 * still have too many dirty buffers, we
			 * have to sleep and try again.  (rare)
			 */
			msleep(&bd_request, &bdlock, PVM, "qsleep", hz / 10);
		}
	}
}

/*
 *	flushbufqueues:
 *
 *	Try to flush a buffer in the dirty queue.  We must be careful to
 *	free up B_INVAL buffers instead of write them, which NFS is 
 *	particularly sensitive to.
 */
static int flushwithdeps = 0;
SYSCTL_INT(_vfs, OID_AUTO, flushwithdeps, CTLFLAG_RW, &flushwithdeps,
    0, "Number of buffers flushed with dependecies that require rollbacks");

static int
flushbufqueues(struct vnode *lvp, int queue, int flushdeps)
{
	struct buf *sentinel;
	struct vnode *vp;
	struct mount *mp;
	struct buf *bp;
	int hasdeps;
	int flushed;
	int target;

	if (lvp == NULL) {
		target = numdirtybuffers - lodirtybuffers;
		if (flushdeps && target > 2)
			target /= 2;
	} else
		target = flushbufqtarget;
	flushed = 0;
	bp = NULL;
	sentinel = malloc(sizeof(struct buf), M_TEMP, M_WAITOK | M_ZERO);
	sentinel->b_qindex = QUEUE_SENTINEL;
	mtx_lock(&bqlock);
	TAILQ_INSERT_HEAD(&bufqueues[queue], sentinel, b_freelist);
	while (flushed != target) {
		bp = TAILQ_NEXT(sentinel, b_freelist);
		if (bp != NULL) {
			TAILQ_REMOVE(&bufqueues[queue], sentinel, b_freelist);
			TAILQ_INSERT_AFTER(&bufqueues[queue], bp, sentinel,
			    b_freelist);
		} else
			break;
		/*
		 * Skip sentinels inserted by other invocations of the
		 * flushbufqueues(), taking care to not reorder them.
		 */
		if (bp->b_qindex == QUEUE_SENTINEL)
			continue;
		/*
		 * Only flush the buffers that belong to the
		 * vnode locked by the curthread.
		 */
		if (lvp != NULL && bp->b_vp != lvp)
			continue;
		if (BUF_LOCK(bp, LK_EXCLUSIVE | LK_NOWAIT, NULL) != 0)
			continue;
		if (bp->b_pin_count > 0) {
			BUF_UNLOCK(bp);
			continue;
		}
		BO_LOCK(bp->b_bufobj);
		if ((bp->b_vflags & BV_BKGRDINPROG) != 0 ||
		    (bp->b_flags & B_DELWRI) == 0) {
			BO_UNLOCK(bp->b_bufobj);
			BUF_UNLOCK(bp);
			continue;
		}
		BO_UNLOCK(bp->b_bufobj);
		if (bp->b_flags & B_INVAL) {
			bremfreel(bp);
			mtx_unlock(&bqlock);
			brelse(bp);
			flushed++;
			numdirtywakeup((lodirtybuffers + hidirtybuffers) / 2);
			mtx_lock(&bqlock);
			continue;
		}

		if (!LIST_EMPTY(&bp->b_dep) && buf_countdeps(bp, 0)) {
			if (flushdeps == 0) {
				BUF_UNLOCK(bp);
				continue;
			}
			hasdeps = 1;
		} else
			hasdeps = 0;
		/*
		 * We must hold the lock on a vnode before writing
		 * one of its buffers. Otherwise we may confuse, or
		 * in the case of a snapshot vnode, deadlock the
		 * system.
		 *
		 * The lock order here is the reverse of the normal
		 * of vnode followed by buf lock.  This is ok because
		 * the NOWAIT will prevent deadlock.
		 */
		vp = bp->b_vp;
		if (vn_start_write(vp, &mp, V_NOWAIT) != 0) {
			BUF_UNLOCK(bp);
			continue;
		}
		if (vn_lock(vp, LK_EXCLUSIVE | LK_NOWAIT | LK_CANRECURSE) == 0) {
			mtx_unlock(&bqlock);
			CTR3(KTR_BUF, "flushbufqueue(%p) vp %p flags %X",
			    bp, bp->b_vp, bp->b_flags);
			if (curproc == bufdaemonproc)
				vfs_bio_awrite(bp);
			else {
				bremfree(bp);
				bwrite(bp);
				notbufdflashes++;
			}
			vn_finished_write(mp);
			VOP_UNLOCK(vp, 0);
			flushwithdeps += hasdeps;
			flushed++;

			/*
			 * Sleeping on runningbufspace while holding
			 * vnode lock leads to deadlock.
			 */
			if (curproc == bufdaemonproc)
				waitrunningbufspace();
			numdirtywakeup((lodirtybuffers + hidirtybuffers) / 2);
			mtx_lock(&bqlock);
			continue;
		}
		vn_finished_write(mp);
		BUF_UNLOCK(bp);
	}
	TAILQ_REMOVE(&bufqueues[queue], sentinel, b_freelist);
	mtx_unlock(&bqlock);
	free(sentinel, M_TEMP);
	return (flushed);
}

/*
 * Check to see if a block is currently memory resident.
 */
struct buf *
incore(struct bufobj *bo, daddr_t blkno)
{
	struct buf *bp;

	BO_LOCK(bo);
	bp = gbincore(bo, blkno);
	BO_UNLOCK(bo);
	return (bp);
}

/*
 * Returns true if no I/O is needed to access the
 * associated VM object.  This is like incore except
 * it also hunts around in the VM system for the data.
 */

static int
inmem(struct vnode * vp, daddr_t blkno)
{
	vm_object_t obj;
	vm_offset_t toff, tinc, size;
	vm_page_t m;
	vm_ooffset_t off;

	ASSERT_VOP_LOCKED(vp, "inmem");

	if (incore(&vp->v_bufobj, blkno))
		return 1;
	if (vp->v_mount == NULL)
		return 0;
	obj = vp->v_object;
	if (obj == NULL)
		return (0);

	size = PAGE_SIZE;
	if (size > vp->v_mount->mnt_stat.f_iosize)
		size = vp->v_mount->mnt_stat.f_iosize;
	off = (vm_ooffset_t)blkno * (vm_ooffset_t)vp->v_mount->mnt_stat.f_iosize;

	VM_OBJECT_LOCK(obj);
	for (toff = 0; toff < vp->v_mount->mnt_stat.f_iosize; toff += tinc) {
		m = vm_page_lookup(obj, OFF_TO_IDX(off + toff));
		if (!m)
			goto notinmem;
		tinc = size;
		if (tinc > PAGE_SIZE - ((toff + off) & PAGE_MASK))
			tinc = PAGE_SIZE - ((toff + off) & PAGE_MASK);
		if (vm_page_is_valid(m,
		    (vm_offset_t) ((toff + off) & PAGE_MASK), tinc) == 0)
			goto notinmem;
	}
	VM_OBJECT_UNLOCK(obj);
	return 1;

notinmem:
	VM_OBJECT_UNLOCK(obj);
	return (0);
}

/*
 * Set the dirty range for a buffer based on the status of the dirty
 * bits in the pages comprising the buffer.  The range is limited
 * to the size of the buffer.
 *
 * Tell the VM system that the pages associated with this buffer
 * are clean.  This is used for delayed writes where the data is
 * going to go to disk eventually without additional VM intevention.
 *
 * Note that while we only really need to clean through to b_bcount, we
 * just go ahead and clean through to b_bufsize.
 */
static void
vfs_clean_pages_dirty_buf(struct buf *bp)
{
	vm_ooffset_t foff, noff, eoff;
	vm_page_t m;
	int i;

	if ((bp->b_flags & B_VMIO) == 0 || bp->b_bufsize == 0)
		return;

	foff = bp->b_offset;
	KASSERT(bp->b_offset != NOOFFSET,
	    ("vfs_clean_pages_dirty_buf: no buffer offset"));

	VM_OBJECT_LOCK(bp->b_bufobj->bo_object);
	vfs_drain_busy_pages(bp);
	vfs_setdirty_locked_object(bp);
	for (i = 0; i < bp->b_npages; i++) {
		noff = (foff + PAGE_SIZE) & ~(off_t)PAGE_MASK;
		eoff = noff;
		if (eoff > bp->b_offset + bp->b_bufsize)
			eoff = bp->b_offset + bp->b_bufsize;
		m = bp->b_pages[i];
		vfs_page_set_validclean(bp, foff, m);
		/* vm_page_clear_dirty(m, foff & PAGE_MASK, eoff - foff); */
		foff = noff;
	}
	VM_OBJECT_UNLOCK(bp->b_bufobj->bo_object);
}

static void
vfs_setdirty_locked_object(struct buf *bp)
{
	vm_object_t object;
	int i;

	object = bp->b_bufobj->bo_object;
	VM_OBJECT_LOCK_ASSERT(object, MA_OWNED);

	/*
	 * We qualify the scan for modified pages on whether the
	 * object has been flushed yet.
	 */
	if ((object->flags & OBJ_MIGHTBEDIRTY) != 0) {
		vm_offset_t boffset;
		vm_offset_t eoffset;

		/*
		 * test the pages to see if they have been modified directly
		 * by users through the VM system.
		 */
		for (i = 0; i < bp->b_npages; i++)
			vm_page_test_dirty(bp->b_pages[i]);

		/*
		 * Calculate the encompassing dirty range, boffset and eoffset,
		 * (eoffset - boffset) bytes.
		 */

		for (i = 0; i < bp->b_npages; i++) {
			if (bp->b_pages[i]->dirty)
				break;
		}
		boffset = (i << PAGE_SHIFT) - (bp->b_offset & PAGE_MASK);

		for (i = bp->b_npages - 1; i >= 0; --i) {
			if (bp->b_pages[i]->dirty) {
				break;
			}
		}
		eoffset = ((i + 1) << PAGE_SHIFT) - (bp->b_offset & PAGE_MASK);

		/*
		 * Fit it to the buffer.
		 */

		if (eoffset > bp->b_bcount)
			eoffset = bp->b_bcount;

		/*
		 * If we have a good dirty range, merge with the existing
		 * dirty range.
		 */

		if (boffset < eoffset) {
			if (bp->b_dirtyoff > boffset)
				bp->b_dirtyoff = boffset;
			if (bp->b_dirtyend < eoffset)
				bp->b_dirtyend = eoffset;
		}
	}
}

/*
 *	getblk:
 *
 *	Get a block given a specified block and offset into a file/device.
 *	The buffers B_DONE bit will be cleared on return, making it almost
 * 	ready for an I/O initiation.  B_INVAL may or may not be set on 
 *	return.  The caller should clear B_INVAL prior to initiating a
 *	READ.
 *
 *	For a non-VMIO buffer, B_CACHE is set to the opposite of B_INVAL for
 *	an existing buffer.
 *
 *	For a VMIO buffer, B_CACHE is modified according to the backing VM.
 *	If getblk()ing a previously 0-sized invalid buffer, B_CACHE is set
 *	and then cleared based on the backing VM.  If the previous buffer is
 *	non-0-sized but invalid, B_CACHE will be cleared.
 *
 *	If getblk() must create a new buffer, the new buffer is returned with
 *	both B_INVAL and B_CACHE clear unless it is a VMIO buffer, in which
 *	case it is returned with B_INVAL clear and B_CACHE set based on the
 *	backing VM.
 *
 *	getblk() also forces a bwrite() for any B_DELWRI buffer whos
 *	B_CACHE bit is clear.
 *	
 *	What this means, basically, is that the caller should use B_CACHE to
 *	determine whether the buffer is fully valid or not and should clear
 *	B_INVAL prior to issuing a read.  If the caller intends to validate
 *	the buffer by loading its data area with something, the caller needs
 *	to clear B_INVAL.  If the caller does this without issuing an I/O, 
 *	the caller should set B_CACHE ( as an optimization ), else the caller
 *	should issue the I/O and biodone() will set B_CACHE if the I/O was
 *	a write attempt or if it was a successfull read.  If the caller 
 *	intends to issue a READ, the caller must clear B_INVAL and BIO_ERROR
 *	prior to issuing the READ.  biodone() will *not* clear B_INVAL.
 */
struct buf *
getblk(struct vnode * vp, daddr_t blkno, int size, int slpflag, int slptimeo,
    int flags)
{
	struct buf *bp;
	struct bufobj *bo;
	int error;

	CTR3(KTR_BUF, "getblk(%p, %ld, %d)", vp, (long)blkno, size);
	ASSERT_VOP_LOCKED(vp, "getblk");
	if (size > MAXBSIZE)
		panic("getblk: size(%d) > MAXBSIZE(%d)\n", size, MAXBSIZE);

	bo = &vp->v_bufobj;
loop:
	/*
	 * Block if we are low on buffers.   Certain processes are allowed
	 * to completely exhaust the buffer cache.
         *
         * If this check ever becomes a bottleneck it may be better to
         * move it into the else, when gbincore() fails.  At the moment
         * it isn't a problem.
	 *
	 * XXX remove if 0 sections (clean this up after its proven)
         */
	if (numfreebuffers == 0) {
		if (TD_IS_IDLETHREAD(curthread))
			return NULL;
		mtx_lock(&nblock);
		needsbuffer |= VFS_BIO_NEED_ANY;
		mtx_unlock(&nblock);
	}

	BO_LOCK(bo);
	bp = gbincore(bo, blkno);
	if (bp != NULL) {
		int lockflags;
		/*
		 * Buffer is in-core.  If the buffer is not busy, it must
		 * be on a queue.
		 */
		lockflags = LK_EXCLUSIVE | LK_SLEEPFAIL | LK_INTERLOCK;

		if (flags & GB_LOCK_NOWAIT)
			lockflags |= LK_NOWAIT;

		error = BUF_TIMELOCK(bp, lockflags,
		    BO_MTX(bo), "getblk", slpflag, slptimeo);

		/*
		 * If we slept and got the lock we have to restart in case
		 * the buffer changed identities.
		 */
		if (error == ENOLCK)
			goto loop;
		/* We timed out or were interrupted. */
		else if (error)
			return (NULL);

		/*
		 * The buffer is locked.  B_CACHE is cleared if the buffer is 
		 * invalid.  Otherwise, for a non-VMIO buffer, B_CACHE is set
		 * and for a VMIO buffer B_CACHE is adjusted according to the
		 * backing VM cache.
		 */
		if (bp->b_flags & B_INVAL)
			bp->b_flags &= ~B_CACHE;
		else if ((bp->b_flags & (B_VMIO | B_INVAL)) == 0)
			bp->b_flags |= B_CACHE;
		BO_LOCK(bo);
		bremfree(bp);
		BO_UNLOCK(bo);

		/*
		 * check for size inconsistancies for non-VMIO case.
		 */

		if (bp->b_bcount != size) {
			if ((bp->b_flags & B_VMIO) == 0 ||
			    (size > bp->b_kvasize)) {
				if (bp->b_flags & B_DELWRI) {
					/*
					 * If buffer is pinned and caller does
					 * not want sleep  waiting for it to be
					 * unpinned, bail out
					 * */
					if (bp->b_pin_count > 0) {
						if (flags & GB_LOCK_NOWAIT) {
							bqrelse(bp);
							return (NULL);
						} else {
							bunpin_wait(bp);
						}
					}
					bp->b_flags |= B_NOCACHE;
					bwrite(bp);
				} else {
					if (LIST_EMPTY(&bp->b_dep)) {
						bp->b_flags |= B_RELBUF;
						brelse(bp);
					} else {
						bp->b_flags |= B_NOCACHE;
						bwrite(bp);
					}
				}
				goto loop;
			}
		}

		/*
		 * If the size is inconsistant in the VMIO case, we can resize
		 * the buffer.  This might lead to B_CACHE getting set or
		 * cleared.  If the size has not changed, B_CACHE remains
		 * unchanged from its previous state.
		 */

		if (bp->b_bcount != size)
			allocbuf(bp, size);

		KASSERT(bp->b_offset != NOOFFSET, 
		    ("getblk: no buffer offset"));

		/*
		 * A buffer with B_DELWRI set and B_CACHE clear must
		 * be committed before we can return the buffer in
		 * order to prevent the caller from issuing a read
		 * ( due to B_CACHE not being set ) and overwriting
		 * it.
		 *
		 * Most callers, including NFS and FFS, need this to
		 * operate properly either because they assume they
		 * can issue a read if B_CACHE is not set, or because
		 * ( for example ) an uncached B_DELWRI might loop due 
		 * to softupdates re-dirtying the buffer.  In the latter
		 * case, B_CACHE is set after the first write completes,
		 * preventing further loops.
		 * NOTE!  b*write() sets B_CACHE.  If we cleared B_CACHE
		 * above while extending the buffer, we cannot allow the
		 * buffer to remain with B_CACHE set after the write
		 * completes or it will represent a corrupt state.  To
		 * deal with this we set B_NOCACHE to scrap the buffer
		 * after the write.
		 *
		 * We might be able to do something fancy, like setting
		 * B_CACHE in bwrite() except if B_DELWRI is already set,
		 * so the below call doesn't set B_CACHE, but that gets real
		 * confusing.  This is much easier.
		 */

		if ((bp->b_flags & (B_CACHE|B_DELWRI)) == B_DELWRI) {
			bp->b_flags |= B_NOCACHE;
			bwrite(bp);
			goto loop;
		}
		bp->b_flags &= ~B_DONE;
	} else {
		int bsize, maxsize, vmio;
		off_t offset;

		/*
		 * Buffer is not in-core, create new buffer.  The buffer
		 * returned by getnewbuf() is locked.  Note that the returned
		 * buffer is also considered valid (not marked B_INVAL).
		 */
		BO_UNLOCK(bo);
		/*
		 * If the user does not want us to create the buffer, bail out
		 * here.
		 */
		if (flags & GB_NOCREAT)
			return NULL;
		bsize = vn_isdisk(vp, NULL) ? DEV_BSIZE : bo->bo_bsize;
		offset = blkno * bsize;
		vmio = vp->v_object != NULL;
		maxsize = vmio ? size + (offset & PAGE_MASK) : size;
		maxsize = imax(maxsize, bsize);

		bp = getnewbuf(vp, slpflag, slptimeo, size, maxsize, flags);
		if (bp == NULL) {
			if (slpflag || slptimeo)
				return NULL;
			goto loop;
		}

		/*
		 * This code is used to make sure that a buffer is not
		 * created while the getnewbuf routine is blocked.
		 * This can be a problem whether the vnode is locked or not.
		 * If the buffer is created out from under us, we have to
		 * throw away the one we just created.
		 *
		 * Note: this must occur before we associate the buffer
		 * with the vp especially considering limitations in
		 * the splay tree implementation when dealing with duplicate
		 * lblkno's.
		 */
		BO_LOCK(bo);
		if (gbincore(bo, blkno)) {
			BO_UNLOCK(bo);
			bp->b_flags |= B_INVAL;
			brelse(bp);
			goto loop;
		}

		/*
		 * Insert the buffer into the hash, so that it can
		 * be found by incore.
		 */
		bp->b_blkno = bp->b_lblkno = blkno;
		bp->b_offset = offset;
		bgetvp(vp, bp);
		BO_UNLOCK(bo);

		/*
		 * set B_VMIO bit.  allocbuf() the buffer bigger.  Since the
		 * buffer size starts out as 0, B_CACHE will be set by
		 * allocbuf() for the VMIO case prior to it testing the
		 * backing store for validity.
		 */

		if (vmio) {
			bp->b_flags |= B_VMIO;
			KASSERT(vp->v_object == bp->b_bufobj->bo_object,
			    ("ARGH! different b_bufobj->bo_object %p %p %p\n",
			    bp, vp->v_object, bp->b_bufobj->bo_object));
		} else {
			bp->b_flags &= ~B_VMIO;
			KASSERT(bp->b_bufobj->bo_object == NULL,
			    ("ARGH! has b_bufobj->bo_object %p %p\n",
			    bp, bp->b_bufobj->bo_object));
		}

		allocbuf(bp, size);
		bp->b_flags &= ~B_DONE;
	}
	CTR4(KTR_BUF, "getblk(%p, %ld, %d) = %p", vp, (long)blkno, size, bp);
	BUF_ASSERT_HELD(bp);
	KASSERT(bp->b_bufobj == bo,
	    ("bp %p wrong b_bufobj %p should be %p", bp, bp->b_bufobj, bo));
	return (bp);
}

/*
 * Get an empty, disassociated buffer of given size.  The buffer is initially
 * set to B_INVAL.
 */
struct buf *
geteblk(int size, int flags)
{
	struct buf *bp;
	int maxsize;

	maxsize = (size + BKVAMASK) & ~BKVAMASK;
	while ((bp = getnewbuf(NULL, 0, 0, size, maxsize, flags)) == NULL) {
		if ((flags & GB_NOWAIT_BD) &&
		    (curthread->td_pflags & TDP_BUFNEED) != 0)
			return (NULL);
	}
	allocbuf(bp, size);
	bp->b_flags |= B_INVAL;	/* b_dep cleared by getnewbuf() */
	BUF_ASSERT_HELD(bp);
	return (bp);
}


/*
 * This code constitutes the buffer memory from either anonymous system
 * memory (in the case of non-VMIO operations) or from an associated
 * VM object (in the case of VMIO operations).  This code is able to
 * resize a buffer up or down.
 *
 * Note that this code is tricky, and has many complications to resolve
 * deadlock or inconsistant data situations.  Tread lightly!!! 
 * There are B_CACHE and B_DELWRI interactions that must be dealt with by 
 * the caller.  Calling this code willy nilly can result in the loss of data.
 *
 * allocbuf() only adjusts B_CACHE for VMIO buffers.  getblk() deals with
 * B_CACHE for the non-VMIO case.
 */

int
allocbuf(struct buf *bp, int size)
{
	int newbsize, mbsize;
	int i;

	BUF_ASSERT_HELD(bp);

	if (bp->b_kvasize < size)
		panic("allocbuf: buffer too small");

	if ((bp->b_flags & B_VMIO) == 0) {
		caddr_t origbuf;
		int origbufsize;
		/*
		 * Just get anonymous memory from the kernel.  Don't
		 * mess with B_CACHE.
		 */
		mbsize = (size + DEV_BSIZE - 1) & ~(DEV_BSIZE - 1);
		if (bp->b_flags & B_MALLOC)
			newbsize = mbsize;
		else
			newbsize = round_page(size);

		if (newbsize < bp->b_bufsize) {
			/*
			 * malloced buffers are not shrunk
			 */
			if (bp->b_flags & B_MALLOC) {
				if (newbsize) {
					bp->b_bcount = size;
				} else {
					free(bp->b_data, M_BIOBUF);
					if (bp->b_bufsize) {
						atomic_subtract_long(
						    &bufmallocspace,
						    bp->b_bufsize);
						bufspacewakeup();
						bp->b_bufsize = 0;
					}
					bp->b_saveaddr = bp->b_kvabase;
					bp->b_data = bp->b_saveaddr;
					bp->b_bcount = 0;
					bp->b_flags &= ~B_MALLOC;
				}
				return 1;
			}		
			vm_hold_free_pages(bp, newbsize);
		} else if (newbsize > bp->b_bufsize) {
			/*
			 * We only use malloced memory on the first allocation.
			 * and revert to page-allocated memory when the buffer
			 * grows.
			 */
			/*
			 * There is a potential smp race here that could lead
			 * to bufmallocspace slightly passing the max.  It
			 * is probably extremely rare and not worth worrying
			 * over.
			 */
			if ( (bufmallocspace < maxbufmallocspace) &&
				(bp->b_bufsize == 0) &&
				(mbsize <= PAGE_SIZE/2)) {

				bp->b_data = malloc(mbsize, M_BIOBUF, M_WAITOK);
				bp->b_bufsize = mbsize;
				bp->b_bcount = size;
				bp->b_flags |= B_MALLOC;
				atomic_add_long(&bufmallocspace, mbsize);
				return 1;
			}
			origbuf = NULL;
			origbufsize = 0;
			/*
			 * If the buffer is growing on its other-than-first allocation,
			 * then we revert to the page-allocation scheme.
			 */
			if (bp->b_flags & B_MALLOC) {
				origbuf = bp->b_data;
				origbufsize = bp->b_bufsize;
				bp->b_data = bp->b_kvabase;
				if (bp->b_bufsize) {
					atomic_subtract_long(&bufmallocspace,
					    bp->b_bufsize);
					bufspacewakeup();
					bp->b_bufsize = 0;
				}
				bp->b_flags &= ~B_MALLOC;
				newbsize = round_page(newbsize);
			}
			vm_hold_load_pages(
			    bp,
			    (vm_offset_t) bp->b_data + bp->b_bufsize,
			    (vm_offset_t) bp->b_data + newbsize);
			if (origbuf) {
				bcopy(origbuf, bp->b_data, origbufsize);
				free(origbuf, M_BIOBUF);
			}
		}
	} else {
		int desiredpages;

		newbsize = (size + DEV_BSIZE - 1) & ~(DEV_BSIZE - 1);
		desiredpages = (size == 0) ? 0 :
			num_pages((bp->b_offset & PAGE_MASK) + newbsize);

		if (bp->b_flags & B_MALLOC)
			panic("allocbuf: VMIO buffer can't be malloced");
		/*
		 * Set B_CACHE initially if buffer is 0 length or will become
		 * 0-length.
		 */
		if (size == 0 || bp->b_bufsize == 0)
			bp->b_flags |= B_CACHE;

		if (newbsize < bp->b_bufsize) {
			/*
			 * DEV_BSIZE aligned new buffer size is less then the
			 * DEV_BSIZE aligned existing buffer size.  Figure out
			 * if we have to remove any pages.
			 */
			if (desiredpages < bp->b_npages) {
				vm_page_t m;

				pmap_qremove((vm_offset_t)trunc_page(
				    (vm_offset_t)bp->b_data) +
				    (desiredpages << PAGE_SHIFT),
				    (bp->b_npages - desiredpages));
				VM_OBJECT_LOCK(bp->b_bufobj->bo_object);
				for (i = desiredpages; i < bp->b_npages; i++) {
					/*
					 * the page is not freed here -- it
					 * is the responsibility of 
					 * vnode_pager_setsize
					 */
					m = bp->b_pages[i];
					KASSERT(m != bogus_page,
					    ("allocbuf: bogus page found"));
					while (vm_page_sleep_if_busy(m, TRUE,
					    "biodep"))
						continue;

					bp->b_pages[i] = NULL;
					vm_page_lock(m);
					vm_page_unwire(m, 0);
					vm_page_unlock(m);
				}
				VM_OBJECT_UNLOCK(bp->b_bufobj->bo_object);
				bp->b_npages = desiredpages;
			}
		} else if (size > bp->b_bcount) {
			/*
			 * We are growing the buffer, possibly in a 
			 * byte-granular fashion.
			 */
			vm_object_t obj;
			vm_offset_t toff;
			vm_offset_t tinc;

			/*
			 * Step 1, bring in the VM pages from the object, 
			 * allocating them if necessary.  We must clear
			 * B_CACHE if these pages are not valid for the 
			 * range covered by the buffer.
			 */

			obj = bp->b_bufobj->bo_object;

			VM_OBJECT_LOCK(obj);
			while (bp->b_npages < desiredpages) {
				vm_page_t m;

				/*
				 * We must allocate system pages since blocking
				 * here could intefere with paging I/O, no
				 * matter which process we are.
				 *
				 * We can only test VPO_BUSY here.  Blocking on
				 * m->busy might lead to a deadlock:
				 *  vm_fault->getpages->cluster_read->allocbuf
				 * Thus, we specify VM_ALLOC_IGN_SBUSY.
				 */
<<<<<<< HEAD
				if ((m->oflags & VPO_BUSY) != 0) {
					/*
					 * Reference the page before unlocking
					 * and sleeping so that the page daemon
					 * is less likely to reclaim it.  
					 */
					vm_page_lock_queues();
					vm_page_flag_set(m, PG_REFERENCED);
					vm_page_sleep(m, "pgtblk");
					continue;
				}

				/*
				 * We have a good page.
				 */
				vm_page_lock(m);
				vm_page_wire(m);
				vm_page_unlock(m);
=======
				m = vm_page_grab(obj, OFF_TO_IDX(bp->b_offset) +
				    bp->b_npages, VM_ALLOC_NOBUSY |
				    VM_ALLOC_SYSTEM | VM_ALLOC_WIRED |
				    VM_ALLOC_RETRY | VM_ALLOC_IGN_SBUSY |
				    VM_ALLOC_COUNT(desiredpages - bp->b_npages));
				if (m->valid == 0)
					bp->b_flags &= ~B_CACHE;
>>>>>>> 567164fb
				bp->b_pages[bp->b_npages] = m;
				++bp->b_npages;
			}

			/*
			 * Step 2.  We've loaded the pages into the buffer,
			 * we have to figure out if we can still have B_CACHE
			 * set.  Note that B_CACHE is set according to the
			 * byte-granular range ( bcount and size ), new the
			 * aligned range ( newbsize ).
			 *
			 * The VM test is against m->valid, which is DEV_BSIZE
			 * aligned.  Needless to say, the validity of the data
			 * needs to also be DEV_BSIZE aligned.  Note that this
			 * fails with NFS if the server or some other client
			 * extends the file's EOF.  If our buffer is resized, 
			 * B_CACHE may remain set! XXX
			 */

			toff = bp->b_bcount;
			tinc = PAGE_SIZE - ((bp->b_offset + toff) & PAGE_MASK);

			while ((bp->b_flags & B_CACHE) && toff < size) {
				vm_pindex_t pi;

				if (tinc > (size - toff))
					tinc = size - toff;

				pi = ((bp->b_offset & PAGE_MASK) + toff) >> 
				    PAGE_SHIFT;

				vfs_buf_test_cache(
				    bp, 
				    bp->b_offset,
				    toff, 
				    tinc, 
				    bp->b_pages[pi]
				);
				toff += tinc;
				tinc = PAGE_SIZE;
			}
			VM_OBJECT_UNLOCK(obj);

			/*
			 * Step 3, fixup the KVM pmap.  Remember that
			 * bp->b_data is relative to bp->b_offset, but 
			 * bp->b_offset may be offset into the first page.
			 */

			bp->b_data = (caddr_t)
			    trunc_page((vm_offset_t)bp->b_data);
			pmap_qenter(
			    (vm_offset_t)bp->b_data,
			    bp->b_pages, 
			    bp->b_npages
			);
			
			bp->b_data = (caddr_t)((vm_offset_t)bp->b_data | 
			    (vm_offset_t)(bp->b_offset & PAGE_MASK));
		}
	}
	if (newbsize < bp->b_bufsize)
		bufspacewakeup();
	bp->b_bufsize = newbsize;	/* actual buffer allocation	*/
	bp->b_bcount = size;		/* requested buffer size	*/
	return 1;
}

void
biodone(struct bio *bp)
{
	struct mtx *mtxp;
	void (*done)(struct bio *);

	mtxp = mtx_pool_find(mtxpool_sleep, bp);
	mtx_lock(mtxp);
	bp->bio_flags |= BIO_DONE;
	done = bp->bio_done;
	if (done == NULL)
		wakeup(bp);
	mtx_unlock(mtxp);
	if (done != NULL)
		done(bp);
}

/*
 * Wait for a BIO to finish.
 *
 * XXX: resort to a timeout for now.  The optimal locking (if any) for this
 * case is not yet clear.
 */
int
biowait(struct bio *bp, const char *wchan)
{
	struct mtx *mtxp;

	mtxp = mtx_pool_find(mtxpool_sleep, bp);
	mtx_lock(mtxp);
	while ((bp->bio_flags & BIO_DONE) == 0)
		msleep(bp, mtxp, PRIBIO, wchan, hz / 10);
	mtx_unlock(mtxp);
	if (bp->bio_error != 0)
		return (bp->bio_error);
	if (!(bp->bio_flags & BIO_ERROR))
		return (0);
	return (EIO);
}

void
biofinish(struct bio *bp, struct devstat *stat, int error)
{
	
	if (error) {
		bp->bio_error = error;
		bp->bio_flags |= BIO_ERROR;
	}
	if (stat != NULL)
		devstat_end_transaction_bio(stat, bp);
	biodone(bp);
}

/*
 *	bufwait:
 *
 *	Wait for buffer I/O completion, returning error status.  The buffer
 *	is left locked and B_DONE on return.  B_EINTR is converted into an EINTR
 *	error and cleared.
 */
int
bufwait(struct buf *bp)
{
	if (bp->b_iocmd == BIO_READ)
		bwait(bp, PRIBIO, "biord");
	else
		bwait(bp, PRIBIO, "biowr");
	if (bp->b_flags & B_EINTR) {
		bp->b_flags &= ~B_EINTR;
		return (EINTR);
	}
	if (bp->b_ioflags & BIO_ERROR) {
		return (bp->b_error ? bp->b_error : EIO);
	} else {
		return (0);
	}
}

 /*
  * Call back function from struct bio back up to struct buf.
  */
static void
bufdonebio(struct bio *bip)
{
	struct buf *bp;

	bp = bip->bio_caller2;
	bp->b_resid = bp->b_bcount - bip->bio_completed;
	bp->b_resid = bip->bio_resid;	/* XXX: remove */
	bp->b_ioflags = bip->bio_flags;
	bp->b_error = bip->bio_error;
	if (bp->b_error)
		bp->b_ioflags |= BIO_ERROR;
	bufdone(bp);
	g_destroy_bio(bip);
}

void
dev_strategy(struct cdev *dev, struct buf *bp)
{
	struct cdevsw *csw;
	struct bio *bip;
	int ref;

	if ((!bp->b_iocmd) || (bp->b_iocmd & (bp->b_iocmd - 1)))
		panic("b_iocmd botch");
	for (;;) {
		bip = g_new_bio();
		if (bip != NULL)
			break;
		/* Try again later */
		tsleep(&bp, PRIBIO, "dev_strat", hz/10);
	}
	bip->bio_cmd = bp->b_iocmd;
	bip->bio_offset = bp->b_iooffset;
	bip->bio_length = bp->b_bcount;
	bip->bio_bcount = bp->b_bcount;	/* XXX: remove */
	bip->bio_data = bp->b_data;
	bip->bio_done = bufdonebio;
	bip->bio_caller2 = bp;
	bip->bio_dev = dev;
	KASSERT(dev->si_refcount > 0,
	    ("dev_strategy on un-referenced struct cdev *(%s)",
	    devtoname(dev)));
	csw = dev_refthread(dev, &ref);
	if (csw == NULL) {
		g_destroy_bio(bip);
		bp->b_error = ENXIO;
		bp->b_ioflags = BIO_ERROR;
		bufdone(bp);
		return;
	}
	(*csw->d_strategy)(bip);
	dev_relthread(dev, ref);
}

/*
 *	bufdone:
 *
 *	Finish I/O on a buffer, optionally calling a completion function.
 *	This is usually called from an interrupt so process blocking is
 *	not allowed.
 *
 *	biodone is also responsible for setting B_CACHE in a B_VMIO bp.
 *	In a non-VMIO bp, B_CACHE will be set on the next getblk() 
 *	assuming B_INVAL is clear.
 *
 *	For the VMIO case, we set B_CACHE if the op was a read and no
 *	read error occured, or if the op was a write.  B_CACHE is never
 *	set if the buffer is invalid or otherwise uncacheable.
 *
 *	biodone does not mess with B_INVAL, allowing the I/O routine or the
 *	initiator to leave B_INVAL set to brelse the buffer out of existance
 *	in the biodone routine.
 */
void
bufdone(struct buf *bp)
{
	struct bufobj *dropobj;
	void    (*biodone)(struct buf *);

	CTR3(KTR_BUF, "bufdone(%p) vp %p flags %X", bp, bp->b_vp, bp->b_flags);
	dropobj = NULL;

	KASSERT(!(bp->b_flags & B_DONE), ("biodone: bp %p already done", bp));
	BUF_ASSERT_HELD(bp);

	runningbufwakeup(bp);
	if (bp->b_iocmd == BIO_WRITE)
		dropobj = bp->b_bufobj;
	/* call optional completion function if requested */
	if (bp->b_iodone != NULL) {
		biodone = bp->b_iodone;
		bp->b_iodone = NULL;
		(*biodone) (bp);
		if (dropobj)
			bufobj_wdrop(dropobj);
		return;
	}

	bufdone_finish(bp);

	if (dropobj)
		bufobj_wdrop(dropobj);
}

void
bufdone_finish(struct buf *bp)
{
	BUF_ASSERT_HELD(bp);

	if (!LIST_EMPTY(&bp->b_dep))
		buf_complete(bp);

	if (bp->b_flags & B_VMIO) {
		vm_ooffset_t foff;
		vm_page_t m;
		vm_object_t obj;
		struct vnode *vp;
		int bogus, i, iosize;

		obj = bp->b_bufobj->bo_object;
		KASSERT(obj->paging_in_progress >= bp->b_npages,
		    ("biodone_finish: paging in progress(%d) < b_npages(%d)",
		    obj->paging_in_progress, bp->b_npages));

		vp = bp->b_vp;
		KASSERT(vp->v_holdcnt > 0,
		    ("biodone_finish: vnode %p has zero hold count", vp));
		KASSERT(vp->v_object != NULL,
		    ("biodone_finish: vnode %p has no vm_object", vp));

		foff = bp->b_offset;
		KASSERT(bp->b_offset != NOOFFSET,
		    ("biodone_finish: bp %p has no buffer offset", bp));

		/*
		 * Set B_CACHE if the op was a normal read and no error
		 * occured.  B_CACHE is set for writes in the b*write()
		 * routines.
		 */
		iosize = bp->b_bcount - bp->b_resid;
		if (bp->b_iocmd == BIO_READ &&
		    !(bp->b_flags & (B_INVAL|B_NOCACHE)) &&
		    !(bp->b_ioflags & BIO_ERROR)) {
			bp->b_flags |= B_CACHE;
		}
		bogus = 0;
		VM_OBJECT_LOCK(obj);
		for (i = 0; i < bp->b_npages; i++) {
			int bogusflag = 0;
			int resid;

			resid = ((foff + PAGE_SIZE) & ~(off_t)PAGE_MASK) - foff;
			if (resid > iosize)
				resid = iosize;

			/*
			 * cleanup bogus pages, restoring the originals
			 */
			m = bp->b_pages[i];
			if (m == bogus_page) {
				bogus = bogusflag = 1;
				m = vm_page_lookup(obj, OFF_TO_IDX(foff));
				if (m == NULL)
					panic("biodone: page disappeared!");
				bp->b_pages[i] = m;
			}
			KASSERT(OFF_TO_IDX(foff) == m->pindex,
			    ("biodone_finish: foff(%jd)/pindex(%ju) mismatch",
			    (intmax_t)foff, (uintmax_t)m->pindex));

			/*
			 * In the write case, the valid and clean bits are
			 * already changed correctly ( see bdwrite() ), so we 
			 * only need to do this here in the read case.
			 */
			if ((bp->b_iocmd == BIO_READ) && !bogusflag && resid > 0) {
				KASSERT((m->dirty & vm_page_bits(foff &
				    PAGE_MASK, resid)) == 0, ("bufdone_finish:"
				    " page %p has unexpected dirty bits", m));
				vfs_page_set_valid(bp, foff, m);
			}

			vm_page_io_finish(m);
			vm_object_pip_subtract(obj, 1);
			foff = (foff + PAGE_SIZE) & ~(off_t)PAGE_MASK;
			iosize -= resid;
		}
		vm_object_pip_wakeupn(obj, 0);
		VM_OBJECT_UNLOCK(obj);
		if (bogus)
			pmap_qenter(trunc_page((vm_offset_t)bp->b_data),
			    bp->b_pages, bp->b_npages);
	}

	/*
	 * For asynchronous completions, release the buffer now. The brelse
	 * will do a wakeup there if necessary - so no need to do a wakeup
	 * here in the async case. The sync case always needs to do a wakeup.
	 */

	if (bp->b_flags & B_ASYNC) {
		if ((bp->b_flags & (B_NOCACHE | B_INVAL | B_RELBUF)) || (bp->b_ioflags & BIO_ERROR))
			brelse(bp);
		else
			bqrelse(bp);
	} else
		bdone(bp);
}

/*
 * This routine is called in lieu of iodone in the case of
 * incomplete I/O.  This keeps the busy status for pages
 * consistant.
 */
void
vfs_unbusy_pages(struct buf *bp)
{
	int i;
	vm_object_t obj;
	vm_page_t m;

	runningbufwakeup(bp);
	if (!(bp->b_flags & B_VMIO))
		return;

	obj = bp->b_bufobj->bo_object;
	VM_OBJECT_LOCK(obj);
	for (i = 0; i < bp->b_npages; i++) {
		m = bp->b_pages[i];
		if (m == bogus_page) {
			m = vm_page_lookup(obj, OFF_TO_IDX(bp->b_offset) + i);
			if (!m)
				panic("vfs_unbusy_pages: page missing\n");
			bp->b_pages[i] = m;
			pmap_qenter(trunc_page((vm_offset_t)bp->b_data),
			    bp->b_pages, bp->b_npages);
		}
		vm_object_pip_subtract(obj, 1);
		vm_page_io_finish(m);
	}
	vm_object_pip_wakeupn(obj, 0);
	VM_OBJECT_UNLOCK(obj);
}

/*
 * vfs_page_set_valid:
 *
 *	Set the valid bits in a page based on the supplied offset.   The
 *	range is restricted to the buffer's size.
 *
 *	This routine is typically called after a read completes.
 */
static void
vfs_page_set_valid(struct buf *bp, vm_ooffset_t off, vm_page_t m)
{
	vm_ooffset_t eoff;

	/*
	 * Compute the end offset, eoff, such that [off, eoff) does not span a
	 * page boundary and eoff is not greater than the end of the buffer.
	 * The end of the buffer, in this case, is our file EOF, not the
	 * allocation size of the buffer.
	 */
	eoff = (off + PAGE_SIZE) & ~(vm_ooffset_t)PAGE_MASK;
	if (eoff > bp->b_offset + bp->b_bcount)
		eoff = bp->b_offset + bp->b_bcount;

	/*
	 * Set valid range.  This is typically the entire buffer and thus the
	 * entire page.
	 */
	if (eoff > off)
		vm_page_set_valid(m, off & PAGE_MASK, eoff - off);
}

/*
 * vfs_page_set_validclean:
 *
 *	Set the valid bits and clear the dirty bits in a page based on the
 *	supplied offset.   The range is restricted to the buffer's size.
 */
static void
vfs_page_set_validclean(struct buf *bp, vm_ooffset_t off, vm_page_t m)
{
	vm_ooffset_t soff, eoff;

	/*
	 * Start and end offsets in buffer.  eoff - soff may not cross a
	 * page boundry or cross the end of the buffer.  The end of the
	 * buffer, in this case, is our file EOF, not the allocation size
	 * of the buffer.
	 */
	soff = off;
	eoff = (off + PAGE_SIZE) & ~(off_t)PAGE_MASK;
	if (eoff > bp->b_offset + bp->b_bcount)
		eoff = bp->b_offset + bp->b_bcount;

	/*
	 * Set valid range.  This is typically the entire buffer and thus the
	 * entire page.
	 */
	if (eoff > soff) {
		vm_page_set_validclean(
		    m,
		   (vm_offset_t) (soff & PAGE_MASK),
		   (vm_offset_t) (eoff - soff)
		);
	}
}

/*
 * Ensure that all buffer pages are not busied by VPO_BUSY flag. If
 * any page is busy, drain the flag.
 */
static void
vfs_drain_busy_pages(struct buf *bp)
{
	vm_page_t m;
	int i, last_busied;

	VM_OBJECT_LOCK_ASSERT(bp->b_bufobj->bo_object, MA_OWNED);
	last_busied = 0;
	for (i = 0; i < bp->b_npages; i++) {
		m = bp->b_pages[i];
		if ((m->oflags & VPO_BUSY) != 0) {
			for (; last_busied < i; last_busied++)
				vm_page_busy(bp->b_pages[last_busied]);
			while ((m->oflags & VPO_BUSY) != 0)
				vm_page_sleep(m, "vbpage");
		}
	}
	for (i = 0; i < last_busied; i++)
		vm_page_wakeup(bp->b_pages[i]);
}

/*
 * This routine is called before a device strategy routine.
 * It is used to tell the VM system that paging I/O is in
 * progress, and treat the pages associated with the buffer
 * almost as being VPO_BUSY.  Also the object paging_in_progress
 * flag is handled to make sure that the object doesn't become
 * inconsistant.
 *
 * Since I/O has not been initiated yet, certain buffer flags
 * such as BIO_ERROR or B_INVAL may be in an inconsistant state
 * and should be ignored.
 */
void
vfs_busy_pages(struct buf *bp, int clear_modify)
{
	int i, bogus;
	vm_object_t obj;
	vm_ooffset_t foff;
	vm_page_t m;

	if (!(bp->b_flags & B_VMIO))
		return;

	obj = bp->b_bufobj->bo_object;
	foff = bp->b_offset;
	KASSERT(bp->b_offset != NOOFFSET,
	    ("vfs_busy_pages: no buffer offset"));
	VM_OBJECT_LOCK(obj);
	vfs_drain_busy_pages(bp);
	if (bp->b_bufsize != 0)
		vfs_setdirty_locked_object(bp);
	bogus = 0;
	for (i = 0; i < bp->b_npages; i++) {
		m = bp->b_pages[i];

		if ((bp->b_flags & B_CLUSTER) == 0) {
			vm_object_pip_add(obj, 1);
			vm_page_io_start(m);
		}
		/*
		 * When readying a buffer for a read ( i.e
		 * clear_modify == 0 ), it is important to do
		 * bogus_page replacement for valid pages in 
		 * partially instantiated buffers.  Partially 
		 * instantiated buffers can, in turn, occur when
		 * reconstituting a buffer from its VM backing store
		 * base.  We only have to do this if B_CACHE is
		 * clear ( which causes the I/O to occur in the
		 * first place ).  The replacement prevents the read
		 * I/O from overwriting potentially dirty VM-backed
		 * pages.  XXX bogus page replacement is, uh, bogus.
		 * It may not work properly with small-block devices.
		 * We need to find a better way.
		 */
		if (clear_modify) {
			pmap_remove_write(m);
			vfs_page_set_validclean(bp, foff, m);
		} else if (m->valid == VM_PAGE_BITS_ALL &&
		    (bp->b_flags & B_CACHE) == 0) {
			bp->b_pages[i] = bogus_page;
			bogus++;
		}
		foff = (foff + PAGE_SIZE) & ~(off_t)PAGE_MASK;
	}
	VM_OBJECT_UNLOCK(obj);
	if (bogus)
		pmap_qenter(trunc_page((vm_offset_t)bp->b_data),
		    bp->b_pages, bp->b_npages);
}

/*
 *	vfs_bio_set_valid:
 *
 *	Set the range within the buffer to valid.  The range is
 *	relative to the beginning of the buffer, b_offset.  Note that
 *	b_offset itself may be offset from the beginning of the first
 *	page.
 */
void   
vfs_bio_set_valid(struct buf *bp, int base, int size)
{
	int i, n;
	vm_page_t m;

	if (!(bp->b_flags & B_VMIO))
		return;

	/*
	 * Fixup base to be relative to beginning of first page.
	 * Set initial n to be the maximum number of bytes in the
	 * first page that can be validated.
	 */
	base += (bp->b_offset & PAGE_MASK);
	n = PAGE_SIZE - (base & PAGE_MASK);

	VM_OBJECT_LOCK(bp->b_bufobj->bo_object);
	for (i = base / PAGE_SIZE; size > 0 && i < bp->b_npages; ++i) {
		m = bp->b_pages[i];
		if (n > size)
			n = size;
		vm_page_set_valid(m, base & PAGE_MASK, n);
		base += n;
		size -= n;
		n = PAGE_SIZE;
	}
	VM_OBJECT_UNLOCK(bp->b_bufobj->bo_object);
}

/*
 *	vfs_bio_clrbuf:
 *
 *	If the specified buffer is a non-VMIO buffer, clear the entire
 *	buffer.  If the specified buffer is a VMIO buffer, clear and
 *	validate only the previously invalid portions of the buffer.
 *	This routine essentially fakes an I/O, so we need to clear
 *	BIO_ERROR and B_INVAL.
 *
 *	Note that while we only theoretically need to clear through b_bcount,
 *	we go ahead and clear through b_bufsize.
 */
void
vfs_bio_clrbuf(struct buf *bp) 
{
	int i, j, mask;
	caddr_t sa, ea;

	if ((bp->b_flags & (B_VMIO | B_MALLOC)) != B_VMIO) {
		clrbuf(bp);
		return;
	}
	bp->b_flags &= ~B_INVAL;
	bp->b_ioflags &= ~BIO_ERROR;
	VM_OBJECT_LOCK(bp->b_bufobj->bo_object);
	if ((bp->b_npages == 1) && (bp->b_bufsize < PAGE_SIZE) &&
	    (bp->b_offset & PAGE_MASK) == 0) {
		if (bp->b_pages[0] == bogus_page)
			goto unlock;
		mask = (1 << (bp->b_bufsize / DEV_BSIZE)) - 1;
		VM_OBJECT_LOCK_ASSERT(bp->b_pages[0]->object, MA_OWNED);
		if ((bp->b_pages[0]->valid & mask) == mask)
			goto unlock;
		if ((bp->b_pages[0]->valid & mask) == 0) {
			bzero(bp->b_data, bp->b_bufsize);
			bp->b_pages[0]->valid |= mask;
			goto unlock;
		}
	}
	ea = sa = bp->b_data;
	for(i = 0; i < bp->b_npages; i++, sa = ea) {
		ea = (caddr_t)trunc_page((vm_offset_t)sa + PAGE_SIZE);
		ea = (caddr_t)(vm_offset_t)ulmin(
		    (u_long)(vm_offset_t)ea,
		    (u_long)(vm_offset_t)bp->b_data + bp->b_bufsize);
		if (bp->b_pages[i] == bogus_page)
			continue;
		j = ((vm_offset_t)sa & PAGE_MASK) / DEV_BSIZE;
		mask = ((1 << ((ea - sa) / DEV_BSIZE)) - 1) << j;
		VM_OBJECT_LOCK_ASSERT(bp->b_pages[i]->object, MA_OWNED);
		if ((bp->b_pages[i]->valid & mask) == mask)
			continue;
		if ((bp->b_pages[i]->valid & mask) == 0)
			bzero(sa, ea - sa);
		else {
			for (; sa < ea; sa += DEV_BSIZE, j++) {
				if ((bp->b_pages[i]->valid & (1 << j)) == 0)
					bzero(sa, DEV_BSIZE);
			}
		}
		bp->b_pages[i]->valid |= mask;
	}
unlock:
	VM_OBJECT_UNLOCK(bp->b_bufobj->bo_object);
	bp->b_resid = 0;
}

/*
 * vm_hold_load_pages and vm_hold_free_pages get pages into
 * a buffers address space.  The pages are anonymous and are
 * not associated with a file object.
 */
static void
vm_hold_load_pages(struct buf *bp, vm_offset_t from, vm_offset_t to)
{
	vm_offset_t pg;
	vm_page_t p;
	int index;

	to = round_page(to);
	from = round_page(from);
	index = (from - trunc_page((vm_offset_t)bp->b_data)) >> PAGE_SHIFT;

	for (pg = from; pg < to; pg += PAGE_SIZE, index++) {
tryagain:
		/*
		 * note: must allocate system pages since blocking here
		 * could interfere with paging I/O, no matter which
		 * process we are.
		 */
		p = vm_page_alloc(NULL, pg >> PAGE_SHIFT, VM_ALLOC_NOOBJ |
		    VM_ALLOC_SYSTEM | VM_ALLOC_WIRED |
		    VM_ALLOC_COUNT((to - pg) >> PAGE_SHIFT));
		if (!p) {
			VM_WAIT;
			goto tryagain;
		}
		pmap_qenter(pg, &p, 1);
		bp->b_pages[index] = p;
	}
	bp->b_npages = index;
}

/* Return pages associated with this buf to the vm system */
static void
vm_hold_free_pages(struct buf *bp, int newbsize)
{
	vm_offset_t from;
	vm_page_t p;
	int index, newnpages;

	from = round_page((vm_offset_t)bp->b_data + newbsize);
	newnpages = (from - trunc_page((vm_offset_t)bp->b_data)) >> PAGE_SHIFT;
	if (bp->b_npages > newnpages)
		pmap_qremove(from, bp->b_npages - newnpages);
	for (index = newnpages; index < bp->b_npages; index++) {
		p = bp->b_pages[index];
		bp->b_pages[index] = NULL;
		if (p->busy != 0)
			printf("vm_hold_free_pages: blkno: %jd, lblkno: %jd\n",
			    (intmax_t)bp->b_blkno, (intmax_t)bp->b_lblkno);
		p->wire_count--;
		vm_page_free(p);
		atomic_subtract_int(&cnt.v_wire_count, 1);
	}
	bp->b_npages = newnpages;
}

/*
 * Map an IO request into kernel virtual address space.
 *
 * All requests are (re)mapped into kernel VA space.
 * Notice that we use b_bufsize for the size of the buffer
 * to be mapped.  b_bcount might be modified by the driver.
 *
 * Note that even if the caller determines that the address space should
 * be valid, a race or a smaller-file mapped into a larger space may
 * actually cause vmapbuf() to fail, so all callers of vmapbuf() MUST
 * check the return value.
 */
int
vmapbuf(struct buf *bp)
{
	caddr_t kva;
	vm_prot_t prot;
	int pidx;

	if (bp->b_bufsize < 0)
		return (-1);
	prot = VM_PROT_READ;
	if (bp->b_iocmd == BIO_READ)
		prot |= VM_PROT_WRITE;	/* Less backwards than it looks */
	if ((pidx = vm_fault_quick_hold_pages(&curproc->p_vmspace->vm_map,
	    (vm_offset_t)bp->b_data, bp->b_bufsize, prot, bp->b_pages,
	    btoc(MAXPHYS))) < 0)
		return (-1);
	pmap_qenter((vm_offset_t)bp->b_saveaddr, bp->b_pages, pidx);
	
	kva = bp->b_saveaddr;
	bp->b_npages = pidx;
	bp->b_saveaddr = bp->b_data;
	bp->b_data = kva + (((vm_offset_t) bp->b_data) & PAGE_MASK);
	return(0);
}

/*
 * Free the io map PTEs associated with this IO operation.
 * We also invalidate the TLB entries and restore the original b_addr.
 */
void
vunmapbuf(struct buf *bp)
{
	int npages;

	npages = bp->b_npages;
	pmap_qremove(trunc_page((vm_offset_t)bp->b_data), npages);
	vm_page_unhold_pages(bp->b_pages, npages);
	
	bp->b_data = bp->b_saveaddr;
}

void
bdone(struct buf *bp)
{
	struct mtx *mtxp;

	mtxp = mtx_pool_find(mtxpool_sleep, bp);
	mtx_lock(mtxp);
	bp->b_flags |= B_DONE;
	wakeup(bp);
	mtx_unlock(mtxp);
}

void
bwait(struct buf *bp, u_char pri, const char *wchan)
{
	struct mtx *mtxp;

	mtxp = mtx_pool_find(mtxpool_sleep, bp);
	mtx_lock(mtxp);
	while ((bp->b_flags & B_DONE) == 0)
		msleep(bp, mtxp, pri, wchan, 0);
	mtx_unlock(mtxp);
}

int
bufsync(struct bufobj *bo, int waitfor)
{

	return (VOP_FSYNC(bo->__bo_vnode, waitfor, curthread));
}

void
bufstrategy(struct bufobj *bo, struct buf *bp)
{
	int i = 0;
	struct vnode *vp;

	vp = bp->b_vp;
	KASSERT(vp == bo->bo_private, ("Inconsistent vnode bufstrategy"));
	KASSERT(vp->v_type != VCHR && vp->v_type != VBLK,
	    ("Wrong vnode in bufstrategy(bp=%p, vp=%p)", bp, vp));
	i = VOP_STRATEGY(vp, bp);
	KASSERT(i == 0, ("VOP_STRATEGY failed bp=%p vp=%p", bp, bp->b_vp));
}

void
bufobj_wrefl(struct bufobj *bo)
{

	KASSERT(bo != NULL, ("NULL bo in bufobj_wref"));
	ASSERT_BO_LOCKED(bo);
	bo->bo_numoutput++;
}

void
bufobj_wref(struct bufobj *bo)
{

	KASSERT(bo != NULL, ("NULL bo in bufobj_wref"));
	BO_LOCK(bo);
	bo->bo_numoutput++;
	BO_UNLOCK(bo);
}

void
bufobj_wdrop(struct bufobj *bo)
{

	KASSERT(bo != NULL, ("NULL bo in bufobj_wdrop"));
	BO_LOCK(bo);
	KASSERT(bo->bo_numoutput > 0, ("bufobj_wdrop non-positive count"));
	if ((--bo->bo_numoutput == 0) && (bo->bo_flag & BO_WWAIT)) {
		bo->bo_flag &= ~BO_WWAIT;
		wakeup(&bo->bo_numoutput);
	}
	BO_UNLOCK(bo);
}

int
bufobj_wwait(struct bufobj *bo, int slpflag, int timeo)
{
	int error;

	KASSERT(bo != NULL, ("NULL bo in bufobj_wwait"));
	ASSERT_BO_LOCKED(bo);
	error = 0;
	while (bo->bo_numoutput) {
		bo->bo_flag |= BO_WWAIT;
		error = msleep(&bo->bo_numoutput, BO_MTX(bo),
		    slpflag | (PRIBIO + 1), "bo_wwait", timeo);
		if (error)
			break;
	}
	return (error);
}

void
bpin(struct buf *bp)
{
	struct mtx *mtxp;

	mtxp = mtx_pool_find(mtxpool_sleep, bp);
	mtx_lock(mtxp);
	bp->b_pin_count++;
	mtx_unlock(mtxp);
}

void
bunpin(struct buf *bp)
{
	struct mtx *mtxp;

	mtxp = mtx_pool_find(mtxpool_sleep, bp);
	mtx_lock(mtxp);
	if (--bp->b_pin_count == 0)
		wakeup(bp);
	mtx_unlock(mtxp);
}

void
bunpin_wait(struct buf *bp)
{
	struct mtx *mtxp;

	mtxp = mtx_pool_find(mtxpool_sleep, bp);
	mtx_lock(mtxp);
	while (bp->b_pin_count > 0)
		msleep(bp, mtxp, PRIBIO, "bwunpin", 0);
	mtx_unlock(mtxp);
}

#include "opt_ddb.h"
#ifdef DDB
#include <ddb/ddb.h>

/* DDB command to show buffer data */
DB_SHOW_COMMAND(buffer, db_show_buffer)
{
	/* get args */
	struct buf *bp = (struct buf *)addr;

	if (!have_addr) {
		db_printf("usage: show buffer <addr>\n");
		return;
	}

	db_printf("buf at %p\n", bp);
	db_printf("b_flags = 0x%b\n", (u_int)bp->b_flags, PRINT_BUF_FLAGS);
	db_printf(
	    "b_error = %d, b_bufsize = %ld, b_bcount = %ld, b_resid = %ld\n"
	    "b_bufobj = (%p), b_data = %p, b_blkno = %jd, b_lblkno = %jd, "
	    "b_dep = %p\n",
	    bp->b_error, bp->b_bufsize, bp->b_bcount, bp->b_resid,
	    bp->b_bufobj, bp->b_data, (intmax_t)bp->b_blkno,
	    (intmax_t)bp->b_lblkno, bp->b_dep.lh_first);
	if (bp->b_npages) {
		int i;
		db_printf("b_npages = %d, pages(OBJ, IDX, PA): ", bp->b_npages);
		for (i = 0; i < bp->b_npages; i++) {
			vm_page_t m;
			m = bp->b_pages[i];
			db_printf("(%p, 0x%lx, 0x%lx)", (void *)m->object,
			    (u_long)m->pindex, (u_long)VM_PAGE_TO_PHYS(m));
			if ((i + 1) < bp->b_npages)
				db_printf(",");
		}
		db_printf("\n");
	}
	db_printf(" ");
	BUF_LOCKPRINTINFO(bp);
}

DB_SHOW_COMMAND(lockedbufs, lockedbufs)
{
	struct buf *bp;
	int i;

	for (i = 0; i < nbuf; i++) {
		bp = &buf[i];
		if (BUF_ISLOCKED(bp)) {
			db_show_buffer((uintptr_t)bp, 1, 0, NULL);
			db_printf("\n");
		}
	}
}

DB_SHOW_COMMAND(vnodebufs, db_show_vnodebufs)
{
	struct vnode *vp;
	struct buf *bp;

	if (!have_addr) {
		db_printf("usage: show vnodebufs <addr>\n");
		return;
	}
	vp = (struct vnode *)addr;
	db_printf("Clean buffers:\n");
	TAILQ_FOREACH(bp, &vp->v_bufobj.bo_clean.bv_hd, b_bobufs) {
		db_show_buffer((uintptr_t)bp, 1, 0, NULL);
		db_printf("\n");
	}
	db_printf("Dirty buffers:\n");
	TAILQ_FOREACH(bp, &vp->v_bufobj.bo_dirty.bv_hd, b_bobufs) {
		db_show_buffer((uintptr_t)bp, 1, 0, NULL);
		db_printf("\n");
	}
}

DB_COMMAND(countfreebufs, db_coundfreebufs)
{
	struct buf *bp;
	int i, used = 0, nfree = 0;

	if (have_addr) {
		db_printf("usage: countfreebufs\n");
		return;
	}

	for (i = 0; i < nbuf; i++) {
		bp = &buf[i];
		if ((bp->b_vflags & BV_INFREECNT) != 0)
			nfree++;
		else
			used++;
	}

	db_printf("Counted %d free, %d used (%d tot)\n", nfree, used,
	    nfree + used);
	db_printf("numfreebuffers is %d\n", numfreebuffers);
}
#endif /* DDB */<|MERGE_RESOLUTION|>--- conflicted
+++ resolved
@@ -3070,26 +3070,6 @@
 				 *  vm_fault->getpages->cluster_read->allocbuf
 				 * Thus, we specify VM_ALLOC_IGN_SBUSY.
 				 */
-<<<<<<< HEAD
-				if ((m->oflags & VPO_BUSY) != 0) {
-					/*
-					 * Reference the page before unlocking
-					 * and sleeping so that the page daemon
-					 * is less likely to reclaim it.  
-					 */
-					vm_page_lock_queues();
-					vm_page_flag_set(m, PG_REFERENCED);
-					vm_page_sleep(m, "pgtblk");
-					continue;
-				}
-
-				/*
-				 * We have a good page.
-				 */
-				vm_page_lock(m);
-				vm_page_wire(m);
-				vm_page_unlock(m);
-=======
 				m = vm_page_grab(obj, OFF_TO_IDX(bp->b_offset) +
 				    bp->b_npages, VM_ALLOC_NOBUSY |
 				    VM_ALLOC_SYSTEM | VM_ALLOC_WIRED |
@@ -3097,7 +3077,6 @@
 				    VM_ALLOC_COUNT(desiredpages - bp->b_npages));
 				if (m->valid == 0)
 					bp->b_flags &= ~B_CACHE;
->>>>>>> 567164fb
 				bp->b_pages[bp->b_npages] = m;
 				++bp->b_npages;
 			}
