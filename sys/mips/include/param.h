/*	$OpenBSD: param.h,v 1.11 1998/08/30 22:05:35 millert Exp $ */

/*-
 * Copyright (c) 1988 University of Utah.
 * Copyright (c) 1992, 1993
 *	The Regents of the University of California.  All rights reserved.
 *
 * This code is derived from software contributed to Berkeley by
 * the Systems Programming Group of the University of Utah Computer
 * Science Department and Ralph Campbell.
 *
 * Redistribution and use in source and binary forms, with or without
 * modification, are permitted provided that the following conditions
 * are met:
 * 1. Redistributions of source code must retain the above copyright
 *    notice, this list of conditions and the following disclaimer.
 * 2. Redistributions in binary form must reproduce the above copyright
 *    notice, this list of conditions and the following disclaimer in the
 *    documentation and/or other materials provided with the distribution.
 * 4. Neither the name of the University nor the names of its contributors
 *    may be used to endorse or promote products derived from this software
 *    without specific prior written permission.
 *
 * THIS SOFTWARE IS PROVIDED BY THE REGENTS AND CONTRIBUTORS ``AS IS'' AND
 * ANY EXPRESS OR IMPLIED WARRANTIES, INCLUDING, BUT NOT LIMITED TO, THE
 * IMPLIED WARRANTIES OF MERCHANTABILITY AND FITNESS FOR A PARTICULAR PURPOSE
 * ARE DISCLAIMED.  IN NO EVENT SHALL THE REGENTS OR CONTRIBUTORS BE LIABLE
 * FOR ANY DIRECT, INDIRECT, INCIDENTAL, SPECIAL, EXEMPLARY, OR CONSEQUENTIAL
 * DAMAGES (INCLUDING, BUT NOT LIMITED TO, PROCUREMENT OF SUBSTITUTE GOODS
 * OR SERVICES; LOSS OF USE, DATA, OR PROFITS; OR BUSINESS INTERRUPTION)
 * HOWEVER CAUSED AND ON ANY THEORY OF LIABILITY, WHETHER IN CONTRACT, STRICT
 * LIABILITY, OR TORT (INCLUDING NEGLIGENCE OR OTHERWISE) ARISING IN ANY WAY
 * OUT OF THE USE OF THIS SOFTWARE, EVEN IF ADVISED OF THE POSSIBILITY OF
 * SUCH DAMAGE.
 *
 *	from: Utah Hdr: machparam.h 1.11 89/08/14
 *	from: @(#)param.h	8.1 (Berkeley) 6/10/93
 *	JNPR: param.h,v 1.6.2.1 2007/09/10 07:49:36 girish
 * $FreeBSD$
 */

#ifndef _MIPS_INCLUDE_PARAM_H_
#define	_MIPS_INCLUDE_PARAM_H_

#include <machine/_align.h>

#include <sys/cdefs.h>
#ifdef _KERNEL
#ifndef _LOCORE
#include <machine/cpu.h>
#endif
#endif

#define __PCI_REROUTE_INTERRUPT

#ifndef MACHINE
#define	MACHINE		"mips"
#endif
#ifndef MACHINE_ARCH
#define	MACHINE_ARCH	"mips"
#endif

/*
 * OBJFORMAT_NAMES is a comma-separated list of the object formats
 * that are supported on the architecture.
 */
#define	OBJFORMAT_NAMES		"elf"
#define	OBJFORMAT_DEFAULT	"elf"

#define	MID_MACHINE	0	/* None but has to be defined */

#ifdef SMP
#define	MAXSMPCPU	16
#define	MAXCPU		MAXSMPCPU
#else
#define	MAXSMPCPU	1
#define	MAXCPU		1
#endif

/*
 * Round p (pointer or byte index) up to a correctly-aligned value for all
 * data types (int, long, ...).	  The result is u_int and must be cast to
 * any desired pointer type.
 */

#define	ALIGNBYTES	_ALIGNBYTES
#define	ALIGN(p)	_ALIGN(p)
/*
 * ALIGNED_POINTER is a boolean macro that checks whether an address
 * is valid to fetch data elements of type t from on this architecture.
 * This does not reflect the optimal alignment, just the possibility
 * (within reasonable limits). 
 */
#define	ALIGNED_POINTER(p, t)	((((unsigned long)(p)) & (sizeof (t) - 1)) == 0)

/*
 * CACHE_LINE_SIZE is the compile-time maximum cache line size for an
 * architecture.  It should be used with appropriate caution.
 */
#define	CACHE_LINE_SHIFT	6
#define	CACHE_LINE_SIZE		(1 << CACHE_LINE_SHIFT)

#define	PAGE_SHIFT	12		/* LOG2(PAGE_SIZE) */
#define	PAGE_SIZE	(1<<PAGE_SHIFT) /* bytes/page */
#define	PAGE_MASK	(PAGE_SIZE-1)
#define	NPTEPG		(PAGE_SIZE/(sizeof (pt_entry_t)))
#define	NPDEPG		(PAGE_SIZE/(sizeof (pd_entry_t)))

#define	MAXPAGESIZES	1		/* maximum number of supported page sizes */

#define	BLKDEV_IOSIZE	2048		/* xxx: Why is this 1/2 page? */
#define	MAXDUMPPGS	1		/* xxx: why is this only one? */

<<<<<<< HEAD
=======
/*
 * The kernel stack needs to be aligned on a (PAGE_SIZE * 2) boundary.
 */
>>>>>>> 4f9a815a
#define	KSTACK_PAGES		2	/* kernel stack*/
#define	KSTACK_GUARD_PAGES	2	/* pages of kstack guard; 0 disables */

#define	UPAGES			2

/* pages ("clicks") (4096 bytes) to disk blocks */
#define	ctod(x)		((x) << (PAGE_SHIFT - DEV_BSHIFT))
#define	dtoc(x)		((x) >> (PAGE_SHIFT - DEV_BSHIFT))

/*
 * Map a ``block device block'' to a file system block.
 * This should be device dependent, and should use the bsize
 * field from the disk label.
 * For now though just use DEV_BSIZE.
 */
#define	bdbtofsb(bn)	((bn) / (BLKDEV_IOSIZE/DEV_BSIZE))

/*
 * Mach derived conversion macros
 */
#define round_page(x)		(((unsigned long)(x) + PAGE_MASK) & ~PAGE_MASK)
#define trunc_page(x)		((unsigned long)(x) & ~PAGE_MASK)

#define atop(x)			((unsigned long)(x) >> PAGE_SHIFT)
#define ptoa(x)			((unsigned long)(x) << PAGE_SHIFT)

#define mips_btop(x)		((unsigned long)(x) >> PAGE_SHIFT)
#define mips_ptob(x)		((unsigned long)(x) << PAGE_SHIFT)

#define	pgtok(x)		((unsigned long)(x) * (PAGE_SIZE / 1024))

#ifndef _KERNEL
#define	DELAY(n)	{ register int N = (n); while (--N > 0); }
#endif /* !_KERNEL */

#endif /* !_MIPS_INCLUDE_PARAM_H_ */<|MERGE_RESOLUTION|>--- conflicted
+++ resolved
@@ -111,12 +111,9 @@
 #define	BLKDEV_IOSIZE	2048		/* xxx: Why is this 1/2 page? */
 #define	MAXDUMPPGS	1		/* xxx: why is this only one? */
 
-<<<<<<< HEAD
-=======
 /*
  * The kernel stack needs to be aligned on a (PAGE_SIZE * 2) boundary.
  */
->>>>>>> 4f9a815a
 #define	KSTACK_PAGES		2	/* kernel stack*/
 #define	KSTACK_GUARD_PAGES	2	/* pages of kstack guard; 0 disables */
 
