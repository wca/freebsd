# $FreeBSD$

KMOD=	zfs

SRCS=	vnode_if.h

SUNW=	${.CURDIR}/../../cddl/contrib/opensolaris

.PATH:	${SUNW}/common/acl
SRCS+=	acl_common.c
.PATH:	${SUNW}/common/avl
SRCS+=	avl.c
.PATH:	${SUNW}/common/nvpair
SRCS+=	nvpair.c
.PATH:	${.CURDIR}/../../cddl/contrib/opensolaris/common/unicode
SRCS+=	u8_textprep.c

.PATH:	${.CURDIR}/../../cddl/compat/opensolaris/kern
SRCS+=	opensolaris_acl.c
SRCS+=	opensolaris_kmem.c
SRCS+=	opensolaris_kobj.c
SRCS+=	opensolaris_kstat.c
SRCS+=	opensolaris_lookup.c
SRCS+=	opensolaris_policy.c
SRCS+=	opensolaris_string.c
SRCS+=	opensolaris_taskq.c
SRCS+=	opensolaris_vfs.c
SRCS+=	opensolaris_zone.c

.if ${MACHINE_ARCH} == "i386" || ${MACHINE_ARCH} == "amd64" || ${MACHINE_ARCH} == "ia64" || ${MACHINE_ARCH} == "sparc64"
.PATH:	${SUNW}/common/atomic/${MACHINE_ARCH}
SRCS+=	opensolaris_atomic.S
.else
.PATH:	${.CURDIR}/../../cddl/compat/opensolaris/kern
SRCS+=	opensolaris_atomic.c
.endif

.PATH:	${SUNW}/uts/common/fs
SRCS+=	gfs.c
SRCS+=	vnode.c

.PATH:	${SUNW}/uts/common/os
SRCS+=	callb.c
SRCS+=	list.c
SRCS+=	nvpair_alloc_system.c
<<<<<<< HEAD
=======
SRCS+=	taskq.c
>>>>>>> 6b314368

.PATH:	${SUNW}/uts/common/zmod
SRCS+=	adler32.c
SRCS+=	opensolaris_crc32.c
SRCS+=	deflate.c
SRCS+=	inffast.c
SRCS+=	inflate.c
SRCS+=	inftrees.c
SRCS+=	trees.c
SRCS+=	zmod.c
SRCS+=	zmod_subr.c
SRCS+=	zutil.c

.PATH:	${SUNW}/common/zfs
.include "${SUNW}/uts/common/Makefile.files"
.PATH:	${SUNW}/uts/common/fs/zfs
ZFS_SRCS=	${ZFS_OBJS:C/.o$/.c/}
SRCS+=	${ZFS_SRCS}
SRCS+=	vdev_geom.c

# Use UMA for ZIO allocation. This is not stable.
#CFLAGS+=-DZIO_USE_UMA

# Use FreeBSD's namecache.
CFLAGS+=-DFREEBSD_NAMECACHE

CFLAGS+=-I${.CURDIR}/../../cddl/compat/opensolaris
CFLAGS+=-I${SUNW}/uts/common/fs/zfs
CFLAGS+=-I${SUNW}/uts/common/zmod
CFLAGS+=-I${SUNW}/uts/common
CFLAGS+=-I${.CURDIR}/../..
CFLAGS+=-I${SUNW}/common/zfs
CFLAGS+=-I${SUNW}/common
CFLAGS+=-I${.CURDIR}/../../../include
CFLAGS+=-DBUILDING_ZFS

#CFLAGS+=-DDEBUG=1
#DEBUG_FLAGS=-g

.include <bsd.kmod.mk>

CWARNFLAGS+=-Wno-unknown-pragmas
CWARNFLAGS+=-Wno-missing-prototypes
CWARNFLAGS+=-Wno-undef
CWARNFLAGS+=-Wno-strict-prototypes
CWARNFLAGS+=-Wno-cast-qual
CWARNFLAGS+=-Wno-parentheses
CWARNFLAGS+=-Wno-redundant-decls
CWARNFLAGS+=-Wno-missing-braces
CWARNFLAGS+=-Wno-uninitialized
CWARNFLAGS+=-Wno-unused
CWARNFLAGS+=-Wno-inline
CWARNFLAGS+=-Wno-switch
CWARNFLAGS+=-Wno-pointer-arith<|MERGE_RESOLUTION|>--- conflicted
+++ resolved
@@ -43,22 +43,9 @@
 SRCS+=	callb.c
 SRCS+=	list.c
 SRCS+=	nvpair_alloc_system.c
-<<<<<<< HEAD
-=======
-SRCS+=	taskq.c
->>>>>>> 6b314368
 
 .PATH:	${SUNW}/uts/common/zmod
-SRCS+=	adler32.c
-SRCS+=	opensolaris_crc32.c
-SRCS+=	deflate.c
-SRCS+=	inffast.c
-SRCS+=	inflate.c
-SRCS+=	inftrees.c
-SRCS+=	trees.c
 SRCS+=	zmod.c
-SRCS+=	zmod_subr.c
-SRCS+=	zutil.c
 
 .PATH:	${SUNW}/common/zfs
 .include "${SUNW}/uts/common/Makefile.files"
