/*	$FreeBSD$ */
/*	$NetBSD: pfil.c,v 1.20 2001/11/12 23:49:46 lukem Exp $	*/

/*-
 * SPDX-License-Identifier: BSD-3-Clause
 *
 * Copyright (c) 1996 Matthew R. Green
 * All rights reserved.
 *
 * Redistribution and use in source and binary forms, with or without
 * modification, are permitted provided that the following conditions
 * are met:
 * 1. Redistributions of source code must retain the above copyright
 *    notice, this list of conditions and the following disclaimer.
 * 2. Redistributions in binary form must reproduce the above copyright
 *    notice, this list of conditions and the following disclaimer in the
 *    documentation and/or other materials provided with the distribution.
 * 3. The name of the author may not be used to endorse or promote products
 *    derived from this software without specific prior written permission.
 *
 * THIS SOFTWARE IS PROVIDED BY THE AUTHOR ``AS IS'' AND ANY EXPRESS OR
 * IMPLIED WARRANTIES, INCLUDING, BUT NOT LIMITED TO, THE IMPLIED WARRANTIES
 * OF MERCHANTABILITY AND FITNESS FOR A PARTICULAR PURPOSE ARE DISCLAIMED.
 * IN NO EVENT SHALL THE AUTHOR BE LIABLE FOR ANY DIRECT, INDIRECT,
 * INCIDENTAL, SPECIAL, EXEMPLARY, OR CONSEQUENTIAL DAMAGES (INCLUDING,
 * BUT NOT LIMITED TO, PROCUREMENT OF SUBSTITUTE GOODS OR SERVICES;
 * LOSS OF USE, DATA, OR PROFITS; OR BUSINESS INTERRUPTION) HOWEVER CAUSED
 * AND ON ANY THEORY OF LIABILITY, WHETHER IN CONTRACT, STRICT LIABILITY,
 * OR TORT (INCLUDING NEGLIGENCE OR OTHERWISE) ARISING IN ANY WAY
 * OUT OF THE USE OF THIS SOFTWARE, EVEN IF ADVISED OF THE POSSIBILITY OF
 * SUCH DAMAGE.
 */

#include <sys/param.h>
#include <sys/kernel.h>
#include <sys/errno.h>
#include <sys/lock.h>
#include <sys/malloc.h>
#include <sys/rmlock.h>
#include <sys/socket.h>
#include <sys/socketvar.h>
#include <sys/systm.h>
#include <sys/condvar.h>
#include <sys/lock.h>
#include <sys/mutex.h>
#include <sys/proc.h>
#include <sys/queue.h>

#include <net/if.h>
#include <net/if_var.h>
#include <net/pfil.h>

static struct mtx pfil_global_lock;

MTX_SYSINIT(pfil_heads_lock, &pfil_global_lock, "pfil_head_list lock",
  MTX_DEF);

static struct packet_filter_hook *pfil_chain_get(int, struct pfil_head *);
static int pfil_chain_add(pfil_chain_t *, struct packet_filter_hook *, int);
static int pfil_chain_remove(pfil_chain_t *, void *, void *);
static int pfil_add_hook_priv(void *, void *, int, struct pfil_head *, bool);

SMR_CONTAINER(struct packet_filter_hook, pfil_smr, pfh_smr_container);

LIST_HEAD(pfilheadhead, pfil_head);
VNET_DEFINE(struct pfilheadhead, pfil_head_list);
#define	V_pfil_head_list	VNET(pfil_head_list)
VNET_DEFINE(struct rmlock, pfil_lock);

#define	PFIL_LOCK_INIT_REAL(l, t)	\
	rm_init_flags(l, "PFil " t " rmlock", RM_RECURSE)
#define	PFIL_LOCK_DESTROY_REAL(l)	\
	rm_destroy(l)
#define	PFIL_LOCK_INIT(p)	do {			\
	if ((p)->flags & PFIL_FLAG_PRIVATE_LOCK) {	\
		PFIL_LOCK_INIT_REAL(&(p)->ph_lock, "private");	\
		(p)->ph_plock = &(p)->ph_lock;		\
	} else						\
		(p)->ph_plock = &V_pfil_lock;		\
} while (0)
#define	PFIL_LOCK_DESTROY(p)	do {			\
	if ((p)->flags & PFIL_FLAG_PRIVATE_LOCK)	\
		PFIL_LOCK_DESTROY_REAL((p)->ph_plock);	\
} while (0)

#define	PFIL_WLOCK(p)		rm_wlock((p)->ph_plock)
#define	PFIL_WUNLOCK(p)		rm_wunlock((p)->ph_plock)
#define	PFIL_WOWNED(p)		rm_wowned((p)->ph_plock)

#define	PFIL_HEADLIST_LOCK()	mtx_lock(&pfil_global_lock)
#define	PFIL_HEADLIST_UNLOCK()	mtx_unlock(&pfil_global_lock)

/*
 * pfil_run_hooks() runs the specified packet filter hook chain.
 */
int
pfil_run_hooks(struct pfil_head *ph, struct mbuf **mp, struct ifnet *ifp,
    int dir, int flags, struct inpcb *inp)
{
	smr_section_t section;
	struct packet_filter_hook *pfh;
	struct mbuf *m = *mp;
	int rv = 0;

	smr_begin(smr_global_domain(), &section);
	KASSERT(ph->ph_nhooks >= 0, ("Pfil hook count dropped < 0"));
	for (pfh = pfil_chain_get(dir, ph); pfh != NULL;
<<<<<<< HEAD
	     pfh = CK_STAILQ_NEXT(pfh, pfil_chain)) {
=======
	     pfh = TAILQ_NEXT(pfh, pfil_chain)) {
		if (pfh->pfil_func_flags != NULL) {
			rv = (*pfh->pfil_func_flags)(pfh->pfil_arg, &m, ifp,
			    dir, flags, inp);
			if (rv != 0 || m == NULL)
				break;
		}
>>>>>>> 16dd3b37
		if (pfh->pfil_func != NULL) {
			rv = (*pfh->pfil_func)(pfh->pfil_arg, &m, ifp, dir,
			    inp);
			if (rv != 0 || m == NULL)
				break;
		}
	}
	smr_end(smr_global_domain(), &section);
	*mp = m;
	return (rv);
}

static struct packet_filter_hook *
pfil_chain_get(int dir, struct pfil_head *ph)
{

	if (dir == PFIL_IN)
		return (CK_STAILQ_FIRST(&ph->ph_in));
	else if (dir == PFIL_OUT)
		return (CK_STAILQ_FIRST(&ph->ph_out));
	else
		return (NULL);
}

/*
 * pfil_try_rlock() acquires rm reader lock for specified head
 * if this is immediately possible.
 */
int
pfil_try_rlock(struct pfil_head *ph, struct rm_priotracker *tracker)
{

	smr_begin(smr_global_domain(), NULL);
	return (1);
}

/*
 * pfil_rlock() acquires rm reader lock for specified head.
 */
void
pfil_rlock(struct pfil_head *ph, struct rm_priotracker *tracker)
{

	smr_begin(smr_global_domain(), NULL);
}

/*
 * pfil_runlock() releases reader lock for specified head.
 */
void
pfil_runlock(struct pfil_head *ph, struct rm_priotracker *tracker)
{

	smr_end(smr_global_domain(), NULL);
}

/*
 * pfil_wlock() acquires writer lock for specified head.
 */
void
pfil_wlock(struct pfil_head *ph)
{

	PFIL_WLOCK(ph);
}

/*
 * pfil_wunlock() releases writer lock for specified head.
 */
void
pfil_wunlock(struct pfil_head *ph)
{

	PFIL_WUNLOCK(ph);
}

/*
 * pfil_wowned() returns a non-zero value if the current thread owns
 * an exclusive lock.
 */
int
pfil_wowned(struct pfil_head *ph)
{

	return (PFIL_WOWNED(ph));
}

/*
 * pfil_head_register() registers a pfil_head with the packet filter hook
 * mechanism.
 */
int
pfil_head_register(struct pfil_head *ph)
{
	struct pfil_head *lph;

	PFIL_HEADLIST_LOCK();
	LIST_FOREACH(lph, &V_pfil_head_list, ph_list) {
		if (ph->ph_type == lph->ph_type &&
		    ph->ph_un.phu_val == lph->ph_un.phu_val) {
			PFIL_HEADLIST_UNLOCK();
			return (EEXIST);
		}
	}
	PFIL_LOCK_INIT(ph);
	ph->ph_nhooks = 0;
	CK_STAILQ_INIT(&ph->ph_in);
	CK_STAILQ_INIT(&ph->ph_out);
	LIST_INSERT_HEAD(&V_pfil_head_list, ph, ph_list);
	PFIL_HEADLIST_UNLOCK();
	return (0);
}

static void
packet_filter_hook_reclaim(smr_entry_t *entry)
{
	struct packet_filter_hook *pfh = pfh_smr_container(entry);

	free(pfh, M_IFADDR);
}

/*
 * pfil_head_unregister() removes a pfil_head from the packet filter hook
 * mechanism.  The producer of the hook promises that all outstanding
 * invocations of the hook have completed before it unregisters the hook.
 */
int
pfil_head_unregister(struct pfil_head *ph)
{
	struct packet_filter_hook *pfh, *pfnext;
	smr_section_t section;

	PFIL_HEADLIST_LOCK();
	LIST_REMOVE(ph, ph_list);
	PFIL_HEADLIST_UNLOCK();
	smr_begin(smr_global_domain(), &section);
	CK_STAILQ_FOREACH_SAFE(pfh, &ph->ph_in, pfil_chain, pfnext) {
		smr_call(smr_global_domain(), &pfh->pfil_smr,
		    packet_filter_hook_reclaim);
	}
	CK_STAILQ_FOREACH_SAFE(pfh, &ph->ph_out, pfil_chain, pfnext) {
		smr_call(smr_global_domain(), &pfh->pfil_smr,
		    packet_filter_hook_reclaim);
	}
	smr_end(smr_global_domain(), &section);
	PFIL_LOCK_DESTROY(ph);
	return (0);
}

/*
 * pfil_head_get() returns the pfil_head for a given key/dlt.
 */
struct pfil_head *
pfil_head_get(int type, u_long val)
{
	struct pfil_head *ph;

	PFIL_HEADLIST_LOCK();
	LIST_FOREACH(ph, &V_pfil_head_list, ph_list)
		if (ph->ph_type == type && ph->ph_un.phu_val == val)
			break;
	PFIL_HEADLIST_UNLOCK();
	return (ph);
}

/*
 * pfil_add_hook_flags() adds a function to the packet filter hook.  the
 * flags are:
 *	PFIL_IN		call me on incoming packets
 *	PFIL_OUT	call me on outgoing packets
 *	PFIL_ALL	call me on all of the above
 *	PFIL_WAITOK	OK to call malloc with M_WAITOK.
 */
int
pfil_add_hook_flags(pfil_func_flags_t func, void *arg, int flags,
    struct pfil_head *ph)
{
	return (pfil_add_hook_priv(func, arg, flags, ph, true));
}

/*
 * pfil_add_hook() adds a function to the packet filter hook.  the
 * flags are:
 *	PFIL_IN		call me on incoming packets
 *	PFIL_OUT	call me on outgoing packets
 *	PFIL_ALL	call me on all of the above
 *	PFIL_WAITOK	OK to call malloc with M_WAITOK.
 */
int
pfil_add_hook(pfil_func_t func, void *arg, int flags, struct pfil_head *ph)
{
	return (pfil_add_hook_priv(func, arg, flags, ph, false));
}

static int
pfil_add_hook_priv(void *func, void *arg, int flags,
    struct pfil_head *ph, bool hasflags)
{
	struct packet_filter_hook *pfh1 = NULL;
	struct packet_filter_hook *pfh2 = NULL;
	int err;

	if (flags & PFIL_IN) {
		pfh1 = (struct packet_filter_hook *)malloc(sizeof(*pfh1), 
		    M_IFADDR, (flags & PFIL_WAITOK) ? M_WAITOK : M_NOWAIT);
		if (pfh1 == NULL) {
			err = ENOMEM;
			goto error;
		}
	}
	if (flags & PFIL_OUT) {
		pfh2 = (struct packet_filter_hook *)malloc(sizeof(*pfh1),
		    M_IFADDR, (flags & PFIL_WAITOK) ? M_WAITOK : M_NOWAIT);
		if (pfh2 == NULL) {
			err = ENOMEM;
			goto error;
		}
	}
	PFIL_WLOCK(ph);
	if (flags & PFIL_IN) {
		pfh1->pfil_func_flags = hasflags ? func : NULL;
		pfh1->pfil_func = hasflags ? NULL : func;
		pfh1->pfil_arg = arg;
		err = pfil_chain_add(&ph->ph_in, pfh1, flags & ~PFIL_OUT);
		if (err)
			goto locked_error;
		ph->ph_nhooks++;
	}
	if (flags & PFIL_OUT) {
		pfh2->pfil_func_flags = hasflags ? func : NULL;
		pfh2->pfil_func = hasflags ? NULL : func;
		pfh2->pfil_arg = arg;
		err = pfil_chain_add(&ph->ph_out, pfh2, flags & ~PFIL_IN);
		if (err) {
			if (flags & PFIL_IN)
				pfil_chain_remove(&ph->ph_in, func, arg);
			goto locked_error;
		}
		ph->ph_nhooks++;
	}
	PFIL_WUNLOCK(ph);
	return (0);
locked_error:
	PFIL_WUNLOCK(ph);
error:
	if (pfh1 != NULL)
		free(pfh1, M_IFADDR);
	if (pfh2 != NULL)
		free(pfh2, M_IFADDR);
	return (err);
}

/*
 * pfil_remove_hook_flags removes a specific function from the packet filter hook
 * chain.
 */
int
pfil_remove_hook_flags(pfil_func_flags_t func, void *arg, int flags,
    struct pfil_head *ph)
{
	return (pfil_remove_hook((pfil_func_t)func, arg, flags, ph));
}

/*
 * pfil_remove_hook removes a specific function from the packet filter hook
 * chain.
 */
int
pfil_remove_hook(pfil_func_t func, void *arg, int flags, struct pfil_head *ph)
{
	int err = 0;
	smr_section_t section;

	smr_begin(smr_global_domain(), &section);
	PFIL_WLOCK(ph);
	if (flags & PFIL_IN) {
		err = pfil_chain_remove(&ph->ph_in, func, arg);
		if (err == 0)
			ph->ph_nhooks--;
	}
	if ((err == 0) && (flags & PFIL_OUT)) {
		err = pfil_chain_remove(&ph->ph_out, func, arg);
		if (err == 0)
			ph->ph_nhooks--;
	}
	PFIL_WUNLOCK(ph);
	smr_end(smr_global_domain(), &section);
	return (err);
}

/*
 * Internal: Add a new pfil hook into a hook chain.
 */
static int
pfil_chain_add(pfil_chain_t *chain, struct packet_filter_hook *pfh1, int flags)
{
	struct packet_filter_hook *pfh;

	/*
	 * First make sure the hook is not already there.
	 */
<<<<<<< HEAD
	CK_STAILQ_FOREACH(pfh, chain, pfil_chain)
		if (pfh->pfil_func == pfh1->pfil_func &&
=======
	TAILQ_FOREACH(pfh, chain, pfil_chain)
		if (((pfh->pfil_func != NULL && pfh->pfil_func == pfh1->pfil_func) ||
		    (pfh->pfil_func_flags != NULL &&
		     pfh->pfil_func_flags == pfh1->pfil_func_flags)) &&
>>>>>>> 16dd3b37
		    pfh->pfil_arg == pfh1->pfil_arg)
			return (EEXIST);

	/*
	 * Insert the input list in reverse order of the output list so that
	 * the same path is followed in or out of the kernel.
	 */
	if (flags & PFIL_IN)
		CK_STAILQ_INSERT_HEAD(chain, pfh1, pfil_chain);
	else
		CK_STAILQ_INSERT_TAIL(chain, pfh1, pfil_chain);
	return (0);
}

/*
 * Internal: Remove a pfil hook from a hook chain.
 */
static int
pfil_chain_remove(pfil_chain_t *chain, void *func, void *arg)
{
	struct packet_filter_hook *pfh;

<<<<<<< HEAD
	CK_STAILQ_FOREACH(pfh, chain, pfil_chain)
		if (pfh->pfil_func == func && pfh->pfil_arg == arg) {
			CK_STAILQ_REMOVE(chain, pfh,
			    packet_filter_hook, pfil_chain);
			smr_call(smr_global_domain(), &pfh->pfil_smr,
			    packet_filter_hook_reclaim);
=======
	TAILQ_FOREACH(pfh, chain, pfil_chain)
		if ((pfh->pfil_func == func || pfh->pfil_func_flags == func) &&
		    pfh->pfil_arg == arg) {
			TAILQ_REMOVE(chain, pfh, pfil_chain);
			free(pfh, M_IFADDR);
>>>>>>> 16dd3b37
			return (0);
		}
	return (ENOENT);
}

/*
 * Stuff that must be initialized for every instance (including the first of
 * course).
 */
static void
vnet_pfil_init(const void *unused __unused)
{

	LIST_INIT(&V_pfil_head_list);
	PFIL_LOCK_INIT_REAL(&V_pfil_lock, "shared");
}

/*
 * Called for the removal of each instance.
 */
static void
vnet_pfil_uninit(const void *unused __unused)
{

	KASSERT(LIST_EMPTY(&V_pfil_head_list),
	    ("%s: pfil_head_list %p not empty", __func__, &V_pfil_head_list));
	PFIL_LOCK_DESTROY_REAL(&V_pfil_lock);
}

/*
 * Starting up.
 *
 * VNET_SYSINIT is called for each existing vnet and each new vnet.
 * Make sure the pfil bits are first before any possible subsystem which
 * might piggyback on the SI_SUB_PROTO_PFIL.
 */
VNET_SYSINIT(vnet_pfil_init, SI_SUB_PROTO_PFIL, SI_ORDER_FIRST,
    vnet_pfil_init, NULL);
 
/*
 * Closing up shop.  These are done in REVERSE ORDER.  Not called on reboot.
 *
 * VNET_SYSUNINIT is called for each exiting vnet as it exits.
 */
VNET_SYSUNINIT(vnet_pfil_uninit, SI_SUB_PROTO_PFIL, SI_ORDER_FIRST,
    vnet_pfil_uninit, NULL);<|MERGE_RESOLUTION|>--- conflicted
+++ resolved
@@ -105,20 +105,10 @@
 	smr_begin(smr_global_domain(), &section);
 	KASSERT(ph->ph_nhooks >= 0, ("Pfil hook count dropped < 0"));
 	for (pfh = pfil_chain_get(dir, ph); pfh != NULL;
-<<<<<<< HEAD
 	     pfh = CK_STAILQ_NEXT(pfh, pfil_chain)) {
-=======
-	     pfh = TAILQ_NEXT(pfh, pfil_chain)) {
 		if (pfh->pfil_func_flags != NULL) {
 			rv = (*pfh->pfil_func_flags)(pfh->pfil_arg, &m, ifp,
 			    dir, flags, inp);
-			if (rv != 0 || m == NULL)
-				break;
-		}
->>>>>>> 16dd3b37
-		if (pfh->pfil_func != NULL) {
-			rv = (*pfh->pfil_func)(pfh->pfil_arg, &m, ifp, dir,
-			    inp);
 			if (rv != 0 || m == NULL)
 				break;
 		}
@@ -417,15 +407,10 @@
 	/*
 	 * First make sure the hook is not already there.
 	 */
-<<<<<<< HEAD
 	CK_STAILQ_FOREACH(pfh, chain, pfil_chain)
-		if (pfh->pfil_func == pfh1->pfil_func &&
-=======
-	TAILQ_FOREACH(pfh, chain, pfil_chain)
 		if (((pfh->pfil_func != NULL && pfh->pfil_func == pfh1->pfil_func) ||
 		    (pfh->pfil_func_flags != NULL &&
 		     pfh->pfil_func_flags == pfh1->pfil_func_flags)) &&
->>>>>>> 16dd3b37
 		    pfh->pfil_arg == pfh1->pfil_arg)
 			return (EEXIST);
 
@@ -448,20 +433,13 @@
 {
 	struct packet_filter_hook *pfh;
 
-<<<<<<< HEAD
 	CK_STAILQ_FOREACH(pfh, chain, pfil_chain)
-		if (pfh->pfil_func == func && pfh->pfil_arg == arg) {
+		if ((pfh->pfil_func == func || pfh->pfil_func_flags == func) &&
+		    pfh->pfil_arg == arg) {
 			CK_STAILQ_REMOVE(chain, pfh,
 			    packet_filter_hook, pfil_chain);
 			smr_call(smr_global_domain(), &pfh->pfil_smr,
 			    packet_filter_hook_reclaim);
-=======
-	TAILQ_FOREACH(pfh, chain, pfil_chain)
-		if ((pfh->pfil_func == func || pfh->pfil_func_flags == func) &&
-		    pfh->pfil_arg == arg) {
-			TAILQ_REMOVE(chain, pfh, pfil_chain);
-			free(pfh, M_IFADDR);
->>>>>>> 16dd3b37
 			return (0);
 		}
 	return (ENOENT);
