--- conflicted
+++ resolved
@@ -237,7 +237,6 @@
 	ic_printf(ic, "need promiscuous mode update callback\n");
 }
 
-<<<<<<< HEAD
 static int
 null_transmit(struct ifnet *ifp, struct mbuf *m)
 {
@@ -254,15 +253,6 @@
 	return null_transmit(ifp, m);
 }
 
-static void
-null_input(struct ifnet *ifp, struct mbuf *m)
-{
-	if_printf(ifp, "if_input should not be called\n");
-	m_freem(m);
-}
-
-=======
->>>>>>> 52c4e750
 static void
 null_update_chw(struct ieee80211com *ic)
 {
