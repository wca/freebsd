--- conflicted
+++ resolved
@@ -1480,9 +1480,6 @@
 	struct ieee80211com *ic = vap->iv_ic;
 
 	/* This is called from the RX path - don't hold this lock */
-	IEEE80211_TX_UNLOCK_ASSERT(ic);
-
-	/* This is called from the RX path - don't hold this lock */
 	IEEE80211_TX_UNLOCK_ASSERT(vap->iv_ic);
 
 	qwh = (struct ieee80211_qosframe_addr4 *)wh;
@@ -1543,11 +1540,7 @@
 	int ae;
 
 	/* This is called from the RX path - don't hold this lock */
-<<<<<<< HEAD
-	IEEE80211_TX_UNLOCK_ASSERT(ic);
-=======
 	IEEE80211_TX_UNLOCK_ASSERT(vap->iv_ic);
->>>>>>> 9b6d25da
 
 	qwh = (struct ieee80211_qosframe_addr4 *)wh;
 	mc10 = (const struct ieee80211_meshcntl_ae10 *)mc;
@@ -1611,9 +1604,6 @@
 #define	MC01(mc)	((const struct ieee80211_meshcntl_ae01 *)mc)
 	struct ieee80211_mesh_state *ms = vap->iv_mesh;
 	struct ieee80211com *ic = vap->iv_ic;
-
-	/* This is called from the RX path - don't hold this lock */
-	IEEE80211_TX_UNLOCK_ASSERT(ic);
 
 	/* This is called from the RX path - don't hold this lock */
 	IEEE80211_TX_UNLOCK_ASSERT(vap->iv_ic);
