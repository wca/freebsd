/*-
 * Copyright (c) 2001-2007, by Cisco Systems, Inc. All rights reserved.
 * Copyright (c) 2008-2012, by Randall Stewart. All rights reserved.
 * Copyright (c) 2008-2012, by Michael Tuexen. All rights reserved.
 *
 * Redistribution and use in source and binary forms, with or without
 * modification, are permitted provided that the following conditions are met:
 *
 * a) Redistributions of source code must retain the above copyright notice,
 *    this list of conditions and the following disclaimer.
 *
 * b) Redistributions in binary form must reproduce the above copyright
 *    notice, this list of conditions and the following disclaimer in
 *    the documentation and/or other materials provided with the distribution.
 *
 * c) Neither the name of Cisco Systems, Inc. nor the names of its
 *    contributors may be used to endorse or promote products derived
 *    from this software without specific prior written permission.
 *
 * THIS SOFTWARE IS PROVIDED BY THE COPYRIGHT HOLDERS AND CONTRIBUTORS
 * "AS IS" AND ANY EXPRESS OR IMPLIED WARRANTIES, INCLUDING, BUT NOT LIMITED TO,
 * THE IMPLIED WARRANTIES OF MERCHANTABILITY AND FITNESS FOR A PARTICULAR PURPOSE
 * ARE DISCLAIMED. IN NO EVENT SHALL THE COPYRIGHT OWNER OR CONTRIBUTORS BE
 * LIABLE FOR ANY DIRECT, INDIRECT, INCIDENTAL, SPECIAL, EXEMPLARY, OR
 * CONSEQUENTIAL DAMAGES (INCLUDING, BUT NOT LIMITED TO, PROCUREMENT OF
 * SUBSTITUTE GOODS OR SERVICES; LOSS OF USE, DATA, OR PROFITS; OR BUSINESS
 * INTERRUPTION) HOWEVER CAUSED AND ON ANY THEORY OF LIABILITY, WHETHER IN
 * CONTRACT, STRICT LIABILITY, OR TORT (INCLUDING NEGLIGENCE OR OTHERWISE)
 * ARISING IN ANY WAY OUT OF THE USE OF THIS SOFTWARE, EVEN IF ADVISED OF
 * THE POSSIBILITY OF SUCH DAMAGE.
 */

#include <sys/cdefs.h>
__FBSDID("$FreeBSD$");

#ifndef _NETINET_SCTP_UTIL_H_
#define _NETINET_SCTP_UTIL_H_

#if defined(_KERNEL) || defined(__Userspace__)

#define SCTP_READ_LOCK_HELD 1
#define SCTP_READ_LOCK_NOT_HELD 0

#ifdef SCTP_ASOCLOG_OF_TSNS
void sctp_print_out_track_log(struct sctp_tcb *stcb);

#endif

#ifdef SCTP_MBUF_LOGGING
struct mbuf *sctp_m_free(struct mbuf *m);
void sctp_m_freem(struct mbuf *m);

#else
#define sctp_m_free m_free
#define sctp_m_freem m_freem
#endif

#if defined(SCTP_LOCAL_TRACE_BUF) || defined(__APPLE__)
void
     sctp_log_trace(uint32_t fr, const char *str SCTP_UNUSED, uint32_t a, uint32_t b, uint32_t c, uint32_t d, uint32_t e, uint32_t f);

#endif

#define sctp_get_associd(stcb) ((sctp_assoc_t)stcb->asoc.assoc_id)


/*
 * Function prototypes
 */
uint32_t
sctp_get_ifa_hash_val(struct sockaddr *addr);

struct sctp_ifa *
         sctp_find_ifa_in_ep(struct sctp_inpcb *inp, struct sockaddr *addr, int hold_lock);

struct sctp_ifa *
         sctp_find_ifa_by_addr(struct sockaddr *addr, uint32_t vrf_id, int holds_lock);

uint32_t sctp_select_initial_TSN(struct sctp_pcb *);

uint32_t sctp_select_a_tag(struct sctp_inpcb *, uint16_t lport, uint16_t rport, int);

int sctp_init_asoc(struct sctp_inpcb *, struct sctp_tcb *, uint32_t, uint32_t);

void sctp_fill_random_store(struct sctp_pcb *);

void
sctp_notify_stream_reset_add(struct sctp_tcb *stcb, uint16_t numberin,
    uint16_t numberout, int flag);
void
     sctp_notify_stream_reset_tsn(struct sctp_tcb *stcb, uint32_t sending_tsn, uint32_t recv_tsn, int flag);

void
sctp_timer_start(int, struct sctp_inpcb *, struct sctp_tcb *,
    struct sctp_nets *);

void
sctp_timer_stop(int, struct sctp_inpcb *, struct sctp_tcb *,
    struct sctp_nets *, uint32_t);

int
    sctp_dynamic_set_primary(struct sockaddr *sa, uint32_t vrf_id);

void
     sctp_mtu_size_reset(struct sctp_inpcb *, struct sctp_association *, uint32_t);

void
sctp_add_to_readq(struct sctp_inpcb *inp,
    struct sctp_tcb *stcb,
    struct sctp_queued_to_read *control,
    struct sockbuf *sb,
    int end,
    int inpread_locked,
    int so_locked
#if !defined(__APPLE__) && !defined(SCTP_SO_LOCK_TESTING)
    SCTP_UNUSED
#endif
);

int
sctp_append_to_readq(struct sctp_inpcb *inp,
    struct sctp_tcb *stcb,
    struct sctp_queued_to_read *control,
    struct mbuf *m,
    int end,
    int new_cumack,
    struct sockbuf *sb);


void sctp_iterator_worker(void);

uint32_t sctp_get_prev_mtu(uint32_t);
uint32_t sctp_get_next_mtu(uint32_t);

void
     sctp_timeout_handler(void *);

uint32_t
sctp_calculate_rto(struct sctp_tcb *, struct sctp_association *,
    struct sctp_nets *, struct timeval *, int, int);

uint32_t sctp_calculate_len(struct mbuf *);

caddr_t sctp_m_getptr(struct mbuf *, int, int, uint8_t *);

struct sctp_paramhdr *
sctp_get_next_param(struct mbuf *, int,
    struct sctp_paramhdr *, int);

int sctp_add_pad_tombuf(struct mbuf *, int);

int sctp_pad_lastmbuf(struct mbuf *, int, struct mbuf *);

void 
sctp_ulp_notify(uint32_t, struct sctp_tcb *, uint32_t, void *, int
#if !defined(__APPLE__) && !defined(SCTP_SO_LOCK_TESTING)
    SCTP_UNUSED
#endif
);

void
sctp_pull_off_control_to_new_inp(struct sctp_inpcb *old_inp,
    struct sctp_inpcb *new_inp,
    struct sctp_tcb *stcb, int waitflags);


void sctp_stop_timers_for_shutdown(struct sctp_tcb *);

void 
sctp_report_all_outbound(struct sctp_tcb *, uint16_t, int, int
#if !defined(__APPLE__) && !defined(SCTP_SO_LOCK_TESTING)
    SCTP_UNUSED
#endif
);

int sctp_expand_mapping_array(struct sctp_association *, uint32_t);

void 
sctp_abort_notification(struct sctp_tcb *, uint8_t, uint16_t,
    struct sctp_abort_chunk *, int
#if !defined(__APPLE__) && !defined(SCTP_SO_LOCK_TESTING)
    SCTP_UNUSED
#endif
);

/* We abort responding to an IP packet for some reason */
void
sctp_abort_association(struct sctp_inpcb *, struct sctp_tcb *, struct mbuf *,
    int, struct sockaddr *, struct sockaddr *,
    struct sctphdr *, struct mbuf *,
    uint8_t, uint32_t,
    uint32_t, uint16_t);


/* We choose to abort via user input */
void
sctp_abort_an_association(struct sctp_inpcb *, struct sctp_tcb *,
    struct mbuf *, int
#if !defined(__APPLE__) && !defined(SCTP_SO_LOCK_TESTING)
    SCTP_UNUSED
#endif
);

void 
sctp_handle_ootb(struct mbuf *, int, int,
    struct sockaddr *, struct sockaddr *,
    struct sctphdr *, struct sctp_inpcb *,
    struct mbuf *,
    uint8_t, uint32_t,
    uint32_t, uint16_t);

int 
sctp_connectx_helper_add(struct sctp_tcb *stcb, struct sockaddr *addr,
    int totaddr, int *error);

struct sctp_tcb *
sctp_connectx_helper_find(struct sctp_inpcb *inp, struct sockaddr *addr,
    int *totaddr, int *num_v4, int *num_v6, int *error, int limit, int *bad_addr);

int sctp_is_there_an_abort_here(struct mbuf *, int, uint32_t *);

#ifdef INET6
uint32_t sctp_is_same_scope(struct sockaddr_in6 *, struct sockaddr_in6 *);

struct sockaddr_in6 *
             sctp_recover_scope(struct sockaddr_in6 *, struct sockaddr_in6 *);

#define sctp_recover_scope_mac(addr, store) do { \
	 if ((addr->sin6_family == AF_INET6) && \
	     (IN6_IS_SCOPE_LINKLOCAL(&addr->sin6_addr))) { \
		*store = *addr; \
		if (addr->sin6_scope_id == 0) { \
			if (!sa6_recoverscope(store)) { \
				addr = store; \
			} \
		} else { \
			in6_clearscope(&addr->sin6_addr); \
			addr = store; \
		} \
	 } \
} while (0)
#endif

int sctp_cmpaddr(struct sockaddr *, struct sockaddr *);

void sctp_print_address(struct sockaddr *);

int
sctp_release_pr_sctp_chunk(struct sctp_tcb *, struct sctp_tmit_chunk *,
    uint8_t, int
#if !defined(__APPLE__) && !defined(SCTP_SO_LOCK_TESTING)
    SCTP_UNUSED
#endif
);

struct mbuf *sctp_generate_cause(uint16_t, char *);
struct mbuf *sctp_generate_no_user_data_cause(uint32_t);

void 
sctp_bindx_add_address(struct socket *so, struct sctp_inpcb *inp,
    struct sockaddr *sa, sctp_assoc_t assoc_id,
    uint32_t vrf_id, int *error, void *p);
void 
sctp_bindx_delete_address(struct sctp_inpcb *inp,
    struct sockaddr *sa, sctp_assoc_t assoc_id,
    uint32_t vrf_id, int *error);

int sctp_local_addr_count(struct sctp_tcb *stcb);

#ifdef SCTP_MBCNT_LOGGING
void
sctp_free_bufspace(struct sctp_tcb *, struct sctp_association *,
    struct sctp_tmit_chunk *, int);

#else
#define sctp_free_bufspace(stcb, asoc, tp1, chk_cnt)  \
do { \
	if (tp1->data != NULL) { \
		atomic_subtract_int(&((asoc)->chunks_on_out_queue), chk_cnt); \
		if ((asoc)->total_output_queue_size >= tp1->book_size) { \
			atomic_subtract_int(&((asoc)->total_output_queue_size), tp1->book_size); \
		} else { \
			(asoc)->total_output_queue_size = 0; \
		} \
<<<<<<< HEAD
   	        if (stcb->sctp_socket && ((stcb->sctp_ep->sctp_flags & SCTP_PCB_FLAGS_TCPTYPE) || \
	            (stcb->sctp_ep->sctp_flags & SCTP_PCB_FLAGS_IN_TCPPOOL))) { \
			if (stcb->sctp_socket->so_snd.sb_ccc >= tp1->book_size) { \
				atomic_subtract_int(&((stcb)->sctp_socket->so_snd.sb_ccc), tp1->book_size); \
=======
		if (stcb->sctp_socket && ((stcb->sctp_ep->sctp_flags & SCTP_PCB_FLAGS_TCPTYPE) || \
		    (stcb->sctp_ep->sctp_flags & SCTP_PCB_FLAGS_IN_TCPPOOL))) { \
			if (stcb->sctp_socket->so_snd.sb_cc >= tp1->book_size) { \
				atomic_subtract_int(&((stcb)->sctp_socket->so_snd.sb_cc), tp1->book_size); \
>>>>>>> 4691d487
			} else { \
				stcb->sctp_socket->so_snd.sb_ccc = 0; \
			} \
		} \
	} \
} while (0)

#endif

#define sctp_free_spbufspace(stcb, asoc, sp)  \
do { \
	if (sp->data != NULL) { \
		if ((asoc)->total_output_queue_size >= sp->length) { \
			atomic_subtract_int(&(asoc)->total_output_queue_size, sp->length); \
		} else { \
			(asoc)->total_output_queue_size = 0; \
		} \
<<<<<<< HEAD
   	        if (stcb->sctp_socket && ((stcb->sctp_ep->sctp_flags & SCTP_PCB_FLAGS_TCPTYPE) || \
	            (stcb->sctp_ep->sctp_flags & SCTP_PCB_FLAGS_IN_TCPPOOL))) { \
			if (stcb->sctp_socket->so_snd.sb_ccc >= sp->length) { \
				atomic_subtract_int(&stcb->sctp_socket->so_snd.sb_ccc,sp->length); \
=======
		if (stcb->sctp_socket && ((stcb->sctp_ep->sctp_flags & SCTP_PCB_FLAGS_TCPTYPE) || \
		    (stcb->sctp_ep->sctp_flags & SCTP_PCB_FLAGS_IN_TCPPOOL))) { \
			if (stcb->sctp_socket->so_snd.sb_cc >= sp->length) { \
				atomic_subtract_int(&stcb->sctp_socket->so_snd.sb_cc,sp->length); \
>>>>>>> 4691d487
			} else { \
				stcb->sctp_socket->so_snd.sb_ccc = 0; \
			} \
		} \
	} \
} while (0)

#define sctp_snd_sb_alloc(stcb, sz)  \
do { \
	atomic_add_int(&stcb->asoc.total_output_queue_size,sz); \
	if ((stcb->sctp_socket != NULL) && \
	    ((stcb->sctp_ep->sctp_flags & SCTP_PCB_FLAGS_TCPTYPE) || \
	     (stcb->sctp_ep->sctp_flags & SCTP_PCB_FLAGS_IN_TCPPOOL))) { \
		atomic_add_int(&stcb->sctp_socket->so_snd.sb_ccc,sz); \
	} \
} while (0)

/* functions to start/stop udp tunneling */
void sctp_over_udp_stop(void);
int sctp_over_udp_start(void);

int
sctp_soreceive(struct socket *so, struct sockaddr **psa,
    struct uio *uio,
    struct mbuf **mp0,
    struct mbuf **controlp,
    int *flagsp);

void
     sctp_misc_ints(uint8_t from, uint32_t a, uint32_t b, uint32_t c, uint32_t d);

void
sctp_wakeup_log(struct sctp_tcb *stcb,
    uint32_t wake_cnt, int from);

void sctp_log_strm_del_alt(struct sctp_tcb *stcb, uint32_t, uint16_t, uint16_t, int);

void sctp_log_nagle_event(struct sctp_tcb *stcb, int action);


void
     sctp_log_mb(struct mbuf *m, int from);

void
sctp_sblog(struct sockbuf *sb,
    struct sctp_tcb *stcb, int from, int incr);

void
sctp_log_strm_del(struct sctp_queued_to_read *control,
    struct sctp_queued_to_read *poschk,
    int from);
void sctp_log_cwnd(struct sctp_tcb *stcb, struct sctp_nets *, int, uint8_t);
void rto_logging(struct sctp_nets *net, int from);

void sctp_log_closing(struct sctp_inpcb *inp, struct sctp_tcb *stcb, int16_t loc);

void sctp_log_lock(struct sctp_inpcb *inp, struct sctp_tcb *stcb, uint8_t from);
void sctp_log_maxburst(struct sctp_tcb *stcb, struct sctp_nets *, int, int, uint8_t);
void sctp_log_block(uint8_t, struct sctp_association *, int);
void sctp_log_rwnd(uint8_t, uint32_t, uint32_t, uint32_t);
void sctp_log_mbcnt(uint8_t, uint32_t, uint32_t, uint32_t, uint32_t);
void sctp_log_rwnd_set(uint8_t, uint32_t, uint32_t, uint32_t, uint32_t);
int sctp_fill_stat_log(void *, size_t *);
void sctp_log_fr(uint32_t, uint32_t, uint32_t, int);
void sctp_log_sack(uint32_t, uint32_t, uint32_t, uint16_t, uint16_t, int);
void sctp_log_map(uint32_t, uint32_t, uint32_t, int);
void sctp_print_mapping_array(struct sctp_association *asoc);
void sctp_clr_stat_log(void);


#ifdef SCTP_AUDITING_ENABLED
void
sctp_auditing(int, struct sctp_inpcb *, struct sctp_tcb *,
    struct sctp_nets *);
void sctp_audit_log(uint8_t, uint8_t);

#endif
#endif				/* _KERNEL */
#endif<|MERGE_RESOLUTION|>--- conflicted
+++ resolved
@@ -282,17 +282,10 @@
 		} else { \
 			(asoc)->total_output_queue_size = 0; \
 		} \
-<<<<<<< HEAD
-   	        if (stcb->sctp_socket && ((stcb->sctp_ep->sctp_flags & SCTP_PCB_FLAGS_TCPTYPE) || \
-	            (stcb->sctp_ep->sctp_flags & SCTP_PCB_FLAGS_IN_TCPPOOL))) { \
+		if (stcb->sctp_socket && ((stcb->sctp_ep->sctp_flags & SCTP_PCB_FLAGS_TCPTYPE) || \
+		    (stcb->sctp_ep->sctp_flags & SCTP_PCB_FLAGS_IN_TCPPOOL))) { \
 			if (stcb->sctp_socket->so_snd.sb_ccc >= tp1->book_size) { \
 				atomic_subtract_int(&((stcb)->sctp_socket->so_snd.sb_ccc), tp1->book_size); \
-=======
-		if (stcb->sctp_socket && ((stcb->sctp_ep->sctp_flags & SCTP_PCB_FLAGS_TCPTYPE) || \
-		    (stcb->sctp_ep->sctp_flags & SCTP_PCB_FLAGS_IN_TCPPOOL))) { \
-			if (stcb->sctp_socket->so_snd.sb_cc >= tp1->book_size) { \
-				atomic_subtract_int(&((stcb)->sctp_socket->so_snd.sb_cc), tp1->book_size); \
->>>>>>> 4691d487
 			} else { \
 				stcb->sctp_socket->so_snd.sb_ccc = 0; \
 			} \
@@ -310,17 +303,10 @@
 		} else { \
 			(asoc)->total_output_queue_size = 0; \
 		} \
-<<<<<<< HEAD
-   	        if (stcb->sctp_socket && ((stcb->sctp_ep->sctp_flags & SCTP_PCB_FLAGS_TCPTYPE) || \
-	            (stcb->sctp_ep->sctp_flags & SCTP_PCB_FLAGS_IN_TCPPOOL))) { \
+		if (stcb->sctp_socket && ((stcb->sctp_ep->sctp_flags & SCTP_PCB_FLAGS_TCPTYPE) || \
+		    (stcb->sctp_ep->sctp_flags & SCTP_PCB_FLAGS_IN_TCPPOOL))) { \
 			if (stcb->sctp_socket->so_snd.sb_ccc >= sp->length) { \
 				atomic_subtract_int(&stcb->sctp_socket->so_snd.sb_ccc,sp->length); \
-=======
-		if (stcb->sctp_socket && ((stcb->sctp_ep->sctp_flags & SCTP_PCB_FLAGS_TCPTYPE) || \
-		    (stcb->sctp_ep->sctp_flags & SCTP_PCB_FLAGS_IN_TCPPOOL))) { \
-			if (stcb->sctp_socket->so_snd.sb_cc >= sp->length) { \
-				atomic_subtract_int(&stcb->sctp_socket->so_snd.sb_cc,sp->length); \
->>>>>>> 4691d487
 			} else { \
 				stcb->sctp_socket->so_snd.sb_ccc = 0; \
 			} \
