--- conflicted
+++ resolved
@@ -1198,11 +1198,7 @@
 		mtu = IPV6_MMTU - 8;
 
 	bzero(&inc, sizeof(inc));
-<<<<<<< HEAD
 	inc.inc_fibnum = M_GETFIB(ip6cp->ip6c_m);
-=======
-	inc.inc_fibnum = M_GETFIB(m);
->>>>>>> 068f215f
 	inc.inc_flags |= INC_ISIPV6;
 	inc.inc6_faddr = *dst;
 	inc.inc6_zoneid = in6_getscopezone(ip6cp->ip6c_m->m_pkthdr.rcvif,
