/*-
 * SPDX-License-Identifier: BSD-3-Clause
 *
 * Copyright (c) 1986, 1989, 1991, 1993
 *	The Regents of the University of California.  All rights reserved.
 * (c) UNIX System Laboratories, Inc.
 * All or some portions of this file are derived from material licensed
 * to the University of California by American Telephone and Telegraph
 * Co. or Unix System Laboratories, Inc. and are reproduced herein with
 * the permission of UNIX System Laboratories, Inc.
 *
 * Redistribution and use in source and binary forms, with or without
 * modification, are permitted provided that the following conditions
 * are met:
 * 1. Redistributions of source code must retain the above copyright
 *    notice, this list of conditions and the following disclaimer.
 * 2. Redistributions in binary form must reproduce the above copyright
 *    notice, this list of conditions and the following disclaimer in the
 *    documentation and/or other materials provided with the distribution.
 * 3. Neither the name of the University nor the names of its contributors
 *    may be used to endorse or promote products derived from this software
 *    without specific prior written permission.
 *
 * THIS SOFTWARE IS PROVIDED BY THE REGENTS AND CONTRIBUTORS ``AS IS'' AND
 * ANY EXPRESS OR IMPLIED WARRANTIES, INCLUDING, BUT NOT LIMITED TO, THE
 * IMPLIED WARRANTIES OF MERCHANTABILITY AND FITNESS FOR A PARTICULAR PURPOSE
 * ARE DISCLAIMED.  IN NO EVENT SHALL THE REGENTS OR CONTRIBUTORS BE LIABLE
 * FOR ANY DIRECT, INDIRECT, INCIDENTAL, SPECIAL, EXEMPLARY, OR CONSEQUENTIAL
 * DAMAGES (INCLUDING, BUT NOT LIMITED TO, PROCUREMENT OF SUBSTITUTE GOODS
 * OR SERVICES; LOSS OF USE, DATA, OR PROFITS; OR BUSINESS INTERRUPTION)
 * HOWEVER CAUSED AND ON ANY THEORY OF LIABILITY, WHETHER IN CONTRACT, STRICT
 * LIABILITY, OR TORT (INCLUDING NEGLIGENCE OR OTHERWISE) ARISING IN ANY WAY
 * OUT OF THE USE OF THIS SOFTWARE, EVEN IF ADVISED OF THE POSSIBILITY OF
 * SUCH DAMAGE.
 *
 *	@(#)proc.h	8.15 (Berkeley) 5/19/95
 * $FreeBSD$
 */

#ifndef _SYS_PROC_H_
#define	_SYS_PROC_H_

#include <sys/callout.h>		/* For struct callout. */
#include <sys/event.h>			/* For struct klist. */
#include <sys/condvar.h>
#ifndef _KERNEL
#include <sys/filedesc.h>
#endif
#include <sys/queue.h>
#include <sys/_lock.h>
#include <sys/lock_profile.h>
#include <sys/_mutex.h>
#include <sys/osd.h>
#include <sys/priority.h>
#include <sys/rtprio.h>			/* XXX. */
#include <sys/runq.h>
#include <sys/resource.h>
#include <sys/sigio.h>
#include <sys/signal.h>
#include <sys/signalvar.h>
#ifndef _KERNEL
#include <sys/time.h>			/* For structs itimerval, timeval. */
#else
#include <sys/pcpu.h>
#include <sys/systm.h>
#endif
#include <sys/ucontext.h>
#include <sys/ucred.h>
#include <sys/types.h>
#include <sys/_domainset.h>

#include <machine/proc.h>		/* Machine-dependent proc substruct. */
#ifdef _KERNEL
#include <machine/cpu.h>
#endif


/*
 * A section object may be passed to every begin-end pair to allow for
 * forward progress guarantees with-in prolonged active sections.
 *
 * We can't include ck_epoch.h so we define our own variant here and
 * then CTASSERT that it's the same size in subr_epoch.c
 */
struct epoch_section {
	unsigned int bucket;
};
typedef struct epoch_section epoch_section_t;

/*
 * One structure allocated per session.
 *
 * List of locks
 * (m)		locked by s_mtx mtx
 * (e)		locked by proctree_lock sx
 * (c)		const until freeing
 */
struct session {
	u_int		s_count;	/* Ref cnt; pgrps in session - atomic. */
	struct proc	*s_leader;	/* (m + e) Session leader. */
	struct vnode	*s_ttyvp;	/* (m) Vnode of controlling tty. */
	struct cdev_priv *s_ttydp;	/* (m) Device of controlling tty.  */
	struct tty	*s_ttyp;	/* (e) Controlling tty. */
	pid_t		s_sid;		/* (c) Session ID. */
					/* (m) Setlogin() name: */
	char		s_login[roundup(MAXLOGNAME, sizeof(long))];
	struct mtx	s_mtx;		/* Mutex to protect members. */
};

/*
 * One structure allocated per process group.
 *
 * List of locks
 * (m)		locked by pg_mtx mtx
 * (e)		locked by proctree_lock sx
 * (c)		const until freeing
 */
struct pgrp {
	LIST_ENTRY(pgrp) pg_hash;	/* (e) Hash chain. */
	LIST_HEAD(, proc) pg_members;	/* (m + e) Pointer to pgrp members. */
	struct session	*pg_session;	/* (c) Pointer to session. */
	struct sigiolst	pg_sigiolst;	/* (m) List of sigio sources. */
	pid_t		pg_id;		/* (c) Process group id. */
	int		pg_jobc;	/* (m) Job control process count. */
	struct mtx	pg_mtx;		/* Mutex to protect members */
};

/*
 * pargs, used to hold a copy of the command line, if it had a sane length.
 */
struct pargs {
	u_int	ar_ref;		/* Reference count. */
	u_int	ar_length;	/* Length. */
	u_char	ar_args[1];	/* Arguments. */
};

/*
 * SMR thread state.
 */
struct smr_td_state {
	TAILQ_ENTRY(smr_td_state) ts_entry;
	unsigned int ts_recurse;
};

/*-
 * Description of a process.
 *
 * This structure contains the information needed to manage a thread of
 * control, known in UN*X as a process; it has references to substructures
 * containing descriptions of things that the process uses, but may share
 * with related processes.  The process structure and the substructures
 * are always addressable except for those marked "(CPU)" below,
 * which might be addressable only on a processor on which the process
 * is running.
 *
 * Below is a key of locks used to protect each member of struct proc.  The
 * lock is indicated by a reference to a specific character in parens in the
 * associated comment.
 *      * - not yet protected
 *      a - only touched by curproc or parent during fork/wait
 *      b - created at fork, never changes
 *		(exception aiods switch vmspaces, but they are also
 *		marked 'P_SYSTEM' so hopefully it will be left alone)
 *      c - locked by proc mtx
 *      d - locked by allproc_lock lock
 *      e - locked by proctree_lock lock
 *      f - session mtx
 *      g - process group mtx
 *      h - callout_lock mtx
 *      i - by curproc or the master session mtx
 *      j - locked by proc slock
 *      k - only accessed by curthread
 *	k*- only accessed by curthread and from an interrupt
 *	kx- only accessed by curthread and by debugger
 *      l - the attaching proc or attaching proc parent
 *      m - Giant
 *      n - not locked, lazy
 *      o - ktrace lock
 *      q - td_contested lock
 *      r - p_peers lock
 *      s - see sleepq_switch(), sleeping_on_old_rtc(), and sleep(9)
 *      t - thread lock
 *	u - process stat lock
 *	w - process timer lock
 *      x - created at fork, only changes during single threading in exec
 *      y - created at first aio, doesn't change until exit or exec at which
 *          point we are single-threaded and only curthread changes it
 *      z - zombie threads lock
 *
 * If the locking key specifies two identifiers (for example, p_pptr) then
 * either lock is sufficient for read access, but both locks must be held
 * for write access.
 */
struct cpuset;
struct filecaps;
struct filemon;
struct kaioinfo;
struct kaudit_record;
struct kdtrace_proc;
struct kdtrace_thread;
struct mqueue_notifier;
struct nlminfo;
struct p_sched;
struct proc;
struct procdesc;
struct racct;
struct sbuf;
struct sleepqueue;
struct socket;
struct syscall_args;
struct td_sched;
struct thread;
struct trapframe;
struct turnstile;
struct vm_map;
struct vm_map_entry;

/*
 * XXX: Does this belong in resource.h or resourcevar.h instead?
 * Resource usage extension.  The times in rusage structs in the kernel are
 * never up to date.  The actual times are kept as runtimes and tick counts
 * (with control info in the "previous" times), and are converted when
 * userland asks for rusage info.  Backwards compatibility prevents putting
 * this directly in the user-visible rusage struct.
 *
 * Locking for p_rux: (cu) means (u) for p_rux and (c) for p_crux.
 * Locking for td_rux: (t) for all fields.
 */
struct rusage_ext {
	uint64_t	rux_runtime;    /* (cu) Real time. */
	uint64_t	rux_uticks;     /* (cu) Statclock hits in user mode. */
	uint64_t	rux_sticks;     /* (cu) Statclock hits in sys mode. */
	uint64_t	rux_iticks;     /* (cu) Statclock hits in intr mode. */
	uint64_t	rux_uu;         /* (c) Previous user time in usec. */
	uint64_t	rux_su;         /* (c) Previous sys time in usec. */
	uint64_t	rux_tu;         /* (c) Previous total time in usec. */
};

/*
 * Kernel runnable context (thread).
 * This is what is put to sleep and reactivated.
 * Thread context.  Processes may have multiple threads.
 */
struct thread {
	struct mtx	*volatile td_lock; /* replaces sched lock */
	struct proc	*td_proc;	/* (*) Associated process. */
	TAILQ_ENTRY(thread) td_plist;	/* (*) All threads in this proc. */
	TAILQ_ENTRY(thread) td_runq;	/* (t) Run queue. */
	TAILQ_ENTRY(thread) td_slpq;	/* (t) Sleep queue. */
	TAILQ_ENTRY(thread) td_lockq;	/* (t) Lock queue. */
	LIST_ENTRY(thread) td_hash;	/* (d) Hash chain. */
	struct cpuset	*td_cpuset;	/* (t) CPU affinity mask. */
	struct domainset_ref td_domain;	/* (a) NUMA policy */
	struct seltd	*td_sel;	/* Select queue/channel. */
	struct sleepqueue *td_sleepqueue; /* (k) Associated sleep queue. */
	struct turnstile *td_turnstile;	/* (k) Associated turnstile. */
	struct rl_q_entry *td_rlqe;	/* (k) Associated range lock entry. */
	struct umtx_q   *td_umtxq;	/* (c?) Link for when we're blocked. */
	lwpid_t		td_tid;		/* (b) Thread ID. */
	sigqueue_t	td_sigqueue;	/* (c) Sigs arrived, not delivered. */
#define	td_siglist	td_sigqueue.sq_signals
	u_char		td_lend_user_pri; /* (t) Lend user pri. */

/* Cleared during fork1() */
#define	td_startzero td_epochnest
	u_char		td_epochnest;	/* (k) Epoch nest counter. */
	int		td_flags;	/* (t) TDF_* flags. */
	int		td_inhibitors;	/* (t) Why can not run. */
	int		td_pflags;	/* (k) Private thread (TDP_*) flags. */
	int		td_dupfd;	/* (k) Ret value from fdopen. XXX */
	int		td_sqqueue;	/* (t) Sleepqueue queue blocked on. */
	void		*td_wchan;	/* (t) Sleep address. */
	const char	*td_wmesg;	/* (t) Reason for sleep. */
	volatile u_char td_owepreempt;  /* (k*) Preempt on last critical_exit */
	u_char		td_tsqueue;	/* (t) Turnstile queue blocked on. */
	short		td_locks;	/* (k) Debug: count of non-spin locks */
	short		td_rw_rlocks;	/* (k) Count of rwlock read locks. */
	short		td_sx_slocks;	/* (k) Count of sx shared locks. */
	short		td_lk_slocks;	/* (k) Count of lockmgr shared locks. */
	short		td_stopsched;	/* (k) Scheduler stopped. */
	struct turnstile *td_blocked;	/* (t) Lock thread is blocked on. */
	const char	*td_lockname;	/* (t) Name of lock blocked on. */
	LIST_HEAD(, turnstile) td_contested;	/* (q) Contested locks. */
	struct lock_list_entry *td_sleeplocks; /* (k) Held sleep locks. */
	int		td_intr_nesting_level; /* (k) Interrupt recursion. */
	int		td_pinned;	/* (k) Temporary cpu pin count. */
	struct ucred	*td_ucred;	/* (k) Reference to credentials. */
	struct plimit	*td_limit;	/* (k) Resource limits. */
	int		td_slptick;	/* (t) Time at sleep. */
	int		td_blktick;	/* (t) Time spent blocked. */
	int		td_swvoltick;	/* (t) Time at last SW_VOL switch. */
	int		td_swinvoltick;	/* (t) Time at last SW_INVOL switch. */
	u_int		td_cow;		/* (*) Number of copy-on-write faults */
	struct rusage	td_ru;		/* (t) rusage information. */
	struct rusage_ext td_rux;	/* (t) Internal rusage information. */
	uint64_t	td_incruntime;	/* (t) Cpu ticks to transfer to proc. */
	uint64_t	td_runtime;	/* (t) How many cpu ticks we've run. */
	u_int 		td_pticks;	/* (t) Statclock hits for profiling */
	u_int		td_sticks;	/* (t) Statclock hits in system mode. */
	u_int		td_iticks;	/* (t) Statclock hits in intr mode. */
	u_int		td_uticks;	/* (t) Statclock hits in user mode. */
	int		td_intrval;	/* (t) Return value for sleepq. */
	sigset_t	td_oldsigmask;	/* (k) Saved mask from pre sigpause. */
	volatile u_int	td_generation;	/* (k) For detection of preemption */
	stack_t		td_sigstk;	/* (k) Stack ptr and on-stack flag. */
	int		td_xsig;	/* (c) Signal for ptrace */
	u_long		td_profil_addr;	/* (k) Temporary addr until AST. */
	u_int		td_profil_ticks; /* (k) Temporary ticks until AST. */
	char		td_name[MAXCOMLEN + 1];	/* (*) Thread name. */
	struct file	*td_fpop;	/* (k) file referencing cdev under op */
	int		td_dbgflags;	/* (c) Userland debugger flags */
	siginfo_t	td_si;		/* (c) For debugger or core file */
	int		td_ng_outbound;	/* (k) Thread entered ng from above. */
	struct osd	td_osd;		/* (k) Object specific data. */
	struct vm_map_entry *td_map_def_user; /* (k) Deferred entries. */
	pid_t		td_dbg_forked;	/* (c) Child pid for debugger. */
	u_int		td_vp_reserv;	/* (k) Count of reserved vnodes. */
	int		td_no_sleeping;	/* (k) Sleeping disabled count. */
	void		*td_su;		/* (k) FFS SU private */
	sbintime_t	td_sleeptimo;	/* (t) Sleep timeout. */
	int		td_rtcgen;	/* (s) rtc_generation of abs. sleep */
	size_t		td_vslock_sz;	/* (k) amount of vslock-ed space */
#define	td_endzero td_sigmask

/* Copied during fork1() or create_thread(). */
#define	td_startcopy td_endzero
	sigset_t	td_sigmask;	/* (c) Current signal mask. */
	u_char		td_rqindex;	/* (t) Run queue index. */
	u_char		td_base_pri;	/* (t) Thread base kernel priority. */
	u_char		td_priority;	/* (t) Thread active priority. */
	u_char		td_pri_class;	/* (t) Scheduling class. */
	u_char		td_user_pri;	/* (t) User pri from estcpu and nice. */
	u_char		td_base_user_pri; /* (t) Base user pri */
	u_char		td_pre_epoch_prio; /* (k) User pri on entry to epoch */
	uintptr_t	td_rb_list;	/* (k) Robust list head. */
	uintptr_t	td_rbp_list;	/* (k) Robust priv list head. */
	uintptr_t	td_rb_inact;	/* (k) Current in-action mutex loc. */
	struct syscall_args td_sa;	/* (kx) Syscall parameters. Copied on
					   fork for child tracing. */
#define	td_endcopy td_pcb

/*
 * Fields that must be manually set in fork1() or create_thread()
 * or already have been set in the allocator, constructor, etc.
 */
	struct pcb	*td_pcb;	/* (k) Kernel VA of pcb and kstack. */
	enum {
		TDS_INACTIVE = 0x0,
		TDS_INHIBITED,
		TDS_CAN_RUN,
		TDS_RUNQ,
		TDS_RUNNING
	} td_state;			/* (t) thread state */
	union {
		register_t	tdu_retval[2];
		off_t		tdu_off;
	} td_uretoff;			/* (k) Syscall aux returns. */
#define td_retval	td_uretoff.tdu_retval
	u_int		td_cowgen;	/* (k) Generation of COW pointers. */
	/* LP64 hole */
	struct callout	td_slpcallout;	/* (h) Callout for sleep. */
	struct trapframe *td_frame;	/* (k) */
	struct vm_object *td_kstack_obj;/* (a) Kstack object. */
	vm_offset_t	td_kstack;	/* (a) Kernel VA of kstack. */
	int		td_kstack_pages; /* (a) Size of the kstack. */
	volatile u_int	td_critnest;	/* (k*) Critical section nest level. */
	struct mdthread td_md;		/* (k) Any machine-dependent fields. */
	struct kaudit_record	*td_ar;	/* (k) Active audit record, if any. */
	struct lpohead	td_lprof[2];	/* (a) lock profiling objects. */
	struct kdtrace_thread	*td_dtrace; /* (*) DTrace-specific data. */
	int		td_errno;	/* Error returned by last syscall. */
	/* LP64 hole */
	struct vnet	*td_vnet;	/* (k) Effective vnet. */
	const char	*td_vnet_lpush;	/* (k) Debugging vnet push / pop. */
	struct trapframe *td_intr_frame;/* (k) Frame of the current irq */
	struct proc	*td_rfppwait_p;	/* (k) The vforked child */
	struct vm_page	**td_ma;	/* (k) uio pages held */
	int		td_ma_cnt;	/* (k) size of *td_ma */
	/* LP64 hole */
	void		*td_emuldata;	/* Emulator state data */
	int		td_lastcpu;	/* (t) Last cpu we were on. */
	int		td_oncpu;	/* (t) Which cpu we are on. */
	void		*td_lkpi_task;	/* LinuxKPI task struct pointer */
<<<<<<< HEAD
	struct smr_td_state td_smr;	/* Safe memory reclamation state */
=======
	TAILQ_ENTRY(thread) td_epochq;	/* (t) Epoch queue. */
	epoch_section_t td_epoch_section; /* (t) epoch section object */
>>>>>>> 16dd3b37
};

struct thread0_storage {
	struct thread t0st_thread;
	uint64_t t0st_sched[10];
};

struct mtx *thread_lock_block(struct thread *);
void thread_lock_unblock(struct thread *, struct mtx *);
void thread_lock_set(struct thread *, struct mtx *);
#define	THREAD_LOCK_ASSERT(td, type)					\
do {									\
	struct mtx *__m = (td)->td_lock;				\
	if (__m != &blocked_lock)					\
		mtx_assert(__m, (type));				\
} while (0)

#ifdef INVARIANTS
#define	THREAD_LOCKPTR_ASSERT(td, lock)					\
do {									\
	struct mtx *__m = (td)->td_lock;				\
	KASSERT((__m == &blocked_lock || __m == (lock)),		\
	    ("Thread %p lock %p does not match %p", td, __m, (lock)));	\
} while (0)

#define	TD_LOCKS_INC(td)	((td)->td_locks++)
#define	TD_LOCKS_DEC(td) do {						\
	KASSERT(SCHEDULER_STOPPED_TD(td) || (td)->td_locks > 0,		\
	    ("thread %p owns no locks", (td)));				\
	(td)->td_locks--;						\
} while (0)
#else
#define	THREAD_LOCKPTR_ASSERT(td, lock)

#define	TD_LOCKS_INC(td)
#define	TD_LOCKS_DEC(td)
#endif

/*
 * Flags kept in td_flags:
 * To change these you MUST have the scheduler lock.
 */
#define	TDF_BORROWING	0x00000001 /* Thread is borrowing pri from another. */
#define	TDF_INPANIC	0x00000002 /* Caused a panic, let it drive crashdump. */
#define	TDF_INMEM	0x00000004 /* Thread's stack is in memory. */
#define	TDF_SINTR	0x00000008 /* Sleep is interruptible. */
#define	TDF_TIMEOUT	0x00000010 /* Timing out during sleep. */
#define	TDF_IDLETD	0x00000020 /* This is a per-CPU idle thread. */
#define	TDF_CANSWAP	0x00000040 /* Thread can be swapped. */
#define	TDF_SLEEPABORT	0x00000080 /* sleepq_abort was called. */
#define	TDF_KTH_SUSP	0x00000100 /* kthread is suspended */
#define	TDF_ALLPROCSUSP	0x00000200 /* suspended by SINGLE_ALLPROC */
#define	TDF_BOUNDARY	0x00000400 /* Thread suspended at user boundary */
#define	TDF_ASTPENDING	0x00000800 /* Thread has some asynchronous events. */
#define	TDF_UNUSED12	0x00001000 /* --available-- */
#define	TDF_SBDRY	0x00002000 /* Stop only on usermode boundary. */
#define	TDF_UPIBLOCKED	0x00004000 /* Thread blocked on user PI mutex. */
#define	TDF_NEEDSUSPCHK	0x00008000 /* Thread may need to suspend. */
#define	TDF_NEEDRESCHED	0x00010000 /* Thread needs to yield. */
#define	TDF_NEEDSIGCHK	0x00020000 /* Thread may need signal delivery. */
#define	TDF_NOLOAD	0x00040000 /* Ignore during load avg calculations. */
#define	TDF_SERESTART	0x00080000 /* ERESTART on stop attempts. */
#define	TDF_THRWAKEUP	0x00100000 /* Libthr thread must not suspend itself. */
#define	TDF_SEINTR	0x00200000 /* EINTR on stop attempts. */
#define	TDF_SWAPINREQ	0x00400000 /* Swapin request due to wakeup. */
#define	TDF_UNUSED23	0x00800000 /* --available-- */
#define	TDF_SCHED0	0x01000000 /* Reserved for scheduler private use */
#define	TDF_SCHED1	0x02000000 /* Reserved for scheduler private use */
#define	TDF_SCHED2	0x04000000 /* Reserved for scheduler private use */
#define	TDF_SCHED3	0x08000000 /* Reserved for scheduler private use */
#define	TDF_ALRMPEND	0x10000000 /* Pending SIGVTALRM needs to be posted. */
#define	TDF_PROFPEND	0x20000000 /* Pending SIGPROF needs to be posted. */
#define	TDF_MACPEND	0x40000000 /* AST-based MAC event pending. */

/* Userland debug flags */
#define	TDB_SUSPEND	0x00000001 /* Thread is suspended by debugger */
#define	TDB_XSIG	0x00000002 /* Thread is exchanging signal under trace */
#define	TDB_USERWR	0x00000004 /* Debugger modified memory or registers */
#define	TDB_SCE		0x00000008 /* Thread performs syscall enter */
#define	TDB_SCX		0x00000010 /* Thread performs syscall exit */
#define	TDB_EXEC	0x00000020 /* TDB_SCX from exec(2) family */
#define	TDB_FORK	0x00000040 /* TDB_SCX from fork(2) that created new
				      process */
#define	TDB_STOPATFORK	0x00000080 /* Stop at the return from fork (child
				      only) */
#define	TDB_CHILD	0x00000100 /* New child indicator for ptrace() */
#define	TDB_BORN	0x00000200 /* New LWP indicator for ptrace() */
#define	TDB_EXIT	0x00000400 /* Exiting LWP indicator for ptrace() */
#define	TDB_VFORK	0x00000800 /* vfork indicator for ptrace() */
#define	TDB_FSTP	0x00001000 /* The thread is PT_ATTACH leader */

/*
 * "Private" flags kept in td_pflags:
 * These are only written by curthread and thus need no locking.
 */
#define	TDP_OLDMASK	0x00000001 /* Need to restore mask after suspend. */
#define	TDP_INKTR	0x00000002 /* Thread is currently in KTR code. */
#define	TDP_INKTRACE	0x00000004 /* Thread is currently in KTRACE code. */
#define	TDP_BUFNEED	0x00000008 /* Do not recurse into the buf flush */
#define	TDP_COWINPROGRESS 0x00000010 /* Snapshot copy-on-write in progress. */
#define	TDP_ALTSTACK	0x00000020 /* Have alternate signal stack. */
#define	TDP_DEADLKTREAT	0x00000040 /* Lock acquisition - deadlock treatment. */
#define	TDP_NOFAULTING	0x00000080 /* Do not handle page faults. */
#define	TDP_UNUSED9	0x00000100 /* --available-- */
#define	TDP_OWEUPC	0x00000200 /* Call addupc() at next AST. */
#define	TDP_ITHREAD	0x00000400 /* Thread is an interrupt thread. */
#define	TDP_SYNCIO	0x00000800 /* Local override, disable async i/o. */
#define	TDP_SCHED1	0x00001000 /* Reserved for scheduler private use */
#define	TDP_SCHED2	0x00002000 /* Reserved for scheduler private use */
#define	TDP_SCHED3	0x00004000 /* Reserved for scheduler private use */
#define	TDP_SCHED4	0x00008000 /* Reserved for scheduler private use */
#define	TDP_GEOM	0x00010000 /* Settle GEOM before finishing syscall */
#define	TDP_SOFTDEP	0x00020000 /* Stuck processing softdep worklist */
#define	TDP_NORUNNINGBUF 0x00040000 /* Ignore runningbufspace check */
#define	TDP_WAKEUP	0x00080000 /* Don't sleep in umtx cond_wait */
#define	TDP_INBDFLUSH	0x00100000 /* Already in BO_BDFLUSH, do not recurse */
#define	TDP_KTHREAD	0x00200000 /* This is an official kernel thread */
#define	TDP_CALLCHAIN	0x00400000 /* Capture thread's callchain */
#define	TDP_IGNSUSP	0x00800000 /* Permission to ignore the MNTK_SUSPEND* */
#define	TDP_AUDITREC	0x01000000 /* Audit record pending on thread */
#define	TDP_RFPPWAIT	0x02000000 /* Handle RFPPWAIT on syscall exit */
#define	TDP_RESETSPUR	0x04000000 /* Reset spurious page fault history. */
#define	TDP_NERRNO	0x08000000 /* Last errno is already in td_errno */
#define	TDP_UIOHELD	0x10000000 /* Current uio has pages held in td_ma */
#define	TDP_FORKING	0x20000000 /* Thread is being created through fork() */
#define	TDP_EXECVMSPC	0x40000000 /* Execve destroyed old vmspace */

/*
 * Reasons that the current thread can not be run yet.
 * More than one may apply.
 */
#define	TDI_SUSPENDED	0x0001	/* On suspension queue. */
#define	TDI_SLEEPING	0x0002	/* Actually asleep! (tricky). */
#define	TDI_SWAPPED	0x0004	/* Stack not in mem.  Bad juju if run. */
#define	TDI_LOCK	0x0008	/* Stopped on a lock. */
#define	TDI_IWAIT	0x0010	/* Awaiting interrupt. */

#define	TD_IS_SLEEPING(td)	((td)->td_inhibitors & TDI_SLEEPING)
#define	TD_ON_SLEEPQ(td)	((td)->td_wchan != NULL)
#define	TD_IS_SUSPENDED(td)	((td)->td_inhibitors & TDI_SUSPENDED)
#define	TD_IS_SWAPPED(td)	((td)->td_inhibitors & TDI_SWAPPED)
#define	TD_ON_LOCK(td)		((td)->td_inhibitors & TDI_LOCK)
#define	TD_AWAITING_INTR(td)	((td)->td_inhibitors & TDI_IWAIT)
#define	TD_IS_RUNNING(td)	((td)->td_state == TDS_RUNNING)
#define	TD_ON_RUNQ(td)		((td)->td_state == TDS_RUNQ)
#define	TD_CAN_RUN(td)		((td)->td_state == TDS_CAN_RUN)
#define	TD_IS_INHIBITED(td)	((td)->td_state == TDS_INHIBITED)
#define	TD_ON_UPILOCK(td)	((td)->td_flags & TDF_UPIBLOCKED)
#define TD_IS_IDLETHREAD(td)	((td)->td_flags & TDF_IDLETD)

#define	KTDSTATE(td)							\
	(((td)->td_inhibitors & TDI_SLEEPING) != 0 ? "sleep"  :		\
	((td)->td_inhibitors & TDI_SUSPENDED) != 0 ? "suspended" :	\
	((td)->td_inhibitors & TDI_SWAPPED) != 0 ? "swapped" :		\
	((td)->td_inhibitors & TDI_LOCK) != 0 ? "blocked" :		\
	((td)->td_inhibitors & TDI_IWAIT) != 0 ? "iwait" : "yielding")

#define	TD_SET_INHIB(td, inhib) do {			\
	(td)->td_state = TDS_INHIBITED;			\
	(td)->td_inhibitors |= (inhib);			\
} while (0)

#define	TD_CLR_INHIB(td, inhib) do {			\
	if (((td)->td_inhibitors & (inhib)) &&		\
	    (((td)->td_inhibitors &= ~(inhib)) == 0))	\
		(td)->td_state = TDS_CAN_RUN;		\
} while (0)

#define	TD_SET_SLEEPING(td)	TD_SET_INHIB((td), TDI_SLEEPING)
#define	TD_SET_SWAPPED(td)	TD_SET_INHIB((td), TDI_SWAPPED)
#define	TD_SET_LOCK(td)		TD_SET_INHIB((td), TDI_LOCK)
#define	TD_SET_SUSPENDED(td)	TD_SET_INHIB((td), TDI_SUSPENDED)
#define	TD_SET_IWAIT(td)	TD_SET_INHIB((td), TDI_IWAIT)
#define	TD_SET_EXITING(td)	TD_SET_INHIB((td), TDI_EXITING)

#define	TD_CLR_SLEEPING(td)	TD_CLR_INHIB((td), TDI_SLEEPING)
#define	TD_CLR_SWAPPED(td)	TD_CLR_INHIB((td), TDI_SWAPPED)
#define	TD_CLR_LOCK(td)		TD_CLR_INHIB((td), TDI_LOCK)
#define	TD_CLR_SUSPENDED(td)	TD_CLR_INHIB((td), TDI_SUSPENDED)
#define	TD_CLR_IWAIT(td)	TD_CLR_INHIB((td), TDI_IWAIT)

#define	TD_SET_RUNNING(td)	(td)->td_state = TDS_RUNNING
#define	TD_SET_RUNQ(td)		(td)->td_state = TDS_RUNQ
#define	TD_SET_CAN_RUN(td)	(td)->td_state = TDS_CAN_RUN

#define	TD_SBDRY_INTR(td) \
    (((td)->td_flags & (TDF_SEINTR | TDF_SERESTART)) != 0)
#define	TD_SBDRY_ERRNO(td) \
    (((td)->td_flags & TDF_SEINTR) != 0 ? EINTR : ERESTART)

/*
 * Process structure.
 */
struct proc {
	LIST_ENTRY(proc) p_list;	/* (d) List of all processes. */
	TAILQ_HEAD(, thread) p_threads;	/* (c) all threads. */
	struct mtx	p_slock;	/* process spin lock */
	struct ucred	*p_ucred;	/* (c) Process owner's identity. */
	struct filedesc	*p_fd;		/* (b) Open files. */
	struct filedesc_to_leader *p_fdtol; /* (b) Tracking node */
	struct pstats	*p_stats;	/* (b) Accounting/statistics (CPU). */
	struct plimit	*p_limit;	/* (c) Resource limits. */
	struct callout	p_limco;	/* (c) Limit callout handle */
	struct sigacts	*p_sigacts;	/* (x) Signal actions, state (CPU). */

	int		p_flag;		/* (c) P_* flags. */
	int		p_flag2;	/* (c) P2_* flags. */
	enum {
		PRS_NEW = 0,		/* In creation */
		PRS_NORMAL,		/* threads can be run. */
		PRS_ZOMBIE
	} p_state;			/* (j/c) Process status. */
	pid_t		p_pid;		/* (b) Process identifier. */
	LIST_ENTRY(proc) p_hash;	/* (d) Hash chain. */
	LIST_ENTRY(proc) p_pglist;	/* (g + e) List of processes in pgrp. */
	struct proc	*p_pptr;	/* (c + e) Pointer to parent process. */
	LIST_ENTRY(proc) p_sibling;	/* (e) List of sibling processes. */
	LIST_HEAD(, proc) p_children;	/* (e) Pointer to list of children. */
	struct proc	*p_reaper;	/* (e) My reaper. */
	LIST_HEAD(, proc) p_reaplist;	/* (e) List of my descendants
					       (if I am reaper). */
	LIST_ENTRY(proc) p_reapsibling;	/* (e) List of siblings - descendants of
					       the same reaper. */
	struct mtx	p_mtx;		/* (n) Lock for this struct. */
	struct mtx	p_statmtx;	/* Lock for the stats */
	struct mtx	p_itimmtx;	/* Lock for the virt/prof timers */
	struct mtx	p_profmtx;	/* Lock for the profiling */
	struct ksiginfo *p_ksi;	/* Locked by parent proc lock */
	sigqueue_t	p_sigqueue;	/* (c) Sigs not delivered to a td. */
#define p_siglist	p_sigqueue.sq_signals

/* The following fields are all zeroed upon creation in fork. */
#define	p_startzero	p_oppid
	pid_t		p_oppid;	/* (c + e) Save ppid in ptrace. XXX */
	struct vmspace	*p_vmspace;	/* (b) Address space. */
	u_int		p_swtick;	/* (c) Tick when swapped in or out. */
	u_int		p_cowgen;	/* (c) Generation of COW pointers. */
	struct itimerval p_realtimer;	/* (c) Alarm timer. */
	struct rusage	p_ru;		/* (a) Exit information. */
	struct rusage_ext p_rux;	/* (cu) Internal resource usage. */
	struct rusage_ext p_crux;	/* (c) Internal child resource usage. */
	int		p_profthreads;	/* (c) Num threads in addupc_task. */
	volatile int	p_exitthreads;	/* (j) Number of threads exiting */
	int		p_traceflag;	/* (o) Kernel trace points. */
	struct vnode	*p_tracevp;	/* (c + o) Trace to vnode. */
	struct ucred	*p_tracecred;	/* (o) Credentials to trace with. */
	struct vnode	*p_textvp;	/* (b) Vnode of executable. */
	u_int		p_lock;		/* (c) Proclock (prevent swap) count. */
	struct sigiolst	p_sigiolst;	/* (c) List of sigio sources. */
	int		p_sigparent;	/* (c) Signal to parent on exit. */
	int		p_sig;		/* (n) For core dump/debugger XXX. */
	u_long		p_code;		/* (n) For core dump/debugger XXX. */
	u_int		p_stops;	/* (c) Stop event bitmask. */
	u_int		p_stype;	/* (c) Stop event type. */
	char		p_step;		/* (c) Process is stopped. */
	u_char		p_pfsflags;	/* (c) Procfs flags. */
	u_int		p_ptevents;	/* (c) ptrace() event mask. */
	struct nlminfo	*p_nlminfo;	/* (?) Only used by/for lockd. */
	struct kaioinfo	*p_aioinfo;	/* (y) ASYNC I/O info. */
	struct thread	*p_singlethread;/* (c + j) If single threading this is it */
	int		p_suspcount;	/* (j) Num threads in suspended mode. */
	struct thread	*p_xthread;	/* (c) Trap thread */
	int		p_boundary_count;/* (j) Num threads at user boundary */
	int		p_pendingcnt;	/* how many signals are pending */
	struct itimers	*p_itimers;	/* (c) POSIX interval timers. */
	struct procdesc	*p_procdesc;	/* (e) Process descriptor, if any. */
	u_int		p_treeflag;	/* (e) P_TREE flags */
	int		p_pendingexits; /* (c) Count of pending thread exits. */
	struct filemon	*p_filemon;	/* (c) filemon-specific data. */
	int		p_pdeathsig;	/* (c) Signal from parent on exit. */
/* End area that is zeroed on creation. */
#define	p_endzero	p_magic

/* The following fields are all copied upon creation in fork. */
#define	p_startcopy	p_endzero
	u_int		p_magic;	/* (b) Magic number. */
	int		p_osrel;	/* (x) osreldate for the
					       binary (from ELF note, if any) */
	char		p_comm[MAXCOMLEN + 1];	/* (x) Process name. */
	struct sysentvec *p_sysent;	/* (b) Syscall dispatch info. */
	struct pargs	*p_args;	/* (c) Process arguments. */
	rlim_t		p_cpulimit;	/* (c) Current CPU limit in seconds. */
	signed char	p_nice;		/* (c) Process "nice" value. */
	int		p_fibnum;	/* in this routing domain XXX MRT */
	pid_t		p_reapsubtree;	/* (e) Pid of the direct child of the
					       reaper which spawned
					       our subtree. */
	uint16_t	p_elf_machine;	/* (x) ELF machine type */
	uint64_t	p_elf_flags;	/* (x) ELF flags */
/* End area that is copied on creation. */
#define	p_endcopy	p_xexit

	u_int		p_xexit;	/* (c) Exit code. */
	u_int		p_xsig;		/* (c) Stop/kill sig. */
	struct pgrp	*p_pgrp;	/* (c + e) Pointer to process group. */
	struct knlist	*p_klist;	/* (c) Knotes attached to this proc. */
	int		p_numthreads;	/* (c) Number of threads. */
	struct mdproc	p_md;		/* Any machine-dependent fields. */
	struct callout	p_itcallout;	/* (h + c) Interval timer callout. */
	u_short		p_acflag;	/* (c) Accounting flags. */
	struct proc	*p_peers;	/* (r) */
	struct proc	*p_leader;	/* (b) */
	void		*p_emuldata;	/* (c) Emulator state data. */
	struct label	*p_label;	/* (*) Proc (not subject) MAC label. */
	STAILQ_HEAD(, ktr_request)	p_ktr;	/* (o) KTR event queue. */
	LIST_HEAD(, mqueue_notifier)	p_mqnotifier; /* (c) mqueue notifiers.*/
	struct kdtrace_proc	*p_dtrace; /* (*) DTrace-specific data. */
	struct cv	p_pwait;	/* (*) wait cv for exit/exec. */
	struct cv	p_dbgwait;	/* (*) wait cv for debugger attach
					   after fork. */
	uint64_t	p_prev_runtime;	/* (c) Resource usage accounting. */
	struct racct	*p_racct;	/* (b) Resource accounting. */
	int		p_throttled;	/* (c) Flag for racct pcpu throttling */
	/*
	 * An orphan is the child that has been re-parented to the
	 * debugger as a result of attaching to it.  Need to keep
	 * track of them for parent to be able to collect the exit
	 * status of what used to be children.
	 */
	LIST_ENTRY(proc) p_orphan;	/* (e) List of orphan processes. */
	LIST_HEAD(, proc) p_orphans;	/* (e) Pointer to list of orphans. */
};

#define	p_session	p_pgrp->pg_session
#define	p_pgid		p_pgrp->pg_id

#define	NOCPU		(-1)	/* For when we aren't on a CPU. */
#define	NOCPU_OLD	(255)
#define	MAXCPU_OLD	(254)

#define	PROC_SLOCK(p)	mtx_lock_spin(&(p)->p_slock)
#define	PROC_SUNLOCK(p)	mtx_unlock_spin(&(p)->p_slock)
#define	PROC_SLOCK_ASSERT(p, type)	mtx_assert(&(p)->p_slock, (type))

#define	PROC_STATLOCK(p)	mtx_lock_spin(&(p)->p_statmtx)
#define	PROC_STATUNLOCK(p)	mtx_unlock_spin(&(p)->p_statmtx)
#define	PROC_STATLOCK_ASSERT(p, type)	mtx_assert(&(p)->p_statmtx, (type))

#define	PROC_ITIMLOCK(p)	mtx_lock_spin(&(p)->p_itimmtx)
#define	PROC_ITIMUNLOCK(p)	mtx_unlock_spin(&(p)->p_itimmtx)
#define	PROC_ITIMLOCK_ASSERT(p, type)	mtx_assert(&(p)->p_itimmtx, (type))

#define	PROC_PROFLOCK(p)	mtx_lock_spin(&(p)->p_profmtx)
#define	PROC_PROFUNLOCK(p)	mtx_unlock_spin(&(p)->p_profmtx)
#define	PROC_PROFLOCK_ASSERT(p, type)	mtx_assert(&(p)->p_profmtx, (type))

/* These flags are kept in p_flag. */
#define	P_ADVLOCK	0x00001	/* Process may hold a POSIX advisory lock. */
#define	P_CONTROLT	0x00002	/* Has a controlling terminal. */
#define	P_KPROC		0x00004	/* Kernel process. */
#define	P_UNUSED3	0x00008	/* --available-- */
#define	P_PPWAIT	0x00010	/* Parent is waiting for child to exec/exit. */
#define	P_PROFIL	0x00020	/* Has started profiling. */
#define	P_STOPPROF	0x00040	/* Has thread requesting to stop profiling. */
#define	P_HADTHREADS	0x00080	/* Has had threads (no cleanup shortcuts) */
#define	P_SUGID		0x00100	/* Had set id privileges since last exec. */
#define	P_SYSTEM	0x00200	/* System proc: no sigs, stats or swapping. */
#define	P_SINGLE_EXIT	0x00400	/* Threads suspending should exit, not wait. */
#define	P_TRACED	0x00800	/* Debugged process being traced. */
#define	P_WAITED	0x01000	/* Someone is waiting for us. */
#define	P_WEXIT		0x02000	/* Working on exiting. */
#define	P_EXEC		0x04000	/* Process called exec. */
#define	P_WKILLED	0x08000	/* Killed, go to kernel/user boundary ASAP. */
#define	P_CONTINUED	0x10000	/* Proc has continued from a stopped state. */
#define	P_STOPPED_SIG	0x20000	/* Stopped due to SIGSTOP/SIGTSTP. */
#define	P_STOPPED_TRACE	0x40000	/* Stopped because of tracing. */
#define	P_STOPPED_SINGLE 0x80000 /* Only 1 thread can continue (not to user). */
#define	P_PROTECTED	0x100000 /* Do not kill on memory overcommit. */
#define	P_SIGEVENT	0x200000 /* Process pending signals changed. */
#define	P_SINGLE_BOUNDARY 0x400000 /* Threads should suspend at user boundary. */
#define	P_HWPMC		0x800000 /* Process is using HWPMCs */
#define	P_JAILED	0x1000000 /* Process is in jail. */
#define	P_TOTAL_STOP	0x2000000 /* Stopped in stop_all_proc. */
#define	P_INEXEC	0x4000000 /* Process is in execve(). */
#define	P_STATCHILD	0x8000000 /* Child process stopped or exited. */
#define	P_INMEM		0x10000000 /* Loaded into memory. */
#define	P_SWAPPINGOUT	0x20000000 /* Process is being swapped out. */
#define	P_SWAPPINGIN	0x40000000 /* Process is being swapped in. */
#define	P_PPTRACE	0x80000000 /* PT_TRACEME by vforked child. */

#define	P_STOPPED	(P_STOPPED_SIG|P_STOPPED_SINGLE|P_STOPPED_TRACE)
#define	P_SHOULDSTOP(p)	((p)->p_flag & P_STOPPED)
#define	P_KILLED(p)	((p)->p_flag & P_WKILLED)

/* These flags are kept in p_flag2. */
#define	P2_INHERIT_PROTECTED 0x00000001 /* New children get P_PROTECTED. */
#define	P2_NOTRACE	0x00000002	/* No ptrace(2) attach or coredumps. */
#define	P2_NOTRACE_EXEC 0x00000004	/* Keep P2_NOPTRACE on exec(2). */
#define	P2_AST_SU	0x00000008	/* Handles SU ast for kthreads. */
#define	P2_PTRACE_FSTP	0x00000010 /* SIGSTOP from PT_ATTACH not yet handled. */
#define	P2_TRAPCAP	0x00000020	/* SIGTRAP on ENOTCAPABLE */

/* Flags protected by proctree_lock, kept in p_treeflags. */
#define	P_TREE_ORPHANED		0x00000001	/* Reparented, on orphan list */
#define	P_TREE_FIRST_ORPHAN	0x00000002	/* First element of orphan
						   list */
#define	P_TREE_REAPER		0x00000004	/* Reaper of subtree */

/*
 * These were process status values (p_stat), now they are only used in
 * legacy conversion code.
 */
#define	SIDL	1		/* Process being created by fork. */
#define	SRUN	2		/* Currently runnable. */
#define	SSLEEP	3		/* Sleeping on an address. */
#define	SSTOP	4		/* Process debugging or suspension. */
#define	SZOMB	5		/* Awaiting collection by parent. */
#define	SWAIT	6		/* Waiting for interrupt. */
#define	SLOCK	7		/* Blocked on a lock. */

#define	P_MAGIC		0xbeefface

#ifdef _KERNEL

/* Types and flags for mi_switch(). */
#define	SW_TYPE_MASK		0xff	/* First 8 bits are switch type */
#define	SWT_NONE		0	/* Unspecified switch. */
#define	SWT_PREEMPT		1	/* Switching due to preemption. */
#define	SWT_OWEPREEMPT		2	/* Switching due to owepreempt. */
#define	SWT_TURNSTILE		3	/* Turnstile contention. */
#define	SWT_SLEEPQ		4	/* Sleepq wait. */
#define	SWT_SLEEPQTIMO		5	/* Sleepq timeout wait. */
#define	SWT_RELINQUISH		6	/* yield call. */
#define	SWT_NEEDRESCHED		7	/* NEEDRESCHED was set. */
#define	SWT_IDLE		8	/* Switching from the idle thread. */
#define	SWT_IWAIT		9	/* Waiting for interrupts. */
#define	SWT_SUSPEND		10	/* Thread suspended. */
#define	SWT_REMOTEPREEMPT	11	/* Remote processor preempted. */
#define	SWT_REMOTEWAKEIDLE	12	/* Remote processor preempted idle. */
#define	SWT_COUNT		13	/* Number of switch types. */
/* Flags */
#define	SW_VOL		0x0100		/* Voluntary switch. */
#define	SW_INVOL	0x0200		/* Involuntary switch. */
#define SW_PREEMPT	0x0400		/* The invol switch is a preemption */

/* How values for thread_single(). */
#define	SINGLE_NO_EXIT	0
#define	SINGLE_EXIT	1
#define	SINGLE_BOUNDARY	2
#define	SINGLE_ALLPROC	3

#ifdef MALLOC_DECLARE
MALLOC_DECLARE(M_PARGS);
MALLOC_DECLARE(M_PGRP);
MALLOC_DECLARE(M_SESSION);
MALLOC_DECLARE(M_SUBPROC);
#endif

#define	FOREACH_PROC_IN_SYSTEM(p)					\
	LIST_FOREACH((p), &allproc, p_list)
#define	FOREACH_THREAD_IN_PROC(p, td)					\
	TAILQ_FOREACH((td), &(p)->p_threads, td_plist)

#define	FIRST_THREAD_IN_PROC(p)	TAILQ_FIRST(&(p)->p_threads)

/*
 * We use process IDs <= pid_max <= PID_MAX; PID_MAX + 1 must also fit
 * in a pid_t, as it is used to represent "no process group".
 */
#define	PID_MAX		99999
#define	NO_PID		100000
extern pid_t pid_max;

#define	SESS_LEADER(p)	((p)->p_session->s_leader == (p))


#define	STOPEVENT(p, e, v) do {						\
	WITNESS_WARN(WARN_GIANTOK | WARN_SLEEPOK, NULL,			\
 	    "checking stopevent %d", (e));				\
	if ((p)->p_stops & (e))	{					\
		PROC_LOCK(p);						\
		stopevent((p), (e), (v));				\
		PROC_UNLOCK(p);						\
	}								\
} while (0)
#define	_STOPEVENT(p, e, v) do {					\
	PROC_LOCK_ASSERT(p, MA_OWNED);					\
	WITNESS_WARN(WARN_GIANTOK | WARN_SLEEPOK, &p->p_mtx.lock_object, \
 	    "checking stopevent %d", (e));				\
	if ((p)->p_stops & (e))						\
		stopevent((p), (e), (v));				\
} while (0)

/* Lock and unlock a process. */
#define	PROC_LOCK(p)	mtx_lock(&(p)->p_mtx)
#define	PROC_TRYLOCK(p)	mtx_trylock(&(p)->p_mtx)
#define	PROC_UNLOCK(p)	mtx_unlock(&(p)->p_mtx)
#define	PROC_LOCKED(p)	mtx_owned(&(p)->p_mtx)
#define	PROC_LOCK_ASSERT(p, type)	mtx_assert(&(p)->p_mtx, (type))

/* Lock and unlock a process group. */
#define	PGRP_LOCK(pg)	mtx_lock(&(pg)->pg_mtx)
#define	PGRP_UNLOCK(pg)	mtx_unlock(&(pg)->pg_mtx)
#define	PGRP_LOCKED(pg)	mtx_owned(&(pg)->pg_mtx)
#define	PGRP_LOCK_ASSERT(pg, type)	mtx_assert(&(pg)->pg_mtx, (type))

#define	PGRP_LOCK_PGSIGNAL(pg) do {					\
	if ((pg) != NULL)						\
		PGRP_LOCK(pg);						\
} while (0)
#define	PGRP_UNLOCK_PGSIGNAL(pg) do {					\
	if ((pg) != NULL)						\
		PGRP_UNLOCK(pg);					\
} while (0)

/* Lock and unlock a session. */
#define	SESS_LOCK(s)	mtx_lock(&(s)->s_mtx)
#define	SESS_UNLOCK(s)	mtx_unlock(&(s)->s_mtx)
#define	SESS_LOCKED(s)	mtx_owned(&(s)->s_mtx)
#define	SESS_LOCK_ASSERT(s, type)	mtx_assert(&(s)->s_mtx, (type))

/*
 * Non-zero p_lock ensures that:
 * - exit1() is not performed until p_lock reaches zero;
 * - the process' threads stack are not swapped out if they are currently
 *   not (P_INMEM).
 *
 * PHOLD() asserts that the process (except the current process) is
 * not exiting, increments p_lock and swaps threads stacks into memory,
 * if needed.
 * _PHOLD() is same as PHOLD(), it takes the process locked.
 * _PHOLD_LITE() also takes the process locked, but comparing with
 * _PHOLD(), it only guarantees that exit1() is not executed,
 * faultin() is not called.
 */
#define	PHOLD(p) do {							\
	PROC_LOCK(p);							\
	_PHOLD(p);							\
	PROC_UNLOCK(p);							\
} while (0)
#define	_PHOLD(p) do {							\
	PROC_LOCK_ASSERT((p), MA_OWNED);				\
	KASSERT(!((p)->p_flag & P_WEXIT) || (p) == curproc,		\
	    ("PHOLD of exiting process %p", p));			\
	(p)->p_lock++;							\
	if (((p)->p_flag & P_INMEM) == 0)				\
		faultin((p));						\
} while (0)
#define	_PHOLD_LITE(p) do {						\
	PROC_LOCK_ASSERT((p), MA_OWNED);				\
	KASSERT(!((p)->p_flag & P_WEXIT) || (p) == curproc,		\
	    ("PHOLD of exiting process %p", p));			\
	(p)->p_lock++;							\
} while (0)
#define	PROC_ASSERT_HELD(p) do {					\
	KASSERT((p)->p_lock > 0, ("process %p not held", p));		\
} while (0)

#define	PRELE(p) do {							\
	PROC_LOCK((p));							\
	_PRELE((p));							\
	PROC_UNLOCK((p));						\
} while (0)
#define	_PRELE(p) do {							\
	PROC_LOCK_ASSERT((p), MA_OWNED);				\
	PROC_ASSERT_HELD(p);						\
	(--(p)->p_lock);						\
	if (((p)->p_flag & P_WEXIT) && (p)->p_lock == 0)		\
		wakeup(&(p)->p_lock);					\
} while (0)
#define	PROC_ASSERT_NOT_HELD(p) do {					\
	KASSERT((p)->p_lock == 0, ("process %p held", p));		\
} while (0)

#define	PROC_UPDATE_COW(p) do {						\
	PROC_LOCK_ASSERT((p), MA_OWNED);				\
	(p)->p_cowgen++;						\
} while (0)

/* Check whether a thread is safe to be swapped out. */
#define	thread_safetoswapout(td)	((td)->td_flags & TDF_CANSWAP)

/* Control whether or not it is safe for curthread to sleep. */
#define	THREAD_NO_SLEEPING()		((curthread)->td_no_sleeping++)

#define	THREAD_SLEEPING_OK()		((curthread)->td_no_sleeping--)

#define	THREAD_CAN_SLEEP()		((curthread)->td_no_sleeping == 0)

#define	PIDHASH(pid)	(&pidhashtbl[(pid) & pidhash])
extern LIST_HEAD(pidhashhead, proc) *pidhashtbl;
extern u_long pidhash;
#define	TIDHASH(tid)	(&tidhashtbl[(tid) & tidhash])
extern LIST_HEAD(tidhashhead, thread) *tidhashtbl;
extern u_long tidhash;
extern struct rwlock tidhash_lock;

#define	PGRPHASH(pgid)	(&pgrphashtbl[(pgid) & pgrphash])
extern LIST_HEAD(pgrphashhead, pgrp) *pgrphashtbl;
extern u_long pgrphash;

extern struct sx allproc_lock;
extern int allproc_gen;
extern struct sx proctree_lock;
extern struct mtx ppeers_lock;
extern struct proc proc0;		/* Process slot for swapper. */
extern struct thread0_storage thread0_st;	/* Primary thread in proc0. */
#define	thread0 (thread0_st.t0st_thread)
extern struct vmspace vmspace0;		/* VM space for proc0. */
extern int hogticks;			/* Limit on kernel cpu hogs. */
extern int lastpid;
extern int nprocs, maxproc;		/* Current and max number of procs. */
extern int maxprocperuid;		/* Max procs per uid. */
extern u_long ps_arg_cache_limit;

LIST_HEAD(proclist, proc);
TAILQ_HEAD(procqueue, proc);
TAILQ_HEAD(threadqueue, thread);
extern struct proclist allproc;		/* List of all processes. */
extern struct proclist zombproc;	/* List of zombie processes. */
extern struct proc *initproc, *pageproc; /* Process slots for init, pager. */

extern struct uma_zone *proc_zone;

struct	proc *pfind(pid_t);		/* Find process by id. */
struct	proc *pfind_any(pid_t);		/* Find (zombie) process by id. */
struct	proc *pfind_locked(pid_t pid);
struct	pgrp *pgfind(pid_t);		/* Find process group by id. */
struct	proc *zpfind(pid_t);		/* Find zombie process by id. */

struct	fork_req {
	int		fr_flags;
	int		fr_pages;
	int 		*fr_pidp;
	struct proc 	**fr_procp;
	int 		*fr_pd_fd;
	int 		fr_pd_flags;
	struct filecaps	*fr_pd_fcaps;
};

/*
 * pget() flags.
 */
#define	PGET_HOLD	0x00001	/* Hold the process. */
#define	PGET_CANSEE	0x00002	/* Check against p_cansee(). */
#define	PGET_CANDEBUG	0x00004	/* Check against p_candebug(). */
#define	PGET_ISCURRENT	0x00008	/* Check that the found process is current. */
#define	PGET_NOTWEXIT	0x00010	/* Check that the process is not in P_WEXIT. */
#define	PGET_NOTINEXEC	0x00020	/* Check that the process is not in P_INEXEC. */
#define	PGET_NOTID	0x00040	/* Do not assume tid if pid > PID_MAX. */

#define	PGET_WANTREAD	(PGET_HOLD | PGET_CANDEBUG | PGET_NOTWEXIT)

int	pget(pid_t pid, int flags, struct proc **pp);

void	ast(struct trapframe *framep);
struct	thread *choosethread(void);
int	cr_cansee(struct ucred *u1, struct ucred *u2);
int	cr_canseesocket(struct ucred *cred, struct socket *so);
int	cr_canseeothergids(struct ucred *u1, struct ucred *u2);
int	cr_canseeotheruids(struct ucred *u1, struct ucred *u2);
int	cr_canseejailproc(struct ucred *u1, struct ucred *u2);
int	cr_cansignal(struct ucred *cred, struct proc *proc, int signum);
int	enterpgrp(struct proc *p, pid_t pgid, struct pgrp *pgrp,
	    struct session *sess);
int	enterthispgrp(struct proc *p, struct pgrp *pgrp);
void	faultin(struct proc *p);
void	fixjobc(struct proc *p, struct pgrp *pgrp, int entering);
int	fork1(struct thread *, struct fork_req *);
void	fork_exit(void (*)(void *, struct trapframe *), void *,
	    struct trapframe *);
void	fork_return(struct thread *, struct trapframe *);
int	inferior(struct proc *p);
void	kern_proc_vmmap_resident(struct vm_map *map, struct vm_map_entry *entry,
	    int *resident_count, bool *super);
void	kern_yield(int);
void 	kick_proc0(void);
void	killjobc(void);
int	leavepgrp(struct proc *p);
int	maybe_preempt(struct thread *td);
void	maybe_yield(void);
void	mi_switch(int flags, struct thread *newtd);
int	p_candebug(struct thread *td, struct proc *p);
int	p_cansee(struct thread *td, struct proc *p);
int	p_cansched(struct thread *td, struct proc *p);
int	p_cansignal(struct thread *td, struct proc *p, int signum);
int	p_canwait(struct thread *td, struct proc *p);
struct	pargs *pargs_alloc(int len);
void	pargs_drop(struct pargs *pa);
void	pargs_hold(struct pargs *pa);
int	proc_getargv(struct thread *td, struct proc *p, struct sbuf *sb);
int	proc_getauxv(struct thread *td, struct proc *p, struct sbuf *sb);
int	proc_getenvv(struct thread *td, struct proc *p, struct sbuf *sb);
void	procinit(void);
void	proc_linkup0(struct proc *p, struct thread *td);
void	proc_linkup(struct proc *p, struct thread *td);
struct proc *proc_realparent(struct proc *child);
void	proc_reap(struct thread *td, struct proc *p, int *status, int options);
void	proc_reparent(struct proc *child, struct proc *newparent);
void	proc_set_traced(struct proc *p, bool stop);
struct	pstats *pstats_alloc(void);
void	pstats_fork(struct pstats *src, struct pstats *dst);
void	pstats_free(struct pstats *ps);
void	reaper_abandon_children(struct proc *p, bool exiting);
int	securelevel_ge(struct ucred *cr, int level);
int	securelevel_gt(struct ucred *cr, int level);
void	sess_hold(struct session *);
void	sess_release(struct session *);
int	setrunnable(struct thread *);
void	setsugid(struct proc *p);
int	should_yield(void);
int	sigonstack(size_t sp);
void	stopevent(struct proc *, u_int, u_int);
struct	thread *tdfind(lwpid_t, pid_t);
void	threadinit(void);
void	tidhash_add(struct thread *);
void	tidhash_remove(struct thread *);
void	cpu_idle(int);
int	cpu_idle_wakeup(int);
extern	void (*cpu_idle_hook)(sbintime_t);	/* Hook to machdep CPU idler. */
void	cpu_switch(struct thread *, struct thread *, struct mtx *);
void	cpu_throw(struct thread *, struct thread *) __dead2;
void	unsleep(struct thread *);
void	userret(struct thread *, struct trapframe *);

void	cpu_exit(struct thread *);
void	exit1(struct thread *, int, int) __dead2;
void	cpu_copy_thread(struct thread *td, struct thread *td0);
int	cpu_fetch_syscall_args(struct thread *td);
void	cpu_fork(struct thread *, struct proc *, struct thread *, int);
void	cpu_fork_kthread_handler(struct thread *, void (*)(void *), void *);
void	cpu_set_syscall_retval(struct thread *, int);
void	cpu_set_upcall(struct thread *, void (*)(void *), void *,
	    stack_t *);
int	cpu_set_user_tls(struct thread *, void *tls_base);
void	cpu_thread_alloc(struct thread *);
void	cpu_thread_clean(struct thread *);
void	cpu_thread_exit(struct thread *);
void	cpu_thread_free(struct thread *);
void	cpu_thread_swapin(struct thread *);
void	cpu_thread_swapout(struct thread *);
struct	thread *thread_alloc(int pages);
int	thread_alloc_stack(struct thread *, int pages);
void	thread_cow_get_proc(struct thread *newtd, struct proc *p);
void	thread_cow_get(struct thread *newtd, struct thread *td);
void	thread_cow_free(struct thread *td);
void	thread_cow_update(struct thread *td);
int	thread_create(struct thread *td, struct rtprio *rtp,
	    int (*initialize_thread)(struct thread *, void *), void *thunk);
void	thread_exit(void) __dead2;
void	thread_free(struct thread *td);
void	thread_link(struct thread *td, struct proc *p);
void	thread_reap(void);
int	thread_single(struct proc *p, int how);
void	thread_single_end(struct proc *p, int how);
void	thread_stash(struct thread *td);
void	thread_stopped(struct proc *p);
void	childproc_stopped(struct proc *child, int reason);
void	childproc_continued(struct proc *child);
void	childproc_exited(struct proc *child);
int	thread_suspend_check(int how);
bool	thread_suspend_check_needed(void);
void	thread_suspend_switch(struct thread *, struct proc *p);
void	thread_suspend_one(struct thread *td);
void	thread_unlink(struct thread *td);
void	thread_unsuspend(struct proc *p);
void	thread_wait(struct proc *p);
struct thread	*thread_find(struct proc *p, lwpid_t tid);

void	stop_all_proc(void);
void	resume_all_proc(void);

static __inline int
curthread_pflags_set(int flags)
{
	struct thread *td;
	int save;

	td = curthread;
	save = ~flags | (td->td_pflags & flags);
	td->td_pflags |= flags;
	return (save);
}

static __inline void
curthread_pflags_restore(int save)
{

	curthread->td_pflags &= save;
}

static __inline __pure2 struct td_sched *
td_get_sched(struct thread *td)
{

	return ((struct td_sched *)&td[1]);
}

extern void (*softdep_ast_cleanup)(struct thread *);
static __inline void
td_softdep_cleanup(struct thread *td)
{

	if (td->td_su != NULL && softdep_ast_cleanup != NULL)
		softdep_ast_cleanup(td);
}

#endif	/* _KERNEL */

#endif	/* !_SYS_PROC_H_ */<|MERGE_RESOLUTION|>--- conflicted
+++ resolved
@@ -381,12 +381,9 @@
 	int		td_lastcpu;	/* (t) Last cpu we were on. */
 	int		td_oncpu;	/* (t) Which cpu we are on. */
 	void		*td_lkpi_task;	/* LinuxKPI task struct pointer */
-<<<<<<< HEAD
 	struct smr_td_state td_smr;	/* Safe memory reclamation state */
-=======
 	TAILQ_ENTRY(thread) td_epochq;	/* (t) Epoch queue. */
 	epoch_section_t td_epoch_section; /* (t) epoch section object */
->>>>>>> 16dd3b37
 };
 
 struct thread0_storage {
