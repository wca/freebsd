--- conflicted
+++ resolved
@@ -181,15 +181,11 @@
 
 	/* Construct a new fake page. */
 	page = vm_page_getfake(paddr, memattr);
-<<<<<<< HEAD
-	VM_OBJECT_LOCK(object);
+	VM_OBJECT_WLOCK(object);
 	if (vm_page_insert(page, object, offset) != 0) {
 		vm_page_putfake(page);
 		return (VM_PAGER_FAIL);
 	}
-=======
-	VM_OBJECT_WLOCK(object);
->>>>>>> 72f7f3e5
 	TAILQ_INSERT_TAIL(&object->un_pager.sgp.sgp_pglist, page, pageq);
 
 	/* Free the original pages and insert this fake page into the object. */
