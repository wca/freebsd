/*-
 * Copyright (c) 1991 Regents of the University of California.
 * All rights reserved.
 * Copyright (c) 1998 Matthew Dillon.  All Rights Reserved.
 *
 * This code is derived from software contributed to Berkeley by
 * The Mach Operating System project at Carnegie-Mellon University.
 *
 * Redistribution and use in source and binary forms, with or without
 * modification, are permitted provided that the following conditions
 * are met:
 * 1. Redistributions of source code must retain the above copyright
 *    notice, this list of conditions and the following disclaimer.
 * 2. Redistributions in binary form must reproduce the above copyright
 *    notice, this list of conditions and the following disclaimer in the
 *    documentation and/or other materials provided with the distribution.
 * 4. Neither the name of the University nor the names of its contributors
 *    may be used to endorse or promote products derived from this software
 *    without specific prior written permission.
 *
 * THIS SOFTWARE IS PROVIDED BY THE REGENTS AND CONTRIBUTORS ``AS IS'' AND
 * ANY EXPRESS OR IMPLIED WARRANTIES, INCLUDING, BUT NOT LIMITED TO, THE
 * IMPLIED WARRANTIES OF MERCHANTABILITY AND FITNESS FOR A PARTICULAR PURPOSE
 * ARE DISCLAIMED.  IN NO EVENT SHALL THE REGENTS OR CONTRIBUTORS BE LIABLE
 * FOR ANY DIRECT, INDIRECT, INCIDENTAL, SPECIAL, EXEMPLARY, OR CONSEQUENTIAL
 * DAMAGES (INCLUDING, BUT NOT LIMITED TO, PROCUREMENT OF SUBSTITUTE GOODS
 * OR SERVICES; LOSS OF USE, DATA, OR PROFITS; OR BUSINESS INTERRUPTION)
 * HOWEVER CAUSED AND ON ANY THEORY OF LIABILITY, WHETHER IN CONTRACT, STRICT
 * LIABILITY, OR TORT (INCLUDING NEGLIGENCE OR OTHERWISE) ARISING IN ANY WAY
 * OUT OF THE USE OF THIS SOFTWARE, EVEN IF ADVISED OF THE POSSIBILITY OF
 * SUCH DAMAGE.
 *
 *	from: @(#)vm_page.c	7.4 (Berkeley) 5/7/91
 */

/*-
 * Copyright (c) 1987, 1990 Carnegie-Mellon University.
 * All rights reserved.
 *
 * Authors: Avadis Tevanian, Jr., Michael Wayne Young
 *
 * Permission to use, copy, modify and distribute this software and
 * its documentation is hereby granted, provided that both the copyright
 * notice and this permission notice appear in all copies of the
 * software, derivative works or modified versions, and any portions
 * thereof, and that both notices appear in supporting documentation.
 *
 * CARNEGIE MELLON ALLOWS FREE USE OF THIS SOFTWARE IN ITS "AS IS"
 * CONDITION.  CARNEGIE MELLON DISCLAIMS ANY LIABILITY OF ANY KIND
 * FOR ANY DAMAGES WHATSOEVER RESULTING FROM THE USE OF THIS SOFTWARE.
 *
 * Carnegie Mellon requests users of this software to return to
 *
 *  Software Distribution Coordinator  or  Software.Distribution@CS.CMU.EDU
 *  School of Computer Science
 *  Carnegie Mellon University
 *  Pittsburgh PA 15213-3890
 *
 * any improvements or extensions that they make and grant Carnegie the
 * rights to redistribute these changes.
 */

/*
 *			GENERAL RULES ON VM_PAGE MANIPULATION
 *
 *	- A page queue lock is required when adding or removing a page from a
 *	  page queue regardless of other locks or the busy state of a page.
 *
 *		* In general, no thread besides the page daemon can acquire or
 *		  hold more than one page queue lock at a time.
 *
 *		* The page daemon can acquire and hold any pair of page queue
 *		  locks in any order.
 *
 *	- The object lock is required when inserting or removing
 *	  pages from an object (vm_page_insert() or vm_page_remove()).
 *
 */

/*
 *	Resident memory management module.
 */

#include <sys/cdefs.h>
__FBSDID("$FreeBSD$");

#include "opt_vm.h"

#include <sys/param.h>
#include <sys/systm.h>
#include <sys/lock.h>
#include <sys/kernel.h>
#include <sys/limits.h>
#include <sys/malloc.h>
#include <sys/mman.h>
#include <sys/msgbuf.h>
#include <sys/mutex.h>
#include <sys/proc.h>
#include <sys/rwlock.h>
#include <sys/sysctl.h>
#include <sys/vmmeter.h>
#include <sys/vnode.h>

#include <vm/vm.h>
#include <vm/pmap.h>
#include <vm/vm_param.h>
#include <vm/vm_kern.h>
#include <vm/vm_object.h>
#include <vm/vm_page.h>
#include <vm/vm_pageout.h>
#include <vm/vm_pager.h>
#include <vm/vm_phys.h>
#include <vm/vm_radix.h>
#include <vm/vm_reserv.h>
#include <vm/vm_extern.h>
#include <vm/uma.h>
#include <vm/uma_int.h>

#include <machine/md_var.h>

/*
 *	Associated with page of user-allocatable memory is a
 *	page structure.
 */

struct vm_domain vm_dom[MAXMEMDOM];
struct mtx_padalign vm_page_queue_free_mtx;

struct mtx_padalign pa_lock[PA_LOCK_COUNT];

vm_page_t vm_page_array;
long vm_page_array_size;
long first_page;
int vm_page_zero_count;

static int boot_pages = UMA_BOOT_PAGES;
TUNABLE_INT("vm.boot_pages", &boot_pages);
SYSCTL_INT(_vm, OID_AUTO, boot_pages, CTLFLAG_RD, &boot_pages, 0,
	"number of pages allocated for bootstrapping the VM system");

static int pa_tryrelock_restart;
SYSCTL_INT(_vm, OID_AUTO, tryrelock_restart, CTLFLAG_RD,
    &pa_tryrelock_restart, 0, "Number of tryrelock restarts");

static uma_zone_t fakepg_zone;

static struct vnode *vm_page_alloc_init(vm_page_t m);
static void vm_page_cache_turn_free(vm_page_t m);
static void vm_page_clear_dirty_mask(vm_page_t m, vm_page_bits_t pagebits);
static void vm_page_enqueue(int queue, vm_page_t m);
static void vm_page_init_fakepg(void *dummy);
static int vm_page_insert_after(vm_page_t m, vm_object_t object,
    vm_pindex_t pindex, vm_page_t mpred);
static void vm_page_insert_radixdone(vm_page_t m, vm_object_t object,
    vm_page_t mpred);

SYSINIT(vm_page, SI_SUB_VM, SI_ORDER_SECOND, vm_page_init_fakepg, NULL);

static void
vm_page_init_fakepg(void *dummy)
{

	fakepg_zone = uma_zcreate("fakepg", sizeof(struct vm_page), NULL, NULL,
	    NULL, NULL, UMA_ALIGN_PTR, UMA_ZONE_NOFREE | UMA_ZONE_VM); 
}

/* Make sure that u_long is at least 64 bits when PAGE_SIZE is 32K. */
#if PAGE_SIZE == 32768
#ifdef CTASSERT
CTASSERT(sizeof(u_long) >= 8);
#endif
#endif

/*
 * Try to acquire a physical address lock while a pmap is locked.  If we
 * fail to trylock we unlock and lock the pmap directly and cache the
 * locked pa in *locked.  The caller should then restart their loop in case
 * the virtual to physical mapping has changed.
 */
int
vm_page_pa_tryrelock(pmap_t pmap, vm_paddr_t pa, vm_paddr_t *locked)
{
	vm_paddr_t lockpa;

	lockpa = *locked;
	*locked = pa;
	if (lockpa) {
		PA_LOCK_ASSERT(lockpa, MA_OWNED);
		if (PA_LOCKPTR(pa) == PA_LOCKPTR(lockpa))
			return (0);
		PA_UNLOCK(lockpa);
	}
	if (PA_TRYLOCK(pa))
		return (0);
	PMAP_UNLOCK(pmap);
	atomic_add_int(&pa_tryrelock_restart, 1);
	PA_LOCK(pa);
	PMAP_LOCK(pmap);
	return (EAGAIN);
}

/*
 *	vm_set_page_size:
 *
 *	Sets the page size, perhaps based upon the memory
 *	size.  Must be called before any use of page-size
 *	dependent functions.
 */
void
vm_set_page_size(void)
{
	if (cnt.v_page_size == 0)
		cnt.v_page_size = PAGE_SIZE;
	if (((cnt.v_page_size - 1) & cnt.v_page_size) != 0)
		panic("vm_set_page_size: page size not a power of two");
}

/*
 *	vm_page_blacklist_lookup:
 *
 *	See if a physical address in this page has been listed
 *	in the blacklist tunable.  Entries in the tunable are
 *	separated by spaces or commas.  If an invalid integer is
 *	encountered then the rest of the string is skipped.
 */
static int
vm_page_blacklist_lookup(char *list, vm_paddr_t pa)
{
	vm_paddr_t bad;
	char *cp, *pos;

	for (pos = list; *pos != '\0'; pos = cp) {
		bad = strtoq(pos, &cp, 0);
		if (*cp != '\0') {
			if (*cp == ' ' || *cp == ',') {
				cp++;
				if (cp == pos)
					continue;
			} else
				break;
		}
		if (pa == trunc_page(bad))
			return (1);
	}
	return (0);
}

static void
vm_page_domain_init(struct vm_domain *vmd)
{
	struct vm_pagequeue *pq;
	int i;

	*__DECONST(char **, &vmd->vmd_pagequeues[PQ_INACTIVE].pq_name) =
	    "vm inactive pagequeue";
	*__DECONST(int **, &vmd->vmd_pagequeues[PQ_INACTIVE].pq_vcnt) =
	    &cnt.v_inactive_count;
	*__DECONST(char **, &vmd->vmd_pagequeues[PQ_ACTIVE].pq_name) =
	    "vm active pagequeue";
	*__DECONST(int **, &vmd->vmd_pagequeues[PQ_ACTIVE].pq_vcnt) =
	    &cnt.v_active_count;
	vmd->vmd_fullintervalcount = 0;
	vmd->vmd_page_count = 0;
	vmd->vmd_free_count = 0;
	vmd->vmd_segs = 0;
	vmd->vmd_oom = FALSE;
	vmd->vmd_pass = 0;
	for (i = 0; i < PQ_COUNT; i++) {
		pq = &vmd->vmd_pagequeues[i];
		TAILQ_INIT(&pq->pq_pl);
		mtx_init(&pq->pq_mutex, pq->pq_name, "vm pagequeue",
		    MTX_DEF | MTX_DUPOK);
	}
}

/*
 *	vm_page_startup:
 *
 *	Initializes the resident memory module.
 *
 *	Allocates memory for the page cells, and
 *	for the object/offset-to-page hash table headers.
 *	Each page cell is initialized and placed on the free list.
 */
vm_offset_t
vm_page_startup(vm_offset_t vaddr)
{
	vm_offset_t mapped;
	vm_paddr_t page_range;
	vm_paddr_t new_end;
	int i;
	vm_paddr_t pa;
	vm_paddr_t last_pa;
	char *list;

	/* the biggest memory array is the second group of pages */
	vm_paddr_t end;
	vm_paddr_t biggestsize;
	vm_paddr_t low_water, high_water;
	int biggestone;

	biggestsize = 0;
	biggestone = 0;
	vaddr = round_page(vaddr);

	for (i = 0; phys_avail[i + 1]; i += 2) {
		phys_avail[i] = round_page(phys_avail[i]);
		phys_avail[i + 1] = trunc_page(phys_avail[i + 1]);
	}

	low_water = phys_avail[0];
	high_water = phys_avail[1];

	for (i = 0; phys_avail[i + 1]; i += 2) {
		vm_paddr_t size = phys_avail[i + 1] - phys_avail[i];

		if (size > biggestsize) {
			biggestone = i;
			biggestsize = size;
		}
		if (phys_avail[i] < low_water)
			low_water = phys_avail[i];
		if (phys_avail[i + 1] > high_water)
			high_water = phys_avail[i + 1];
	}

#ifdef XEN
	low_water = 0;
#endif	

	end = phys_avail[biggestone+1];

	/*
	 * Initialize the page and queue locks.
	 */
	mtx_init(&vm_page_queue_free_mtx, "vm page free queue", NULL, MTX_DEF);
	for (i = 0; i < PA_LOCK_COUNT; i++)
		mtx_init(&pa_lock[i], "vm page", NULL, MTX_DEF);
	for (i = 0; i < vm_ndomains; i++)
		vm_page_domain_init(&vm_dom[i]);

	/*
	 * Allocate memory for use when boot strapping the kernel memory
	 * allocator.
	 */
	new_end = end - (boot_pages * UMA_SLAB_SIZE);
	new_end = trunc_page(new_end);
	mapped = pmap_map(&vaddr, new_end, end,
	    VM_PROT_READ | VM_PROT_WRITE);
	bzero((void *)mapped, end - new_end);
	uma_startup((void *)mapped, boot_pages);

#if defined(__amd64__) || defined(__i386__) || defined(__arm__) || \
    defined(__mips__)
	/*
	 * Allocate a bitmap to indicate that a random physical page
	 * needs to be included in a minidump.
	 *
	 * The amd64 port needs this to indicate which direct map pages
	 * need to be dumped, via calls to dump_add_page()/dump_drop_page().
	 *
	 * However, i386 still needs this workspace internally within the
	 * minidump code.  In theory, they are not needed on i386, but are
	 * included should the sf_buf code decide to use them.
	 */
	last_pa = 0;
	for (i = 0; dump_avail[i + 1] != 0; i += 2)
		if (dump_avail[i + 1] > last_pa)
			last_pa = dump_avail[i + 1];
	page_range = last_pa / PAGE_SIZE;
	vm_page_dump_size = round_page(roundup2(page_range, NBBY) / NBBY);
	new_end -= vm_page_dump_size;
	vm_page_dump = (void *)(uintptr_t)pmap_map(&vaddr, new_end,
	    new_end + vm_page_dump_size, VM_PROT_READ | VM_PROT_WRITE);
	bzero((void *)vm_page_dump, vm_page_dump_size);
#endif
#ifdef __amd64__
	/*
	 * Request that the physical pages underlying the message buffer be
	 * included in a crash dump.  Since the message buffer is accessed
	 * through the direct map, they are not automatically included.
	 */
	pa = DMAP_TO_PHYS((vm_offset_t)msgbufp->msg_ptr);
	last_pa = pa + round_page(msgbufsize);
	while (pa < last_pa) {
		dump_add_page(pa);
		pa += PAGE_SIZE;
	}
#endif
	/*
	 * Compute the number of pages of memory that will be available for
	 * use (taking into account the overhead of a page structure per
	 * page).
	 */
	first_page = low_water / PAGE_SIZE;
#ifdef VM_PHYSSEG_SPARSE
	page_range = 0;
	for (i = 0; phys_avail[i + 1] != 0; i += 2)
		page_range += atop(phys_avail[i + 1] - phys_avail[i]);
#elif defined(VM_PHYSSEG_DENSE)
	page_range = high_water / PAGE_SIZE - first_page;
#else
#error "Either VM_PHYSSEG_DENSE or VM_PHYSSEG_SPARSE must be defined."
#endif
	end = new_end;

	/*
	 * Reserve an unmapped guard page to trap access to vm_page_array[-1].
	 */
	vaddr += PAGE_SIZE;

	/*
	 * Initialize the mem entry structures now, and put them in the free
	 * queue.
	 */
	new_end = trunc_page(end - page_range * sizeof(struct vm_page));
	mapped = pmap_map(&vaddr, new_end, end,
	    VM_PROT_READ | VM_PROT_WRITE);
	vm_page_array = (vm_page_t) mapped;
#if VM_NRESERVLEVEL > 0
	/*
	 * Allocate memory for the reservation management system's data
	 * structures.
	 */
	new_end = vm_reserv_startup(&vaddr, new_end, high_water);
#endif
#if defined(__amd64__) || defined(__mips__)
	/*
	 * pmap_map on amd64 and mips can come out of the direct-map, not kvm
	 * like i386, so the pages must be tracked for a crashdump to include
	 * this data.  This includes the vm_page_array and the early UMA
	 * bootstrap pages.
	 */
	for (pa = new_end; pa < phys_avail[biggestone + 1]; pa += PAGE_SIZE)
		dump_add_page(pa);
#endif	
	phys_avail[biggestone + 1] = new_end;

	/*
	 * Clear all of the page structures
	 */
	bzero((caddr_t) vm_page_array, page_range * sizeof(struct vm_page));
	for (i = 0; i < page_range; i++)
		vm_page_array[i].order = VM_NFREEORDER;
	vm_page_array_size = page_range;

	/*
	 * Initialize the physical memory allocator.
	 */
	vm_phys_init();

	/*
	 * Add every available physical page that is not blacklisted to
	 * the free lists.
	 */
	cnt.v_page_count = 0;
	cnt.v_free_count = 0;
	list = getenv("vm.blacklist");
	for (i = 0; phys_avail[i + 1] != 0; i += 2) {
		pa = phys_avail[i];
		last_pa = phys_avail[i + 1];
		while (pa < last_pa) {
			if (list != NULL &&
			    vm_page_blacklist_lookup(list, pa))
				printf("Skipping page with pa 0x%jx\n",
				    (uintmax_t)pa);
			else
				vm_phys_add_page(pa);
			pa += PAGE_SIZE;
		}
	}
	freeenv(list);
#if VM_NRESERVLEVEL > 0
	/*
	 * Initialize the reservation management system.
	 */
	vm_reserv_init();
#endif
	return (vaddr);
}

void
vm_page_reference(vm_page_t m)
{

	vm_page_aflag_set(m, PGA_REFERENCED);
}

/*
 *	vm_page_busy_downgrade:
 *
 *	Downgrade an exclusive busy page into a single shared busy page.
 */
void
vm_page_busy_downgrade(vm_page_t m)
{
	u_int x;

	vm_page_assert_xbusied(m);

	for (;;) {
		x = m->busy_lock;
		x &= VPB_BIT_WAITERS;
		if (atomic_cmpset_rel_int(&m->busy_lock,
		    VPB_SINGLE_EXCLUSIVER | x, VPB_SHARERS_WORD(1) | x))
			break;
	}
<<<<<<< HEAD
}

/*
 *	vm_page_sbusied:
 *
 *	Return a positive value if the page is shared busied, 0 otherwise.
 */
int
vm_page_sbusied(vm_page_t m)
{
	u_int x;

	x = m->busy_lock;
	return ((x & VPB_BIT_SHARED) != 0 && x != VPB_UNBUSIED);
}

/*
 *	vm_page_sunbusy:
 *
=======
}

/*
 *	vm_page_sbusied:
 *
 *	Return a positive value if the page is shared busied, 0 otherwise.
 */
int
vm_page_sbusied(vm_page_t m)
{
	u_int x;

	x = m->busy_lock;
	return ((x & VPB_BIT_SHARED) != 0 && x != VPB_UNBUSIED);
}

/*
 *	vm_page_sunbusy:
 *
>>>>>>> f5ca505a
 *	Shared unbusy a page.
 */
void
vm_page_sunbusy(vm_page_t m)
{
	u_int x;

	vm_page_assert_sbusied(m);

	for (;;) {
		x = m->busy_lock;
		if (VPB_SHARERS(x) > 1) {
			if (atomic_cmpset_int(&m->busy_lock, x,
			    x - VPB_ONE_SHARER))
				break;
			continue;
		}
		if ((x & VPB_BIT_WAITERS) == 0) {
			KASSERT(x == VPB_SHARERS_WORD(1),
			    ("vm_page_sunbusy: invalid lock state"));
			if (atomic_cmpset_int(&m->busy_lock,
			    VPB_SHARERS_WORD(1), VPB_UNBUSIED))
				break;
			continue;
		}
		KASSERT(x == (VPB_SHARERS_WORD(1) | VPB_BIT_WAITERS),
		    ("vm_page_sunbusy: invalid lock state for waiters"));

		vm_page_lock(m);
		if (!atomic_cmpset_int(&m->busy_lock, x, VPB_UNBUSIED)) {
			vm_page_unlock(m);
			continue;
		}
		wakeup(m);
		vm_page_unlock(m);
		break;
	}
}

/*
 *	vm_page_busy_sleep:
 *
 *	Sleep and release the page lock, using the page pointer as wchan.
 *	This is used to implement the hard-path of busying mechanism.
 *
 *	The given page must be locked.
 */
void
vm_page_busy_sleep(vm_page_t m, const char *wmesg)
{
	u_int x;

	vm_page_lock_assert(m, MA_OWNED);

	x = m->busy_lock;
	if (x == VPB_UNBUSIED) {
		vm_page_unlock(m);
		return;
	}
	if ((x & VPB_BIT_WAITERS) == 0 &&
	    !atomic_cmpset_int(&m->busy_lock, x, x | VPB_BIT_WAITERS)) {
		vm_page_unlock(m);
		return;
	}
	msleep(m, vm_page_lockptr(m), PVM | PDROP, wmesg, 0);
<<<<<<< HEAD
}

/*
 *	vm_page_trysbusy:
 *
 *	Try to shared busy a page.
 *	If the operation succeeds 1 is returned otherwise 0.
 *	The operation never sleeps.
 */
int
vm_page_trysbusy(vm_page_t m)
{
	u_int x;

	x = m->busy_lock;
	return ((x & VPB_BIT_SHARED) != 0 &&
	    atomic_cmpset_acq_int(&m->busy_lock, x, x + VPB_ONE_SHARER));
}

/*
=======
}

/*
 *	vm_page_trysbusy:
 *
 *	Try to shared busy a page.
 *	If the operation succeeds 1 is returned otherwise 0.
 *	The operation never sleeps.
 */
int
vm_page_trysbusy(vm_page_t m)
{
	u_int x;

	x = m->busy_lock;
	return ((x & VPB_BIT_SHARED) != 0 &&
	    atomic_cmpset_acq_int(&m->busy_lock, x, x + VPB_ONE_SHARER));
}

/*
>>>>>>> f5ca505a
 *	vm_page_xunbusy_hard:
 *
 *	Called after the first try the exclusive unbusy of a page failed.
 *	It is assumed that the waiters bit is on.
 */
void
vm_page_xunbusy_hard(vm_page_t m)
{

	vm_page_assert_xbusied(m);

	vm_page_lock(m);
	atomic_store_rel_int(&m->busy_lock, VPB_UNBUSIED);
	wakeup(m);
	vm_page_unlock(m);
}

/*
 *	vm_page_flash:
 *
 *	Wakeup anyone waiting for the page.
 *	The ownership bits do not change.
 *
 *	The given page must be locked.
 */
void
vm_page_flash(vm_page_t m)
{
	u_int x;

	vm_page_lock_assert(m, MA_OWNED);

	for (;;) {
		x = m->busy_lock;
		if ((x & VPB_BIT_WAITERS) == 0)
			return;
		if (atomic_cmpset_int(&m->busy_lock, x,
		    x & (~VPB_BIT_WAITERS)))
			break;
	}
	wakeup(m);
}

/*
 * Keep page from being freed by the page daemon
 * much of the same effect as wiring, except much lower
 * overhead and should be used only for *very* temporary
 * holding ("wiring").
 */
void
vm_page_hold(vm_page_t mem)
{

	vm_page_lock_assert(mem, MA_OWNED);
        mem->hold_count++;
}

void
vm_page_unhold(vm_page_t mem)
{

	vm_page_lock_assert(mem, MA_OWNED);
	--mem->hold_count;
	KASSERT(mem->hold_count >= 0, ("vm_page_unhold: hold count < 0!!!"));
	if (mem->hold_count == 0 && (mem->flags & PG_UNHOLDFREE) != 0)
		vm_page_free_toq(mem);
}

/*
 *	vm_page_unhold_pages:
 *
 *	Unhold each of the pages that is referenced by the given array.
 */ 
void
vm_page_unhold_pages(vm_page_t *ma, int count)
{
	struct mtx *mtx, *new_mtx;

	mtx = NULL;
	for (; count != 0; count--) {
		/*
		 * Avoid releasing and reacquiring the same page lock.
		 */
		new_mtx = vm_page_lockptr(*ma);
		if (mtx != new_mtx) {
			if (mtx != NULL)
				mtx_unlock(mtx);
			mtx = new_mtx;
			mtx_lock(mtx);
		}
		vm_page_unhold(*ma);
		ma++;
	}
	if (mtx != NULL)
		mtx_unlock(mtx);
}

vm_page_t
PHYS_TO_VM_PAGE(vm_paddr_t pa)
{
	vm_page_t m;

#ifdef VM_PHYSSEG_SPARSE
	m = vm_phys_paddr_to_vm_page(pa);
	if (m == NULL)
		m = vm_phys_fictitious_to_vm_page(pa);
	return (m);
#elif defined(VM_PHYSSEG_DENSE)
	long pi;

	pi = atop(pa);
	if (pi >= first_page && (pi - first_page) < vm_page_array_size) {
		m = &vm_page_array[pi - first_page];
		return (m);
	}
	return (vm_phys_fictitious_to_vm_page(pa));
#else
#error "Either VM_PHYSSEG_DENSE or VM_PHYSSEG_SPARSE must be defined."
#endif
}

/*
 *	vm_page_getfake:
 *
 *	Create a fictitious page with the specified physical address and
 *	memory attribute.  The memory attribute is the only the machine-
 *	dependent aspect of a fictitious page that must be initialized.
 */
vm_page_t
vm_page_getfake(vm_paddr_t paddr, vm_memattr_t memattr)
{
	vm_page_t m;

	m = uma_zalloc(fakepg_zone, M_WAITOK | M_ZERO);
	vm_page_initfake(m, paddr, memattr);
	return (m);
}

void
vm_page_initfake(vm_page_t m, vm_paddr_t paddr, vm_memattr_t memattr)
{

	if ((m->flags & PG_FICTITIOUS) != 0) {
		/*
		 * The page's memattr might have changed since the
		 * previous initialization.  Update the pmap to the
		 * new memattr.
		 */
		goto memattr;
	}
	m->phys_addr = paddr;
	m->queue = PQ_NONE;
	/* Fictitious pages don't use "segind". */
	m->flags = PG_FICTITIOUS;
	/* Fictitious pages don't use "order" or "pool". */
	m->oflags = VPO_UNMANAGED;
	m->busy_lock = VPB_SINGLE_EXCLUSIVER;
	m->wire_count = 1;
	pmap_page_init(m);
memattr:
	pmap_page_set_memattr(m, memattr);
}

/*
 *	vm_page_putfake:
 *
 *	Release a fictitious page.
 */
void
vm_page_putfake(vm_page_t m)
{

	KASSERT((m->oflags & VPO_UNMANAGED) != 0, ("managed %p", m));
	KASSERT((m->flags & PG_FICTITIOUS) != 0,
	    ("vm_page_putfake: bad page %p", m));
	uma_zfree(fakepg_zone, m);
}

/*
 *	vm_page_updatefake:
 *
 *	Update the given fictitious page to the specified physical address and
 *	memory attribute.
 */
void
vm_page_updatefake(vm_page_t m, vm_paddr_t paddr, vm_memattr_t memattr)
{

	KASSERT((m->flags & PG_FICTITIOUS) != 0,
	    ("vm_page_updatefake: bad page %p", m));
	m->phys_addr = paddr;
	pmap_page_set_memattr(m, memattr);
}

/*
 *	vm_page_free:
 *
 *	Free a page.
 */
void
vm_page_free(vm_page_t m)
{

	m->flags &= ~PG_ZERO;
	vm_page_free_toq(m);
}

/*
 *	vm_page_free_zero:
 *
 *	Free a page to the zerod-pages queue
 */
void
vm_page_free_zero(vm_page_t m)
{

	m->flags |= PG_ZERO;
	vm_page_free_toq(m);
}

/*
 * Unbusy and handle the page queueing for a page from the VOP_GETPAGES()
 * array which is not the request page.
 */
void
vm_page_readahead_finish(vm_page_t m)
{

	if (m->valid != 0) {
		/*
		 * Since the page is not the requested page, whether
		 * it should be activated or deactivated is not
		 * obvious.  Empirical results have shown that
		 * deactivating the page is usually the best choice,
		 * unless the page is wanted by another thread.
		 */
		vm_page_lock(m);
		if ((m->busy_lock & VPB_BIT_WAITERS) != 0)
			vm_page_activate(m);
		else
			vm_page_deactivate(m);
		vm_page_unlock(m);
		vm_page_xunbusy(m);
	} else {
		/*
		 * Free the completely invalid page.  Such page state
		 * occurs due to the short read operation which did
		 * not covered our page at all, or in case when a read
		 * error happens.
		 */
		vm_page_lock(m);
		vm_page_free(m);
		vm_page_unlock(m);
	}
}

/*
 *	vm_page_sleep_if_busy:
 *
 *	Sleep and release the page queues lock if the page is busied.
 *	Returns TRUE if the thread slept.
 *
 *	The given page must be unlocked and object containing it must
 *	be locked.
 */
int
vm_page_sleep_if_busy(vm_page_t m, const char *msg)
{
	vm_object_t obj;

	vm_page_lock_assert(m, MA_NOTOWNED);
	VM_OBJECT_ASSERT_WLOCKED(m->object);

	if (vm_page_busied(m)) {
		/*
		 * The page-specific object must be cached because page
		 * identity can change during the sleep, causing the
		 * re-lock of a different object.
		 * It is assumed that a reference to the object is already
		 * held by the callers.
		 */
		obj = m->object;
		vm_page_lock(m);
		VM_OBJECT_WUNLOCK(obj);
		vm_page_busy_sleep(m, msg);
		VM_OBJECT_WLOCK(obj);
		return (TRUE);
	}
	return (FALSE);
}

/*
 *	vm_page_dirty_KBI:		[ internal use only ]
 *
 *	Set all bits in the page's dirty field.
 *
 *	The object containing the specified page must be locked if the
 *	call is made from the machine-independent layer.
 *
 *	See vm_page_clear_dirty_mask().
 *
 *	This function should only be called by vm_page_dirty().
 */
void
vm_page_dirty_KBI(vm_page_t m)
{

	/* These assertions refer to this operation by its public name. */
	KASSERT((m->flags & PG_CACHED) == 0,
	    ("vm_page_dirty: page in cache!"));
	KASSERT(!VM_PAGE_IS_FREE(m),
	    ("vm_page_dirty: page is free!"));
	KASSERT(m->valid == VM_PAGE_BITS_ALL,
	    ("vm_page_dirty: page is invalid!"));
	m->dirty = VM_PAGE_BITS_ALL;
}

/*
 *	vm_page_insert:		[ internal use only ]
 *
 *	Inserts the given mem entry into the object and object list.
 *
 *	The object must be locked.
 */
int
vm_page_insert(vm_page_t m, vm_object_t object, vm_pindex_t pindex)
{
	vm_page_t mpred;

	VM_OBJECT_ASSERT_WLOCKED(object);
	mpred = vm_radix_lookup_le(&object->rtree, pindex);
	return (vm_page_insert_after(m, object, pindex, mpred));
}

/*
 *	vm_page_insert_after:
 *
 *	Inserts the page "m" into the specified object at offset "pindex".
 *
 *	The page "mpred" must immediately precede the offset "pindex" within
 *	the specified object.
 *
 *	The object must be locked.
 */
static int
vm_page_insert_after(vm_page_t m, vm_object_t object, vm_pindex_t pindex,
    vm_page_t mpred)
{
	vm_pindex_t sidx;
	vm_object_t sobj;
	vm_page_t msucc;

	VM_OBJECT_ASSERT_WLOCKED(object);
	KASSERT(m->object == NULL,
	    ("vm_page_insert_after: page already inserted"));
	if (mpred != NULL) {
		KASSERT(mpred->object == object ||
		    (mpred->flags & PG_SLAB) != 0,
		    ("vm_page_insert_after: object doesn't contain mpred"));
		KASSERT(mpred->pindex < pindex,
		    ("vm_page_insert_after: mpred doesn't precede pindex"));
		msucc = TAILQ_NEXT(mpred, listq);
	} else
		msucc = TAILQ_FIRST(&object->memq);
	if (msucc != NULL)
		KASSERT(msucc->pindex > pindex,
		    ("vm_page_insert_after: msucc doesn't succeed pindex"));

	/*
	 * Record the object/offset pair in this page
	 */
	sobj = m->object;
	sidx = m->pindex;
	m->object = object;
	m->pindex = pindex;

	/*
	 * Now link into the object's ordered list of backed pages.
	 */
	if (vm_radix_insert(&object->rtree, m)) {
		m->object = sobj;
		m->pindex = sidx;
		return (1);
	}
	vm_page_insert_radixdone(m, object, mpred);
	return (0);
}

/*
 *	vm_page_insert_radixdone:
 *
 *	Complete page "m" insertion into the specified object after the
 *	radix trie hooking.
 *
 *	The page "mpred" must precede the offset "m->pindex" within the
 *	specified object.
 *
 *	The object must be locked.
 */
static void
vm_page_insert_radixdone(vm_page_t m, vm_object_t object, vm_page_t mpred)
{

	VM_OBJECT_ASSERT_WLOCKED(object);
	KASSERT(object != NULL && m->object == object,
	    ("vm_page_insert_radixdone: page %p has inconsistent object", m));
	if (mpred != NULL) {
		KASSERT(mpred->object == object ||
		    (mpred->flags & PG_SLAB) != 0,
		    ("vm_page_insert_after: object doesn't contain mpred"));
		KASSERT(mpred->pindex < m->pindex,
		    ("vm_page_insert_after: mpred doesn't precede pindex"));
	}

	if (mpred != NULL)
		TAILQ_INSERT_AFTER(&object->memq, mpred, m, listq);
	else
		TAILQ_INSERT_HEAD(&object->memq, m, listq);

	/*
	 * Show that the object has one more resident page.
	 */
	object->resident_page_count++;

	/*
	 * Hold the vnode until the last page is released.
	 */
	if (object->resident_page_count == 1 && object->type == OBJT_VNODE)
		vhold(object->handle);

	/*
	 * Since we are inserting a new and possibly dirty page,
	 * update the object's OBJ_MIGHTBEDIRTY flag.
	 */
	if (pmap_page_is_write_mapped(m))
		vm_object_set_writeable_dirty(object);
}

/*
 *	vm_page_remove:
 *
 *	Removes the given mem entry from the object/offset-page
 *	table and the object page list, but do not invalidate/terminate
 *	the backing store.
 *
 *	The object must be locked.  The page must be locked if it is managed.
 */
void
vm_page_remove(vm_page_t m)
{
	vm_object_t object;
	boolean_t lockacq;

	if ((m->oflags & VPO_UNMANAGED) == 0)
		vm_page_lock_assert(m, MA_OWNED);
	if ((object = m->object) == NULL)
		return;
	VM_OBJECT_ASSERT_WLOCKED(object);
	if (vm_page_xbusied(m)) {
		lockacq = FALSE;
		if ((m->oflags & VPO_UNMANAGED) != 0 &&
		    !mtx_owned(vm_page_lockptr(m))) {
			lockacq = TRUE;
			vm_page_lock(m);
		}
		vm_page_flash(m);
		atomic_store_rel_int(&m->busy_lock, VPB_UNBUSIED);
		if (lockacq)
			vm_page_unlock(m);
	}

	/*
	 * Now remove from the object's list of backed pages.
	 */
	vm_radix_remove(&object->rtree, m->pindex);
	TAILQ_REMOVE(&object->memq, m, listq);

	/*
	 * And show that the object has one fewer resident page.
	 */
	object->resident_page_count--;

	/*
	 * The vnode may now be recycled.
	 */
	if (object->resident_page_count == 0 && object->type == OBJT_VNODE)
		vdrop(object->handle);

	m->object = NULL;
}

/*
 *	vm_page_lookup:
 *
 *	Returns the page associated with the object/offset
 *	pair specified; if none is found, NULL is returned.
 *
 *	The object must be locked.
 */
vm_page_t
vm_page_lookup(vm_object_t object, vm_pindex_t pindex)
{

	VM_OBJECT_ASSERT_LOCKED(object);
	return (vm_radix_lookup(&object->rtree, pindex));
}

/*
 *	vm_page_find_least:
 *
 *	Returns the page associated with the object with least pindex
 *	greater than or equal to the parameter pindex, or NULL.
 *
 *	The object must be locked.
 */
vm_page_t
vm_page_find_least(vm_object_t object, vm_pindex_t pindex)
{
	vm_page_t m;

	VM_OBJECT_ASSERT_LOCKED(object);
	if ((m = TAILQ_FIRST(&object->memq)) != NULL && m->pindex < pindex)
		m = vm_radix_lookup_ge(&object->rtree, pindex);
	return (m);
}

/*
 * Returns the given page's successor (by pindex) within the object if it is
 * resident; if none is found, NULL is returned.
 *
 * The object must be locked.
 */
vm_page_t
vm_page_next(vm_page_t m)
{
	vm_page_t next;

	VM_OBJECT_ASSERT_WLOCKED(m->object);
	if ((next = TAILQ_NEXT(m, listq)) != NULL &&
	    next->pindex != m->pindex + 1)
		next = NULL;
	return (next);
}

/*
 * Returns the given page's predecessor (by pindex) within the object if it is
 * resident; if none is found, NULL is returned.
 *
 * The object must be locked.
 */
vm_page_t
vm_page_prev(vm_page_t m)
{
	vm_page_t prev;

	VM_OBJECT_ASSERT_WLOCKED(m->object);
	if ((prev = TAILQ_PREV(m, pglist, listq)) != NULL &&
	    prev->pindex != m->pindex - 1)
		prev = NULL;
	return (prev);
}

/*
 * Uses the page mnew as a replacement for an existing page at index
 * pindex which must be already present in the object.
<<<<<<< HEAD
=======
 *
 * The existing page must not be on a paging queue.
>>>>>>> f5ca505a
 */
vm_page_t
vm_page_replace(vm_page_t mnew, vm_object_t object, vm_pindex_t pindex)
{
	vm_page_t mold, mpred;

	VM_OBJECT_ASSERT_WLOCKED(object);

	/*
	 * This function mostly follows vm_page_insert() and
	 * vm_page_remove() without the radix, object count and vnode
	 * dance.  Double check such functions for more comments.
	 */
	mpred = vm_radix_lookup(&object->rtree, pindex);
	KASSERT(mpred != NULL,
	    ("vm_page_replace: replacing page not present with pindex"));
	mpred = TAILQ_PREV(mpred, respgs, listq);
	if (mpred != NULL)
		KASSERT(mpred->pindex < pindex,
		    ("vm_page_insert_after: mpred doesn't precede pindex"));

	mnew->object = object;
	mnew->pindex = pindex;
	mold = vm_radix_replace(&object->rtree, mnew, pindex);
<<<<<<< HEAD

	/* Detach the old page from the resident tailq. */
	TAILQ_REMOVE(&object->memq, mold, listq);
	vm_page_lock(mold);
	if (mold->oflags & VPO_BUSY) {
		mold->oflags &= ~VPO_BUSY;
		vm_page_flash(mold);
	}
	mold->object = NULL;
	vm_page_unlock(mold);
=======
	KASSERT(mold->queue == PQ_NONE,
	    ("vm_page_replace: mold is on a paging queue"));

	/* Detach the old page from the resident tailq. */
	TAILQ_REMOVE(&object->memq, mold, listq);

	mold->object = NULL;
	vm_page_xunbusy(mold);
>>>>>>> f5ca505a

	/* Insert the new page in the resident tailq. */
	if (mpred != NULL)
		TAILQ_INSERT_AFTER(&object->memq, mpred, mnew, listq);
	else
		TAILQ_INSERT_HEAD(&object->memq, mnew, listq);
	if (pmap_page_is_write_mapped(mnew))
		vm_object_set_writeable_dirty(object);
	return (mold);
}

/*
 *	vm_page_rename:
 *
 *	Move the given memory entry from its
 *	current object to the specified target object/offset.
 *
 *	Note: swap associated with the page must be invalidated by the move.  We
 *	      have to do this for several reasons:  (1) we aren't freeing the
 *	      page, (2) we are dirtying the page, (3) the VM system is probably
 *	      moving the page from object A to B, and will then later move
 *	      the backing store from A to B and we can't have a conflict.
 *
 *	Note: we *always* dirty the page.  It is necessary both for the
 *	      fact that we moved it, and because we may be invalidating
 *	      swap.  If the page is on the cache, we have to deactivate it
 *	      or vm_page_dirty() will panic.  Dirty pages are not allowed
 *	      on the cache.
 *
 *	The objects must be locked.
 */
int
vm_page_rename(vm_page_t m, vm_object_t new_object, vm_pindex_t new_pindex)
{
	vm_page_t mpred;
	vm_pindex_t opidx;

	VM_OBJECT_ASSERT_WLOCKED(new_object);

	mpred = vm_radix_lookup_le(&new_object->rtree, new_pindex);
	KASSERT(mpred == NULL || mpred->pindex != new_pindex,
	    ("vm_page_rename: pindex already renamed"));

	/*
	 * Create a custom version of vm_page_insert() which does not depend
	 * by m_prev and can cheat on the implementation aspects of the
	 * function.
	 */
	opidx = m->pindex;
	m->pindex = new_pindex;
	if (vm_radix_insert(&new_object->rtree, m)) {
		m->pindex = opidx;
		return (1);
	}

	/*
	 * The operation cannot fail anymore.  The removal must happen before
	 * the listq iterator is tainted.
	 */
	m->pindex = opidx;
	vm_page_lock(m);
	vm_page_remove(m);

	/* Return back to the new pindex to complete vm_page_insert(). */
	m->pindex = new_pindex;
	m->object = new_object;
	vm_page_unlock(m);
	vm_page_insert_radixdone(m, new_object, mpred);
	vm_page_dirty(m);
	return (0);
}

/*
 *	Convert all of the given object's cached pages that have a
 *	pindex within the given range into free pages.  If the value
 *	zero is given for "end", then the range's upper bound is
 *	infinity.  If the given object is backed by a vnode and it
 *	transitions from having one or more cached pages to none, the
 *	vnode's hold count is reduced. 
 */
void
vm_page_cache_free(vm_object_t object, vm_pindex_t start, vm_pindex_t end)
{
	vm_page_t m;
	boolean_t empty;

	mtx_lock(&vm_page_queue_free_mtx);
	if (__predict_false(vm_radix_is_empty(&object->cache))) {
		mtx_unlock(&vm_page_queue_free_mtx);
		return;
	}
	while ((m = vm_radix_lookup_ge(&object->cache, start)) != NULL) {
		if (end != 0 && m->pindex >= end)
			break;
		vm_radix_remove(&object->cache, m->pindex);
		vm_page_cache_turn_free(m);
	}
	empty = vm_radix_is_empty(&object->cache);
	mtx_unlock(&vm_page_queue_free_mtx);
	if (object->type == OBJT_VNODE && empty)
		vdrop(object->handle);
}

/*
 *	Returns the cached page that is associated with the given
 *	object and offset.  If, however, none exists, returns NULL.
 *
 *	The free page queue must be locked.
 */
static inline vm_page_t
vm_page_cache_lookup(vm_object_t object, vm_pindex_t pindex)
{

	mtx_assert(&vm_page_queue_free_mtx, MA_OWNED);
	return (vm_radix_lookup(&object->cache, pindex));
}

/*
 *	Remove the given cached page from its containing object's
 *	collection of cached pages.
 *
 *	The free page queue must be locked.
 */
static void
vm_page_cache_remove(vm_page_t m)
{

	mtx_assert(&vm_page_queue_free_mtx, MA_OWNED);
	KASSERT((m->flags & PG_CACHED) != 0,
	    ("vm_page_cache_remove: page %p is not cached", m));
	vm_radix_remove(&m->object->cache, m->pindex);
	m->object = NULL;
	cnt.v_cache_count--;
}

/*
 *	Transfer all of the cached pages with offset greater than or
 *	equal to 'offidxstart' from the original object's cache to the
 *	new object's cache.  However, any cached pages with offset
 *	greater than or equal to the new object's size are kept in the
 *	original object.  Initially, the new object's cache must be
 *	empty.  Offset 'offidxstart' in the original object must
 *	correspond to offset zero in the new object.
 *
 *	The new object must be locked.
 */
void
vm_page_cache_transfer(vm_object_t orig_object, vm_pindex_t offidxstart,
    vm_object_t new_object)
{
	vm_page_t m;

	/*
	 * Insertion into an object's collection of cached pages
	 * requires the object to be locked.  In contrast, removal does
	 * not.
	 */
	VM_OBJECT_ASSERT_WLOCKED(new_object);
	KASSERT(vm_radix_is_empty(&new_object->cache),
	    ("vm_page_cache_transfer: object %p has cached pages",
	    new_object));
	mtx_lock(&vm_page_queue_free_mtx);
	while ((m = vm_radix_lookup_ge(&orig_object->cache,
	    offidxstart)) != NULL) {
		/*
		 * Transfer all of the pages with offset greater than or
		 * equal to 'offidxstart' from the original object's
		 * cache to the new object's cache.
		 */
		if ((m->pindex - offidxstart) >= new_object->size)
			break;
		vm_radix_remove(&orig_object->cache, m->pindex);
		/* Update the page's object and offset. */
		m->object = new_object;
		m->pindex -= offidxstart;
		if (vm_radix_insert(&new_object->cache, m))
			vm_page_cache_turn_free(m);
	}
	mtx_unlock(&vm_page_queue_free_mtx);
}

/*
 *	Returns TRUE if a cached page is associated with the given object and
 *	offset, and FALSE otherwise.
 *
 *	The object must be locked.
 */
boolean_t
vm_page_is_cached(vm_object_t object, vm_pindex_t pindex)
{
	vm_page_t m;

	/*
	 * Insertion into an object's collection of cached pages requires the
	 * object to be locked.  Therefore, if the object is locked and the
	 * object's collection is empty, there is no need to acquire the free
	 * page queues lock in order to prove that the specified page doesn't
	 * exist.
	 */
	VM_OBJECT_ASSERT_WLOCKED(object);
	if (__predict_true(vm_object_cache_is_empty(object)))
		return (FALSE);
	mtx_lock(&vm_page_queue_free_mtx);
	m = vm_page_cache_lookup(object, pindex);
	mtx_unlock(&vm_page_queue_free_mtx);
	return (m != NULL);
}

/*
 *	vm_page_alloc:
 *
 *	Allocate and return a page that is associated with the specified
 *	object and offset pair.  By default, this page is exclusive busied.
 *
 *	The caller must always specify an allocation class.
 *
 *	allocation classes:
 *	VM_ALLOC_NORMAL		normal process request
 *	VM_ALLOC_SYSTEM		system *really* needs a page
 *	VM_ALLOC_INTERRUPT	interrupt time request
 *
 *	optional allocation flags:
 *	VM_ALLOC_COUNT(number)	the number of additional pages that the caller
 *				intends to allocate
 *	VM_ALLOC_IFCACHED	return page only if it is cached
 *	VM_ALLOC_IFNOTCACHED	return NULL, do not reactivate if the page
 *				is cached
 *	VM_ALLOC_NOBUSY		do not exclusive busy the page
 *	VM_ALLOC_NODUMP		do not include the page in a kernel core dump
 *	VM_ALLOC_NOOBJ		page is not associated with an object and
 *				should not be exclusive busy 
 *	VM_ALLOC_SBUSY		shared busy the allocated page
 *	VM_ALLOC_WIRED		wire the allocated page
 *	VM_ALLOC_ZERO		prefer a zeroed page
 *
 *	This routine may not sleep.
 */
vm_page_t
vm_page_alloc(vm_object_t object, vm_pindex_t pindex, int req)
{
	struct vnode *vp = NULL;
	vm_object_t m_object;
	vm_page_t m, mpred;
	int flags, req_class;

	mpred = 0;	/* XXX: pacify gcc */
	KASSERT((object != NULL) == ((req & VM_ALLOC_NOOBJ) == 0) &&
	    (object != NULL || (req & VM_ALLOC_SBUSY) == 0) &&
	    ((req & (VM_ALLOC_NOBUSY | VM_ALLOC_SBUSY)) !=
	    (VM_ALLOC_NOBUSY | VM_ALLOC_SBUSY)),
	    ("vm_page_alloc: inconsistent object(%p)/req(%x)", (void *)object,
	    req));
	if (object != NULL)
		VM_OBJECT_ASSERT_WLOCKED(object);

	req_class = req & VM_ALLOC_CLASS_MASK;

	/*
	 * The page daemon is allowed to dig deeper into the free page list.
	 */
	if (curproc == pageproc && req_class != VM_ALLOC_INTERRUPT)
		req_class = VM_ALLOC_SYSTEM;

	if (object != NULL) {
		mpred = vm_radix_lookup_le(&object->rtree, pindex);
		KASSERT(mpred == NULL || mpred->pindex != pindex,
		   ("vm_page_alloc: pindex already allocated"));
	}

	/*
	 * The page allocation request can came from consumers which already
	 * hold the free page queue mutex, like vm_page_insert() in
	 * vm_page_cache().
	 */
	mtx_lock_flags(&vm_page_queue_free_mtx, MTX_RECURSE);
	if (cnt.v_free_count + cnt.v_cache_count > cnt.v_free_reserved ||
	    (req_class == VM_ALLOC_SYSTEM &&
	    cnt.v_free_count + cnt.v_cache_count > cnt.v_interrupt_free_min) ||
	    (req_class == VM_ALLOC_INTERRUPT &&
	    cnt.v_free_count + cnt.v_cache_count > 0)) {
		/*
		 * Allocate from the free queue if the number of free pages
		 * exceeds the minimum for the request class.
		 */
		if (object != NULL &&
		    (m = vm_page_cache_lookup(object, pindex)) != NULL) {
			if ((req & VM_ALLOC_IFNOTCACHED) != 0) {
				mtx_unlock(&vm_page_queue_free_mtx);
				return (NULL);
			}
			if (vm_phys_unfree_page(m))
				vm_phys_set_pool(VM_FREEPOOL_DEFAULT, m, 0);
#if VM_NRESERVLEVEL > 0
			else if (!vm_reserv_reactivate_page(m))
#else
			else
#endif
				panic("vm_page_alloc: cache page %p is missing"
				    " from the free queue", m);
		} else if ((req & VM_ALLOC_IFCACHED) != 0) {
			mtx_unlock(&vm_page_queue_free_mtx);
			return (NULL);
#if VM_NRESERVLEVEL > 0
		} else if (object == NULL || (object->flags & (OBJ_COLORED |
		    OBJ_FICTITIOUS)) != OBJ_COLORED || (m =
		    vm_reserv_alloc_page(object, pindex, mpred)) == NULL) {
#else
		} else {
#endif
			m = vm_phys_alloc_pages(object != NULL ?
			    VM_FREEPOOL_DEFAULT : VM_FREEPOOL_DIRECT, 0);
#if VM_NRESERVLEVEL > 0
			if (m == NULL && vm_reserv_reclaim_inactive()) {
				m = vm_phys_alloc_pages(object != NULL ?
				    VM_FREEPOOL_DEFAULT : VM_FREEPOOL_DIRECT,
				    0);
			}
#endif
		}
	} else {
		/*
		 * Not allocatable, give up.
		 */
		mtx_unlock(&vm_page_queue_free_mtx);
		atomic_add_int(&vm_pageout_deficit,
		    max((u_int)req >> VM_ALLOC_COUNT_SHIFT, 1));
		pagedaemon_wakeup();
		return (NULL);
	}

	/*
	 *  At this point we had better have found a good page.
	 */
	KASSERT(m != NULL, ("vm_page_alloc: missing page"));
	KASSERT(m->queue == PQ_NONE,
	    ("vm_page_alloc: page %p has unexpected queue %d", m, m->queue));
	KASSERT(m->wire_count == 0, ("vm_page_alloc: page %p is wired", m));
	KASSERT(m->hold_count == 0, ("vm_page_alloc: page %p is held", m));
	KASSERT(!vm_page_sbusied(m), 
	    ("vm_page_alloc: page %p is busy", m));
	KASSERT(m->dirty == 0, ("vm_page_alloc: page %p is dirty", m));
	KASSERT(pmap_page_get_memattr(m) == VM_MEMATTR_DEFAULT,
	    ("vm_page_alloc: page %p has unexpected memattr %d", m,
	    pmap_page_get_memattr(m)));
	if ((m->flags & PG_CACHED) != 0) {
		KASSERT((m->flags & PG_ZERO) == 0,
		    ("vm_page_alloc: cached page %p is PG_ZERO", m));
		KASSERT(m->valid != 0,
		    ("vm_page_alloc: cached page %p is invalid", m));
		if (m->object == object && m->pindex == pindex)
	  		cnt.v_reactivated++;
		else
			m->valid = 0;
		m_object = m->object;
		vm_page_cache_remove(m);
		if (m_object->type == OBJT_VNODE &&
		    vm_object_cache_is_empty(m_object))
			vp = m_object->handle;
	} else {
		KASSERT(VM_PAGE_IS_FREE(m),
		    ("vm_page_alloc: page %p is not free", m));
		KASSERT(m->valid == 0,
		    ("vm_page_alloc: free page %p is valid", m));
		vm_phys_freecnt_adj(m, -1);
	}

	/*
	 * Only the PG_ZERO flag is inherited.  The PG_CACHED or PG_FREE flag
	 * must be cleared before the free page queues lock is released.
	 */
	flags = 0;
	if (m->flags & PG_ZERO) {
		vm_page_zero_count--;
		if (req & VM_ALLOC_ZERO)
			flags = PG_ZERO;
	}
	if (req & VM_ALLOC_NODUMP)
		flags |= PG_NODUMP;
	m->flags = flags;
	mtx_unlock(&vm_page_queue_free_mtx);
	m->aflags = 0;
	m->oflags = object == NULL || (object->flags & OBJ_UNMANAGED) != 0 ?
	    VPO_UNMANAGED : 0;
	m->busy_lock = VPB_UNBUSIED;
	if ((req & (VM_ALLOC_NOBUSY | VM_ALLOC_NOOBJ | VM_ALLOC_SBUSY)) == 0)
		m->busy_lock = VPB_SINGLE_EXCLUSIVER;
	if ((req & VM_ALLOC_SBUSY) != 0)
		m->busy_lock = VPB_SHARERS_WORD(1);
	if (req & VM_ALLOC_WIRED) {
		/*
		 * The page lock is not required for wiring a page until that
		 * page is inserted into the object.
		 */
		atomic_add_int(&cnt.v_wire_count, 1);
		m->wire_count = 1;
	}
	m->act_count = 0;

	if (object != NULL) {
		if (vm_page_insert_after(m, object, pindex, mpred)) {
			/* See the comment below about hold count. */
			if (vp != NULL)
				vdrop(vp);
			pagedaemon_wakeup();
			m->object = NULL;
			vm_page_free(m);
			return (NULL);
		}

		/* Ignore device objects; the pager sets "memattr" for them. */
		if (object->memattr != VM_MEMATTR_DEFAULT &&
		    (object->flags & OBJ_FICTITIOUS) == 0)
			pmap_page_set_memattr(m, object->memattr);
	} else
		m->pindex = pindex;

	/*
	 * The following call to vdrop() must come after the above call
	 * to vm_page_insert() in case both affect the same object and
	 * vnode.  Otherwise, the affected vnode's hold count could
	 * temporarily become zero.
	 */
	if (vp != NULL)
		vdrop(vp);

	/*
	 * Don't wakeup too often - wakeup the pageout daemon when
	 * we would be nearly out of memory.
	 */
	if (vm_paging_needed())
		pagedaemon_wakeup();

	return (m);
}

/*
 *	vm_page_alloc_contig:
 *
 *	Allocate a contiguous set of physical pages of the given size "npages"
 *	from the free lists.  All of the physical pages must be at or above
 *	the given physical address "low" and below the given physical address
 *	"high".  The given value "alignment" determines the alignment of the
 *	first physical page in the set.  If the given value "boundary" is
 *	non-zero, then the set of physical pages cannot cross any physical
 *	address boundary that is a multiple of that value.  Both "alignment"
 *	and "boundary" must be a power of two.
 *
 *	If the specified memory attribute, "memattr", is VM_MEMATTR_DEFAULT,
 *	then the memory attribute setting for the physical pages is configured
 *	to the object's memory attribute setting.  Otherwise, the memory
 *	attribute setting for the physical pages is configured to "memattr",
 *	overriding the object's memory attribute setting.  However, if the
 *	object's memory attribute setting is not VM_MEMATTR_DEFAULT, then the
 *	memory attribute setting for the physical pages cannot be configured
 *	to VM_MEMATTR_DEFAULT.
 *
 *	The caller must always specify an allocation class.
 *
 *	allocation classes:
 *	VM_ALLOC_NORMAL		normal process request
 *	VM_ALLOC_SYSTEM		system *really* needs a page
 *	VM_ALLOC_INTERRUPT	interrupt time request
 *
 *	optional allocation flags:
 *	VM_ALLOC_NOBUSY		do not exclusive busy the page
 *	VM_ALLOC_NOOBJ		page is not associated with an object and
 *				should not be exclusive busy 
 *	VM_ALLOC_SBUSY		shared busy the allocated page
 *	VM_ALLOC_WIRED		wire the allocated page
 *	VM_ALLOC_ZERO		prefer a zeroed page
 *
 *	This routine may not sleep.
 */
vm_page_t
vm_page_alloc_contig(vm_object_t object, vm_pindex_t pindex, int req,
    u_long npages, vm_paddr_t low, vm_paddr_t high, u_long alignment,
    vm_paddr_t boundary, vm_memattr_t memattr)
{
	struct vnode *drop;
	vm_page_t deferred_vdrop_list, m, m_tmp, m_ret;
	u_int flags, oflags;
	int req_class;

	KASSERT((object != NULL) == ((req & VM_ALLOC_NOOBJ) == 0) &&
	    (object != NULL || (req & VM_ALLOC_SBUSY) == 0) &&
	    ((req & (VM_ALLOC_NOBUSY | VM_ALLOC_SBUSY)) !=
	    (VM_ALLOC_NOBUSY | VM_ALLOC_SBUSY)),
	    ("vm_page_alloc: inconsistent object(%p)/req(%x)", (void *)object,
	    req));
	if (object != NULL) {
		VM_OBJECT_ASSERT_WLOCKED(object);
		KASSERT(object->type == OBJT_PHYS,
		    ("vm_page_alloc_contig: object %p isn't OBJT_PHYS",
		    object));
	}
	KASSERT(npages > 0, ("vm_page_alloc_contig: npages is zero"));
	req_class = req & VM_ALLOC_CLASS_MASK;

	/*
	 * The page daemon is allowed to dig deeper into the free page list.
	 */
	if (curproc == pageproc && req_class != VM_ALLOC_INTERRUPT)
		req_class = VM_ALLOC_SYSTEM;

	deferred_vdrop_list = NULL;
	mtx_lock(&vm_page_queue_free_mtx);
	if (cnt.v_free_count + cnt.v_cache_count >= npages +
	    cnt.v_free_reserved || (req_class == VM_ALLOC_SYSTEM &&
	    cnt.v_free_count + cnt.v_cache_count >= npages +
	    cnt.v_interrupt_free_min) || (req_class == VM_ALLOC_INTERRUPT &&
	    cnt.v_free_count + cnt.v_cache_count >= npages)) {
#if VM_NRESERVLEVEL > 0
retry:
		if (object == NULL || (object->flags & OBJ_COLORED) == 0 ||
		    (m_ret = vm_reserv_alloc_contig(object, pindex, npages,
		    low, high, alignment, boundary)) == NULL)
#endif
			m_ret = vm_phys_alloc_contig(npages, low, high,
			    alignment, boundary);
	} else {
		mtx_unlock(&vm_page_queue_free_mtx);
		atomic_add_int(&vm_pageout_deficit, npages);
		pagedaemon_wakeup();
		return (NULL);
	}
	if (m_ret != NULL)
		for (m = m_ret; m < &m_ret[npages]; m++) {
			drop = vm_page_alloc_init(m);
			if (drop != NULL) {
				/*
				 * Enqueue the vnode for deferred vdrop().
				 *
				 * Once the pages are removed from the free
				 * page list, "pageq" can be safely abused to
				 * construct a short-lived list of vnodes.
				 */
				m->pageq.tqe_prev = (void *)drop;
				m->pageq.tqe_next = deferred_vdrop_list;
				deferred_vdrop_list = m;
			}
		}
	else {
#if VM_NRESERVLEVEL > 0
		if (vm_reserv_reclaim_contig(npages, low, high, alignment,
		    boundary))
			goto retry;
#endif
	}
	mtx_unlock(&vm_page_queue_free_mtx);
	if (m_ret == NULL)
		return (NULL);

	/*
	 * Initialize the pages.  Only the PG_ZERO flag is inherited.
	 */
	flags = 0;
	if ((req & VM_ALLOC_ZERO) != 0)
		flags = PG_ZERO;
	if ((req & VM_ALLOC_NODUMP) != 0)
		flags |= PG_NODUMP;
	if ((req & VM_ALLOC_WIRED) != 0)
		atomic_add_int(&cnt.v_wire_count, npages);
	oflags = VPO_UNMANAGED;
	if (object != NULL) {
		if (object->memattr != VM_MEMATTR_DEFAULT &&
		    memattr == VM_MEMATTR_DEFAULT)
			memattr = object->memattr;
	}
	for (m = m_ret; m < &m_ret[npages]; m++) {
		m->aflags = 0;
		m->flags = (m->flags | PG_NODUMP) & flags;
		m->busy_lock = VPB_UNBUSIED;
		if (object != NULL) {
			if ((req & (VM_ALLOC_NOBUSY | VM_ALLOC_SBUSY)) == 0)
				m->busy_lock = VPB_SINGLE_EXCLUSIVER;
			if ((req & VM_ALLOC_SBUSY) != 0)
				m->busy_lock = VPB_SHARERS_WORD(1);
		}
		if ((req & VM_ALLOC_WIRED) != 0)
			m->wire_count = 1;
		/* Unmanaged pages don't use "act_count". */
		m->oflags = oflags;
		if (object != NULL) {
			if (vm_page_insert(m, object, pindex)) {
				while (deferred_vdrop_list != NULL) {
		vdrop((struct vnode *)deferred_vdrop_list->pageq.tqe_prev);
					deferred_vdrop_list =
					    deferred_vdrop_list->pageq.tqe_next;
				}
				if (vm_paging_needed())
					pagedaemon_wakeup();
				for (m = m_ret, m_tmp = m_ret;
				    m < &m_ret[npages]; m++) {
					if (m_tmp < m)
						m_tmp++;
					else
						m->object = NULL;
					vm_page_free(m);
				}
				return (NULL);
			}
		} else
			m->pindex = pindex;
		if (memattr != VM_MEMATTR_DEFAULT)
			pmap_page_set_memattr(m, memattr);
		pindex++;
	}
	while (deferred_vdrop_list != NULL) {
		vdrop((struct vnode *)deferred_vdrop_list->pageq.tqe_prev);
		deferred_vdrop_list = deferred_vdrop_list->pageq.tqe_next;
	}
	if (vm_paging_needed())
		pagedaemon_wakeup();
	return (m_ret);
}

/*
 * Initialize a page that has been freshly dequeued from a freelist.
 * The caller has to drop the vnode returned, if it is not NULL.
 *
 * This function may only be used to initialize unmanaged pages.
 *
 * To be called with vm_page_queue_free_mtx held.
 */
static struct vnode *
vm_page_alloc_init(vm_page_t m)
{
	struct vnode *drop;
	vm_object_t m_object;

	KASSERT(m->queue == PQ_NONE,
	    ("vm_page_alloc_init: page %p has unexpected queue %d",
	    m, m->queue));
	KASSERT(m->wire_count == 0,
	    ("vm_page_alloc_init: page %p is wired", m));
	KASSERT(m->hold_count == 0,
	    ("vm_page_alloc_init: page %p is held", m));
	KASSERT(!vm_page_sbusied(m),
	    ("vm_page_alloc_init: page %p is busy", m));
	KASSERT(m->dirty == 0,
	    ("vm_page_alloc_init: page %p is dirty", m));
	KASSERT(pmap_page_get_memattr(m) == VM_MEMATTR_DEFAULT,
	    ("vm_page_alloc_init: page %p has unexpected memattr %d",
	    m, pmap_page_get_memattr(m)));
	mtx_assert(&vm_page_queue_free_mtx, MA_OWNED);
	drop = NULL;
	if ((m->flags & PG_CACHED) != 0) {
		KASSERT((m->flags & PG_ZERO) == 0,
		    ("vm_page_alloc_init: cached page %p is PG_ZERO", m));
		m->valid = 0;
		m_object = m->object;
		vm_page_cache_remove(m);
		if (m_object->type == OBJT_VNODE &&
		    vm_object_cache_is_empty(m_object))
			drop = m_object->handle;
	} else {
		KASSERT(VM_PAGE_IS_FREE(m),
		    ("vm_page_alloc_init: page %p is not free", m));
		KASSERT(m->valid == 0,
		    ("vm_page_alloc_init: free page %p is valid", m));
		vm_phys_freecnt_adj(m, -1);
		if ((m->flags & PG_ZERO) != 0)
			vm_page_zero_count--;
	}
	/* Don't clear the PG_ZERO flag; we'll need it later. */
	m->flags &= PG_ZERO;
	return (drop);
}

/*
 * 	vm_page_alloc_freelist:
 *
 *	Allocate a physical page from the specified free page list.
 *
 *	The caller must always specify an allocation class.
 *
 *	allocation classes:
 *	VM_ALLOC_NORMAL		normal process request
 *	VM_ALLOC_SYSTEM		system *really* needs a page
 *	VM_ALLOC_INTERRUPT	interrupt time request
 *
 *	optional allocation flags:
 *	VM_ALLOC_COUNT(number)	the number of additional pages that the caller
 *				intends to allocate
 *	VM_ALLOC_WIRED		wire the allocated page
 *	VM_ALLOC_ZERO		prefer a zeroed page
 *
 *	This routine may not sleep.
 */
vm_page_t
vm_page_alloc_freelist(int flind, int req)
{
	struct vnode *drop;
	vm_page_t m;
	u_int flags;
	int req_class;

	req_class = req & VM_ALLOC_CLASS_MASK;

	/*
	 * The page daemon is allowed to dig deeper into the free page list.
	 */
	if (curproc == pageproc && req_class != VM_ALLOC_INTERRUPT)
		req_class = VM_ALLOC_SYSTEM;

	/*
	 * Do not allocate reserved pages unless the req has asked for it.
	 */
	mtx_lock(&vm_page_queue_free_mtx);
	if (cnt.v_free_count + cnt.v_cache_count > cnt.v_free_reserved ||
	    (req_class == VM_ALLOC_SYSTEM &&
	    cnt.v_free_count + cnt.v_cache_count > cnt.v_interrupt_free_min) ||
	    (req_class == VM_ALLOC_INTERRUPT &&
	    cnt.v_free_count + cnt.v_cache_count > 0))
		m = vm_phys_alloc_freelist_pages(flind, VM_FREEPOOL_DIRECT, 0);
	else {
		mtx_unlock(&vm_page_queue_free_mtx);
		atomic_add_int(&vm_pageout_deficit,
		    max((u_int)req >> VM_ALLOC_COUNT_SHIFT, 1));
		pagedaemon_wakeup();
		return (NULL);
	}
	if (m == NULL) {
		mtx_unlock(&vm_page_queue_free_mtx);
		return (NULL);
	}
	drop = vm_page_alloc_init(m);
	mtx_unlock(&vm_page_queue_free_mtx);

	/*
	 * Initialize the page.  Only the PG_ZERO flag is inherited.
	 */
	m->aflags = 0;
	flags = 0;
	if ((req & VM_ALLOC_ZERO) != 0)
		flags = PG_ZERO;
	m->flags &= flags;
	if ((req & VM_ALLOC_WIRED) != 0) {
		/*
		 * The page lock is not required for wiring a page that does
		 * not belong to an object.
		 */
		atomic_add_int(&cnt.v_wire_count, 1);
		m->wire_count = 1;
	}
	/* Unmanaged pages don't use "act_count". */
	m->oflags = VPO_UNMANAGED;
	if (drop != NULL)
		vdrop(drop);
	if (vm_paging_needed())
		pagedaemon_wakeup();
	return (m);
}

/*
 *	vm_wait:	(also see VM_WAIT macro)
 *
 *	Sleep until free pages are available for allocation.
 *	- Called in various places before memory allocations.
 */
void
vm_wait(void)
{

	mtx_lock(&vm_page_queue_free_mtx);
	if (curproc == pageproc) {
		vm_pageout_pages_needed = 1;
		msleep(&vm_pageout_pages_needed, &vm_page_queue_free_mtx,
		    PDROP | PSWP, "VMWait", 0);
	} else {
		if (!vm_pages_needed) {
			vm_pages_needed = 1;
			wakeup(&vm_pages_needed);
		}
		msleep(&cnt.v_free_count, &vm_page_queue_free_mtx, PDROP | PVM,
		    "vmwait", 0);
	}
}

/*
 *	vm_waitpfault:	(also see VM_WAITPFAULT macro)
 *
 *	Sleep until free pages are available for allocation.
 *	- Called only in vm_fault so that processes page faulting
 *	  can be easily tracked.
 *	- Sleeps at a lower priority than vm_wait() so that vm_wait()ing
 *	  processes will be able to grab memory first.  Do not change
 *	  this balance without careful testing first.
 */
void
vm_waitpfault(void)
{

	mtx_lock(&vm_page_queue_free_mtx);
	if (!vm_pages_needed) {
		vm_pages_needed = 1;
		wakeup(&vm_pages_needed);
	}
	msleep(&cnt.v_free_count, &vm_page_queue_free_mtx, PDROP | PUSER,
	    "pfault", 0);
}

struct vm_pagequeue *
vm_page_pagequeue(vm_page_t m)
{

	return (&vm_phys_domain(m)->vmd_pagequeues[m->queue]);
}

/*
 *	vm_page_dequeue:
 *
 *	Remove the given page from its current page queue.
 *
 *	The page must be locked.
 */
void
vm_page_dequeue(vm_page_t m)
{
	struct vm_pagequeue *pq;

	vm_page_lock_assert(m, MA_OWNED);
	KASSERT(m->queue != PQ_NONE,
	    ("vm_page_dequeue: page %p is not queued", m));
	pq = vm_page_pagequeue(m);
	vm_pagequeue_lock(pq);
	m->queue = PQ_NONE;
	TAILQ_REMOVE(&pq->pq_pl, m, pageq);
	vm_pagequeue_cnt_dec(pq);
	vm_pagequeue_unlock(pq);
}

/*
 *	vm_page_dequeue_locked:
 *
 *	Remove the given page from its current page queue.
 *
 *	The page and page queue must be locked.
 */
void
vm_page_dequeue_locked(vm_page_t m)
{
	struct vm_pagequeue *pq;

	vm_page_lock_assert(m, MA_OWNED);
	pq = vm_page_pagequeue(m);
	vm_pagequeue_assert_locked(pq);
	m->queue = PQ_NONE;
	TAILQ_REMOVE(&pq->pq_pl, m, pageq);
	vm_pagequeue_cnt_dec(pq);
}

/*
 *	vm_page_enqueue:
 *
 *	Add the given page to the specified page queue.
 *
 *	The page must be locked.
 */
static void
vm_page_enqueue(int queue, vm_page_t m)
{
	struct vm_pagequeue *pq;

	vm_page_lock_assert(m, MA_OWNED);
	pq = &vm_phys_domain(m)->vmd_pagequeues[queue];
	vm_pagequeue_lock(pq);
	m->queue = queue;
	TAILQ_INSERT_TAIL(&pq->pq_pl, m, pageq);
	vm_pagequeue_cnt_inc(pq);
	vm_pagequeue_unlock(pq);
}

/*
 *	vm_page_requeue:
 *
 *	Move the given page to the tail of its current page queue.
 *
 *	The page must be locked.
 */
void
vm_page_requeue(vm_page_t m)
{
	struct vm_pagequeue *pq;

	vm_page_lock_assert(m, MA_OWNED);
	KASSERT(m->queue != PQ_NONE,
	    ("vm_page_requeue: page %p is not queued", m));
	pq = vm_page_pagequeue(m);
	vm_pagequeue_lock(pq);
	TAILQ_REMOVE(&pq->pq_pl, m, pageq);
	TAILQ_INSERT_TAIL(&pq->pq_pl, m, pageq);
	vm_pagequeue_unlock(pq);
}

/*
 *	vm_page_requeue_locked:
 *
 *	Move the given page to the tail of its current page queue.
 *
 *	The page queue must be locked.
 */
void
vm_page_requeue_locked(vm_page_t m)
{
	struct vm_pagequeue *pq;

	KASSERT(m->queue != PQ_NONE,
	    ("vm_page_requeue_locked: page %p is not queued", m));
	pq = vm_page_pagequeue(m);
	vm_pagequeue_assert_locked(pq);
	TAILQ_REMOVE(&pq->pq_pl, m, pageq);
	TAILQ_INSERT_TAIL(&pq->pq_pl, m, pageq);
}

/*
 *	vm_page_activate:
 *
 *	Put the specified page on the active list (if appropriate).
 *	Ensure that act_count is at least ACT_INIT but do not otherwise
 *	mess with it.
 *
 *	The page must be locked.
 */
void
vm_page_activate(vm_page_t m)
{
	int queue;

	vm_page_lock_assert(m, MA_OWNED);
	if ((queue = m->queue) != PQ_ACTIVE) {
		if (m->wire_count == 0 && (m->oflags & VPO_UNMANAGED) == 0) {
			if (m->act_count < ACT_INIT)
				m->act_count = ACT_INIT;
			if (queue != PQ_NONE)
				vm_page_dequeue(m);
			vm_page_enqueue(PQ_ACTIVE, m);
		} else
			KASSERT(queue == PQ_NONE,
			    ("vm_page_activate: wired page %p is queued", m));
	} else {
		if (m->act_count < ACT_INIT)
			m->act_count = ACT_INIT;
	}
}

/*
 *	vm_page_free_wakeup:
 *
 *	Helper routine for vm_page_free_toq() and vm_page_cache().  This
 *	routine is called when a page has been added to the cache or free
 *	queues.
 *
 *	The page queues must be locked.
 */
static inline void
vm_page_free_wakeup(void)
{

	mtx_assert(&vm_page_queue_free_mtx, MA_OWNED);
	/*
	 * if pageout daemon needs pages, then tell it that there are
	 * some free.
	 */
	if (vm_pageout_pages_needed &&
	    cnt.v_cache_count + cnt.v_free_count >= cnt.v_pageout_free_min) {
		wakeup(&vm_pageout_pages_needed);
		vm_pageout_pages_needed = 0;
	}
	/*
	 * wakeup processes that are waiting on memory if we hit a
	 * high water mark. And wakeup scheduler process if we have
	 * lots of memory. this process will swapin processes.
	 */
	if (vm_pages_needed && !vm_page_count_min()) {
		vm_pages_needed = 0;
		wakeup(&cnt.v_free_count);
	}
}

/*
 *	Turn a cached page into a free page, by changing its attributes.
 *	Keep the statistics up-to-date.
 *
 *	The free page queue must be locked.
 */
static void
vm_page_cache_turn_free(vm_page_t m)
{

	mtx_assert(&vm_page_queue_free_mtx, MA_OWNED);

	m->object = NULL;
	m->valid = 0;
	/* Clear PG_CACHED and set PG_FREE. */
	m->flags ^= PG_CACHED | PG_FREE;
	KASSERT((m->flags & (PG_CACHED | PG_FREE)) == PG_FREE,
	    ("vm_page_cache_free: page %p has inconsistent flags", m));
	cnt.v_cache_count--;
	vm_phys_freecnt_adj(m, 1);
}

/*
 *	vm_page_free_toq:
 *
 *	Returns the given page to the free list,
 *	disassociating it with any VM object.
 *
 *	The object must be locked.  The page must be locked if it is managed.
 */
void
vm_page_free_toq(vm_page_t m)
{

	if ((m->oflags & VPO_UNMANAGED) == 0) {
		vm_page_lock_assert(m, MA_OWNED);
		KASSERT(!pmap_page_is_mapped(m),
		    ("vm_page_free_toq: freeing mapped page %p", m));
	} else
		KASSERT(m->queue == PQ_NONE,
		    ("vm_page_free_toq: unmanaged page %p is queued", m));
	PCPU_INC(cnt.v_tfree);

	if (VM_PAGE_IS_FREE(m))
		panic("vm_page_free: freeing free page %p", m);
	else if (vm_page_sbusied(m))
		panic("vm_page_free: freeing busy page %p", m);

	/*
	 * Unqueue, then remove page.  Note that we cannot destroy
	 * the page here because we do not want to call the pager's
	 * callback routine until after we've put the page on the
	 * appropriate free queue.
	 */
	vm_page_remque(m);
	vm_page_remove(m);

	/*
	 * If fictitious remove object association and
	 * return, otherwise delay object association removal.
	 */
	if ((m->flags & PG_FICTITIOUS) != 0) {
		return;
	}

	m->valid = 0;
	vm_page_undirty(m);

	if (m->wire_count != 0)
		panic("vm_page_free: freeing wired page %p", m);
	if (m->hold_count != 0) {
		m->flags &= ~PG_ZERO;
		KASSERT((m->flags & PG_UNHOLDFREE) == 0,
		    ("vm_page_free: freeing PG_UNHOLDFREE page %p", m));
		m->flags |= PG_UNHOLDFREE;
	} else {
		/*
		 * Restore the default memory attribute to the page.
		 */
		if (pmap_page_get_memattr(m) != VM_MEMATTR_DEFAULT)
			pmap_page_set_memattr(m, VM_MEMATTR_DEFAULT);

		/*
		 * Insert the page into the physical memory allocator's
		 * cache/free page queues.
		 */
		mtx_lock(&vm_page_queue_free_mtx);
		m->flags |= PG_FREE;
		vm_phys_freecnt_adj(m, 1);
#if VM_NRESERVLEVEL > 0
		if (!vm_reserv_free_page(m))
#else
		if (TRUE)
#endif
			vm_phys_free_pages(m, 0);
		if ((m->flags & PG_ZERO) != 0)
			++vm_page_zero_count;
		else
			vm_page_zero_idle_wakeup();
		vm_page_free_wakeup();
		mtx_unlock(&vm_page_queue_free_mtx);
	}
}

/*
 *	vm_page_wire:
 *
 *	Mark this page as wired down by yet
 *	another map, removing it from paging queues
 *	as necessary.
 *
 *	If the page is fictitious, then its wire count must remain one.
 *
 *	The page must be locked.
 */
void
vm_page_wire(vm_page_t m)
{

	/*
	 * Only bump the wire statistics if the page is not already wired,
	 * and only unqueue the page if it is on some queue (if it is unmanaged
	 * it is already off the queues).
	 */
	vm_page_lock_assert(m, MA_OWNED);
	if ((m->flags & PG_FICTITIOUS) != 0) {
		KASSERT(m->wire_count == 1,
		    ("vm_page_wire: fictitious page %p's wire count isn't one",
		    m));
		return;
	}
	if (m->wire_count == 0) {
		KASSERT((m->oflags & VPO_UNMANAGED) == 0 ||
		    m->queue == PQ_NONE,
		    ("vm_page_wire: unmanaged page %p is queued", m));
		vm_page_remque(m);
		atomic_add_int(&cnt.v_wire_count, 1);
	}
	m->wire_count++;
	KASSERT(m->wire_count != 0, ("vm_page_wire: wire_count overflow m=%p", m));
}

/*
 * vm_page_unwire:
 *
 * Release one wiring of the specified page, potentially enabling it to be
 * paged again.  If paging is enabled, then the value of the parameter
 * "activate" determines to which queue the page is added.  If "activate" is
 * non-zero, then the page is added to the active queue.  Otherwise, it is
 * added to the inactive queue.
 *
 * However, unless the page belongs to an object, it is not enqueued because
 * it cannot be paged out.
 *
 * If a page is fictitious, then its wire count must always be one.
 *
 * A managed page must be locked.
 */
void
vm_page_unwire(vm_page_t m, int activate)
{

	if ((m->oflags & VPO_UNMANAGED) == 0)
		vm_page_lock_assert(m, MA_OWNED);
	if ((m->flags & PG_FICTITIOUS) != 0) {
		KASSERT(m->wire_count == 1,
	    ("vm_page_unwire: fictitious page %p's wire count isn't one", m));
		return;
	}
	if (m->wire_count > 0) {
		m->wire_count--;
		if (m->wire_count == 0) {
			atomic_subtract_int(&cnt.v_wire_count, 1);
			if ((m->oflags & VPO_UNMANAGED) != 0 ||
			    m->object == NULL)
				return;
			if (!activate)
				m->flags &= ~PG_WINATCFLS;
			vm_page_enqueue(activate ? PQ_ACTIVE : PQ_INACTIVE, m);
		}
	} else
		panic("vm_page_unwire: page %p's wire count is zero", m);
}

/*
 * Move the specified page to the inactive queue.
 *
 * Many pages placed on the inactive queue should actually go
 * into the cache, but it is difficult to figure out which.  What
 * we do instead, if the inactive target is well met, is to put
 * clean pages at the head of the inactive queue instead of the tail.
 * This will cause them to be moved to the cache more quickly and
 * if not actively re-referenced, reclaimed more quickly.  If we just
 * stick these pages at the end of the inactive queue, heavy filesystem
 * meta-data accesses can cause an unnecessary paging load on memory bound 
 * processes.  This optimization causes one-time-use metadata to be
 * reused more quickly.
 *
 * Normally athead is 0 resulting in LRU operation.  athead is set
 * to 1 if we want this page to be 'as if it were placed in the cache',
 * except without unmapping it from the process address space.
 *
 * The page must be locked.
 */
static inline void
_vm_page_deactivate(vm_page_t m, int athead)
{
	struct vm_pagequeue *pq;
	int queue;

	vm_page_lock_assert(m, MA_OWNED);

	/*
	 * Ignore if already inactive.
	 */
	if ((queue = m->queue) == PQ_INACTIVE)
		return;
	if (m->wire_count == 0 && (m->oflags & VPO_UNMANAGED) == 0) {
		if (queue != PQ_NONE)
			vm_page_dequeue(m);
		m->flags &= ~PG_WINATCFLS;
		pq = &vm_phys_domain(m)->vmd_pagequeues[PQ_INACTIVE];
		vm_pagequeue_lock(pq);
		m->queue = PQ_INACTIVE;
		if (athead)
			TAILQ_INSERT_HEAD(&pq->pq_pl, m, pageq);
		else
			TAILQ_INSERT_TAIL(&pq->pq_pl, m, pageq);
		vm_pagequeue_cnt_inc(pq);
		vm_pagequeue_unlock(pq);
	}
}

/*
 * Move the specified page to the inactive queue.
 *
 * The page must be locked.
 */
void
vm_page_deactivate(vm_page_t m)
{

	_vm_page_deactivate(m, 0);
}

/*
 * vm_page_try_to_cache:
 *
 * Returns 0 on failure, 1 on success
 */
int
vm_page_try_to_cache(vm_page_t m)
{

	vm_page_lock_assert(m, MA_OWNED);
	VM_OBJECT_ASSERT_WLOCKED(m->object);
	if (m->dirty || m->hold_count || m->wire_count ||
	    (m->oflags & VPO_UNMANAGED) != 0 || vm_page_busied(m))
		return (0);
	pmap_remove_all(m);
	if (m->dirty)
		return (0);
	vm_page_cache(m);
	return (1);
}

/*
 * vm_page_try_to_free()
 *
 *	Attempt to free the page.  If we cannot free it, we do nothing.
 *	1 is returned on success, 0 on failure.
 */
int
vm_page_try_to_free(vm_page_t m)
{

	vm_page_lock_assert(m, MA_OWNED);
	if (m->object != NULL)
		VM_OBJECT_ASSERT_WLOCKED(m->object);
	if (m->dirty || m->hold_count || m->wire_count ||
	    (m->oflags & VPO_UNMANAGED) != 0 || vm_page_busied(m))
		return (0);
	pmap_remove_all(m);
	if (m->dirty)
		return (0);
	vm_page_free(m);
	return (1);
}

/*
 * vm_page_cache
 *
 * Put the specified page onto the page cache queue (if appropriate).
 *
 * The object and page must be locked.
 */
void
vm_page_cache(vm_page_t m)
{
	vm_object_t object;
	boolean_t cache_was_empty;

	vm_page_lock_assert(m, MA_OWNED);
	object = m->object;
	VM_OBJECT_ASSERT_WLOCKED(object);
	if (vm_page_busied(m) || (m->oflags & VPO_UNMANAGED) ||
	    m->hold_count || m->wire_count)
		panic("vm_page_cache: attempting to cache busy page");
	KASSERT(!pmap_page_is_mapped(m),
	    ("vm_page_cache: page %p is mapped", m));
	KASSERT(m->dirty == 0, ("vm_page_cache: page %p is dirty", m));
	if (m->valid == 0 || object->type == OBJT_DEFAULT ||
	    (object->type == OBJT_SWAP &&
	    !vm_pager_has_page(object, m->pindex, NULL, NULL))) {
		/*
		 * Hypothesis: A cache-elgible page belonging to a
		 * default object or swap object but without a backing
		 * store must be zero filled.
		 */
		vm_page_free(m);
		return;
	}
	KASSERT((m->flags & PG_CACHED) == 0,
	    ("vm_page_cache: page %p is already cached", m));

	/*
	 * Remove the page from the paging queues.
	 */
	vm_page_remque(m);

	/*
	 * Remove the page from the object's collection of resident
	 * pages. 
	 */
	vm_radix_remove(&object->rtree, m->pindex);
	TAILQ_REMOVE(&object->memq, m, listq);
	object->resident_page_count--;

	/*
	 * Restore the default memory attribute to the page.
	 */
	if (pmap_page_get_memattr(m) != VM_MEMATTR_DEFAULT)
		pmap_page_set_memattr(m, VM_MEMATTR_DEFAULT);

	/*
	 * Insert the page into the object's collection of cached pages
	 * and the physical memory allocator's cache/free page queues.
	 */
	m->flags &= ~PG_ZERO;
	mtx_lock(&vm_page_queue_free_mtx);
	cache_was_empty = vm_radix_is_empty(&object->cache);
	if (vm_radix_insert(&object->cache, m)) {
		mtx_unlock(&vm_page_queue_free_mtx);
		if (object->resident_page_count == 0)
			vdrop(object->handle);
		m->object = NULL;
		vm_page_free(m);
		return;
	}
	m->flags |= PG_CACHED;
	cnt.v_cache_count++;
	PCPU_INC(cnt.v_tcached);
#if VM_NRESERVLEVEL > 0
	if (!vm_reserv_free_page(m)) {
#else
	if (TRUE) {
#endif
		vm_phys_set_pool(VM_FREEPOOL_CACHE, m, 0);
		vm_phys_free_pages(m, 0);
	}
	vm_page_free_wakeup();
	mtx_unlock(&vm_page_queue_free_mtx);

	/*
	 * Increment the vnode's hold count if this is the object's only
	 * cached page.  Decrement the vnode's hold count if this was
	 * the object's only resident page.
	 */
	if (object->type == OBJT_VNODE) {
		if (cache_was_empty && object->resident_page_count != 0)
			vhold(object->handle);
		else if (!cache_was_empty && object->resident_page_count == 0)
			vdrop(object->handle);
	}
}

/*
 * vm_page_advise
 *
 *	Cache, deactivate, or do nothing as appropriate.  This routine
 *	is used by madvise().
 *
 *	Generally speaking we want to move the page into the cache so
 *	it gets reused quickly.  However, this can result in a silly syndrome
 *	due to the page recycling too quickly.  Small objects will not be
 *	fully cached.  On the other hand, if we move the page to the inactive
 *	queue we wind up with a problem whereby very large objects 
 *	unnecessarily blow away our inactive and cache queues.
 *
 *	The solution is to move the pages based on a fixed weighting.  We
 *	either leave them alone, deactivate them, or move them to the cache,
 *	where moving them to the cache has the highest weighting.
 *	By forcing some pages into other queues we eventually force the
 *	system to balance the queues, potentially recovering other unrelated
 *	space from active.  The idea is to not force this to happen too
 *	often.
 *
 *	The object and page must be locked.
 */
void
vm_page_advise(vm_page_t m, int advice)
{
	int dnw, head;

	vm_page_assert_locked(m);
	VM_OBJECT_ASSERT_WLOCKED(m->object);
	if (advice == MADV_FREE) {
		/*
		 * Mark the page clean.  This will allow the page to be freed
		 * up by the system.  However, such pages are often reused
		 * quickly by malloc() so we do not do anything that would
		 * cause a page fault if we can help it.
		 *
		 * Specifically, we do not try to actually free the page now
		 * nor do we try to put it in the cache (which would cause a
		 * page fault on reuse).
		 *
		 * But we do make the page is freeable as we can without
		 * actually taking the step of unmapping it.
		 */
		pmap_clear_modify(m);
		m->dirty = 0;
		m->act_count = 0;
	} else if (advice != MADV_DONTNEED)
		return;
	dnw = PCPU_GET(dnweight);
	PCPU_INC(dnweight);

	/*
	 * Occasionally leave the page alone.
	 */
	if ((dnw & 0x01F0) == 0 || m->queue == PQ_INACTIVE) {
		if (m->act_count >= ACT_INIT)
			--m->act_count;
		return;
	}

	/*
	 * Clear any references to the page.  Otherwise, the page daemon will
	 * immediately reactivate the page.
	 *
	 * Perform the pmap_clear_reference() first.  Otherwise, a concurrent
	 * pmap operation, such as pmap_remove(), could clear a reference in
	 * the pmap and set PGA_REFERENCED on the page before the
	 * pmap_clear_reference() had completed.  Consequently, the page would
	 * appear referenced based upon an old reference that occurred before
	 * this function ran.
	 */
	pmap_clear_reference(m);
	vm_page_aflag_clear(m, PGA_REFERENCED);

	if (advice != MADV_FREE && m->dirty == 0 && pmap_is_modified(m))
		vm_page_dirty(m);

	if (m->dirty || (dnw & 0x0070) == 0) {
		/*
		 * Deactivate the page 3 times out of 32.
		 */
		head = 0;
	} else {
		/*
		 * Cache the page 28 times out of every 32.  Note that
		 * the page is deactivated instead of cached, but placed
		 * at the head of the queue instead of the tail.
		 */
		head = 1;
	}
	_vm_page_deactivate(m, head);
}

/*
 * Grab a page, waiting until we are waken up due to the page
 * changing state.  We keep on waiting, if the page continues
 * to be in the object.  If the page doesn't exist, first allocate it
 * and then conditionally zero it.
 *
 * The caller must always specify the VM_ALLOC_RETRY flag.  This is intended
 * to facilitate its eventual removal.
 *
 * This routine may sleep.
 *
 * The object must be locked on entry.  The lock will, however, be released
 * and reacquired if the routine sleeps.
 */
vm_page_t
vm_page_grab(vm_object_t object, vm_pindex_t pindex, int allocflags)
{
	vm_page_t m;
	int sleep;

	VM_OBJECT_ASSERT_WLOCKED(object);
	KASSERT((allocflags & VM_ALLOC_RETRY) != 0,
	    ("vm_page_grab: VM_ALLOC_RETRY is required"));
	KASSERT((allocflags & VM_ALLOC_SBUSY) == 0 ||
	    (allocflags & VM_ALLOC_IGN_SBUSY) != 0,
	    ("vm_page_grab: VM_ALLOC_SBUSY/VM_ALLOC_IGN_SBUSY mismatch"));
retrylookup:
	if ((m = vm_page_lookup(object, pindex)) != NULL) {
		sleep = (allocflags & VM_ALLOC_IGN_SBUSY) != 0 ?
		    vm_page_xbusied(m) : vm_page_busied(m);
		if (sleep) {
			/*
			 * Reference the page before unlocking and
			 * sleeping so that the page daemon is less
			 * likely to reclaim it.
			 */
			vm_page_aflag_set(m, PGA_REFERENCED);
			vm_page_lock(m);
			VM_OBJECT_WUNLOCK(object);
			vm_page_busy_sleep(m, "pgrbwt");
			VM_OBJECT_WLOCK(object);
			goto retrylookup;
		} else {
			if ((allocflags & VM_ALLOC_WIRED) != 0) {
				vm_page_lock(m);
				vm_page_wire(m);
				vm_page_unlock(m);
			}
			if ((allocflags &
			    (VM_ALLOC_NOBUSY | VM_ALLOC_SBUSY)) == 0)
				vm_page_xbusy(m);
			if ((allocflags & VM_ALLOC_SBUSY) != 0)
				vm_page_sbusy(m);
			return (m);
		}
	}
	m = vm_page_alloc(object, pindex, allocflags & ~(VM_ALLOC_RETRY |
	    VM_ALLOC_IGN_SBUSY));
	if (m == NULL) {
		VM_OBJECT_WUNLOCK(object);
		VM_WAIT;
		VM_OBJECT_WLOCK(object);
		goto retrylookup;
	} else if (m->valid != 0)
		return (m);
	if (allocflags & VM_ALLOC_ZERO && (m->flags & PG_ZERO) == 0)
		pmap_zero_page(m);
	return (m);
}

/*
 * Mapping function for valid or dirty bits in a page.
 *
 * Inputs are required to range within a page.
 */
vm_page_bits_t
vm_page_bits(int base, int size)
{
	int first_bit;
	int last_bit;

	KASSERT(
	    base + size <= PAGE_SIZE,
	    ("vm_page_bits: illegal base/size %d/%d", base, size)
	);

	if (size == 0)		/* handle degenerate case */
		return (0);

	first_bit = base >> DEV_BSHIFT;
	last_bit = (base + size - 1) >> DEV_BSHIFT;

	return (((vm_page_bits_t)2 << last_bit) -
	    ((vm_page_bits_t)1 << first_bit));
}

/*
 *	vm_page_set_valid_range:
 *
 *	Sets portions of a page valid.  The arguments are expected
 *	to be DEV_BSIZE aligned but if they aren't the bitmap is inclusive
 *	of any partial chunks touched by the range.  The invalid portion of
 *	such chunks will be zeroed.
 *
 *	(base + size) must be less then or equal to PAGE_SIZE.
 */
void
vm_page_set_valid_range(vm_page_t m, int base, int size)
{
	int endoff, frag;

	VM_OBJECT_ASSERT_WLOCKED(m->object);
	if (size == 0)	/* handle degenerate case */
		return;

	/*
	 * If the base is not DEV_BSIZE aligned and the valid
	 * bit is clear, we have to zero out a portion of the
	 * first block.
	 */
	if ((frag = base & ~(DEV_BSIZE - 1)) != base &&
	    (m->valid & (1 << (base >> DEV_BSHIFT))) == 0)
		pmap_zero_page_area(m, frag, base - frag);

	/*
	 * If the ending offset is not DEV_BSIZE aligned and the 
	 * valid bit is clear, we have to zero out a portion of
	 * the last block.
	 */
	endoff = base + size;
	if ((frag = endoff & ~(DEV_BSIZE - 1)) != endoff &&
	    (m->valid & (1 << (endoff >> DEV_BSHIFT))) == 0)
		pmap_zero_page_area(m, endoff,
		    DEV_BSIZE - (endoff & (DEV_BSIZE - 1)));

	/*
	 * Assert that no previously invalid block that is now being validated
	 * is already dirty. 
	 */
	KASSERT((~m->valid & vm_page_bits(base, size) & m->dirty) == 0,
	    ("vm_page_set_valid_range: page %p is dirty", m));

	/*
	 * Set valid bits inclusive of any overlap.
	 */
	m->valid |= vm_page_bits(base, size);
}

/*
 * Clear the given bits from the specified page's dirty field.
 */
static __inline void
vm_page_clear_dirty_mask(vm_page_t m, vm_page_bits_t pagebits)
{
	uintptr_t addr;
#if PAGE_SIZE < 16384
	int shift;
#endif

	/*
	 * If the object is locked and the page is neither exclusive busy nor
	 * write mapped, then the page's dirty field cannot possibly be
	 * set by a concurrent pmap operation.
	 */
	VM_OBJECT_ASSERT_WLOCKED(m->object);
	if (!vm_page_xbusied(m) && !pmap_page_is_write_mapped(m))
		m->dirty &= ~pagebits;
	else {
		/*
		 * The pmap layer can call vm_page_dirty() without
		 * holding a distinguished lock.  The combination of
		 * the object's lock and an atomic operation suffice
		 * to guarantee consistency of the page dirty field.
		 *
		 * For PAGE_SIZE == 32768 case, compiler already
		 * properly aligns the dirty field, so no forcible
		 * alignment is needed. Only require existence of
		 * atomic_clear_64 when page size is 32768.
		 */
		addr = (uintptr_t)&m->dirty;
#if PAGE_SIZE == 32768
		atomic_clear_64((uint64_t *)addr, pagebits);
#elif PAGE_SIZE == 16384
		atomic_clear_32((uint32_t *)addr, pagebits);
#else		/* PAGE_SIZE <= 8192 */
		/*
		 * Use a trick to perform a 32-bit atomic on the
		 * containing aligned word, to not depend on the existence
		 * of atomic_clear_{8, 16}.
		 */
		shift = addr & (sizeof(uint32_t) - 1);
#if BYTE_ORDER == BIG_ENDIAN
		shift = (sizeof(uint32_t) - sizeof(m->dirty) - shift) * NBBY;
#else
		shift *= NBBY;
#endif
		addr &= ~(sizeof(uint32_t) - 1);
		atomic_clear_32((uint32_t *)addr, pagebits << shift);
#endif		/* PAGE_SIZE */
	}
}

/*
 *	vm_page_set_validclean:
 *
 *	Sets portions of a page valid and clean.  The arguments are expected
 *	to be DEV_BSIZE aligned but if they aren't the bitmap is inclusive
 *	of any partial chunks touched by the range.  The invalid portion of
 *	such chunks will be zero'd.
 *
 *	(base + size) must be less then or equal to PAGE_SIZE.
 */
void
vm_page_set_validclean(vm_page_t m, int base, int size)
{
	vm_page_bits_t oldvalid, pagebits;
	int endoff, frag;

	VM_OBJECT_ASSERT_WLOCKED(m->object);
	if (size == 0)	/* handle degenerate case */
		return;

	/*
	 * If the base is not DEV_BSIZE aligned and the valid
	 * bit is clear, we have to zero out a portion of the
	 * first block.
	 */
	if ((frag = base & ~(DEV_BSIZE - 1)) != base &&
	    (m->valid & ((vm_page_bits_t)1 << (base >> DEV_BSHIFT))) == 0)
		pmap_zero_page_area(m, frag, base - frag);

	/*
	 * If the ending offset is not DEV_BSIZE aligned and the 
	 * valid bit is clear, we have to zero out a portion of
	 * the last block.
	 */
	endoff = base + size;
	if ((frag = endoff & ~(DEV_BSIZE - 1)) != endoff &&
	    (m->valid & ((vm_page_bits_t)1 << (endoff >> DEV_BSHIFT))) == 0)
		pmap_zero_page_area(m, endoff,
		    DEV_BSIZE - (endoff & (DEV_BSIZE - 1)));

	/*
	 * Set valid, clear dirty bits.  If validating the entire
	 * page we can safely clear the pmap modify bit.  We also
	 * use this opportunity to clear the VPO_NOSYNC flag.  If a process
	 * takes a write fault on a MAP_NOSYNC memory area the flag will
	 * be set again.
	 *
	 * We set valid bits inclusive of any overlap, but we can only
	 * clear dirty bits for DEV_BSIZE chunks that are fully within
	 * the range.
	 */
	oldvalid = m->valid;
	pagebits = vm_page_bits(base, size);
	m->valid |= pagebits;
#if 0	/* NOT YET */
	if ((frag = base & (DEV_BSIZE - 1)) != 0) {
		frag = DEV_BSIZE - frag;
		base += frag;
		size -= frag;
		if (size < 0)
			size = 0;
	}
	pagebits = vm_page_bits(base, size & (DEV_BSIZE - 1));
#endif
	if (base == 0 && size == PAGE_SIZE) {
		/*
		 * The page can only be modified within the pmap if it is
		 * mapped, and it can only be mapped if it was previously
		 * fully valid.
		 */
		if (oldvalid == VM_PAGE_BITS_ALL)
			/*
			 * Perform the pmap_clear_modify() first.  Otherwise,
			 * a concurrent pmap operation, such as
			 * pmap_protect(), could clear a modification in the
			 * pmap and set the dirty field on the page before
			 * pmap_clear_modify() had begun and after the dirty
			 * field was cleared here.
			 */
			pmap_clear_modify(m);
		m->dirty = 0;
		m->oflags &= ~VPO_NOSYNC;
	} else if (oldvalid != VM_PAGE_BITS_ALL)
		m->dirty &= ~pagebits;
	else
		vm_page_clear_dirty_mask(m, pagebits);
}

void
vm_page_clear_dirty(vm_page_t m, int base, int size)
{

	vm_page_clear_dirty_mask(m, vm_page_bits(base, size));
}

/*
 *	vm_page_set_invalid:
 *
 *	Invalidates DEV_BSIZE'd chunks within a page.  Both the
 *	valid and dirty bits for the effected areas are cleared.
 */
void
vm_page_set_invalid(vm_page_t m, int base, int size)
{
	vm_page_bits_t bits;

	VM_OBJECT_ASSERT_WLOCKED(m->object);
	bits = vm_page_bits(base, size);
	if (m->valid == VM_PAGE_BITS_ALL && bits != 0)
		pmap_remove_all(m);
	KASSERT(!pmap_page_is_mapped(m),
	    ("vm_page_set_invalid: page %p is mapped", m));
	m->valid &= ~bits;
	m->dirty &= ~bits;
}

/*
 * vm_page_zero_invalid()
 *
 *	The kernel assumes that the invalid portions of a page contain 
 *	garbage, but such pages can be mapped into memory by user code.
 *	When this occurs, we must zero out the non-valid portions of the
 *	page so user code sees what it expects.
 *
 *	Pages are most often semi-valid when the end of a file is mapped 
 *	into memory and the file's size is not page aligned.
 */
void
vm_page_zero_invalid(vm_page_t m, boolean_t setvalid)
{
	int b;
	int i;

	VM_OBJECT_ASSERT_WLOCKED(m->object);
	/*
	 * Scan the valid bits looking for invalid sections that
	 * must be zerod.  Invalid sub-DEV_BSIZE'd areas ( where the
	 * valid bit may be set ) have already been zerod by
	 * vm_page_set_validclean().
	 */
	for (b = i = 0; i <= PAGE_SIZE / DEV_BSIZE; ++i) {
		if (i == (PAGE_SIZE / DEV_BSIZE) || 
		    (m->valid & ((vm_page_bits_t)1 << i))) {
			if (i > b) {
				pmap_zero_page_area(m, 
				    b << DEV_BSHIFT, (i - b) << DEV_BSHIFT);
			}
			b = i + 1;
		}
	}

	/*
	 * setvalid is TRUE when we can safely set the zero'd areas
	 * as being valid.  We can do this if there are no cache consistancy
	 * issues.  e.g. it is ok to do with UFS, but not ok to do with NFS.
	 */
	if (setvalid)
		m->valid = VM_PAGE_BITS_ALL;
}

/*
 *	vm_page_is_valid:
 *
 *	Is (partial) page valid?  Note that the case where size == 0
 *	will return FALSE in the degenerate case where the page is
 *	entirely invalid, and TRUE otherwise.
 */
int
vm_page_is_valid(vm_page_t m, int base, int size)
{
	vm_page_bits_t bits;

	VM_OBJECT_ASSERT_LOCKED(m->object);
	bits = vm_page_bits(base, size);
	return (m->valid != 0 && (m->valid & bits) == bits);
}

/*
 * Set the page's dirty bits if the page is modified.
 */
void
vm_page_test_dirty(vm_page_t m)
{

	VM_OBJECT_ASSERT_WLOCKED(m->object);
	if (m->dirty != VM_PAGE_BITS_ALL && pmap_is_modified(m))
		vm_page_dirty(m);
}

void
vm_page_lock_KBI(vm_page_t m, const char *file, int line)
{

	mtx_lock_flags_(vm_page_lockptr(m), 0, file, line);
}

void
vm_page_unlock_KBI(vm_page_t m, const char *file, int line)
{

	mtx_unlock_flags_(vm_page_lockptr(m), 0, file, line);
}

int
vm_page_trylock_KBI(vm_page_t m, const char *file, int line)
{

	return (mtx_trylock_flags_(vm_page_lockptr(m), 0, file, line));
}

#if defined(INVARIANTS) || defined(INVARIANT_SUPPORT)
void
vm_page_assert_locked_KBI(vm_page_t m, const char *file, int line)
{

	vm_page_lock_assert_KBI(m, MA_OWNED, file, line);
}

void
vm_page_lock_assert_KBI(vm_page_t m, int a, const char *file, int line)
{

	mtx_assert_(vm_page_lockptr(m), a, file, line);
}
#endif

int so_zerocp_fullpage = 0;

/*
 *	Replace the given page with a copy.  The copied page assumes
 *	the portion of the given page's "wire_count" that is not the
 *	responsibility of this copy-on-write mechanism.
 *
 *	The object containing the given page must have a non-zero
 *	paging-in-progress count and be locked.
 */
void
vm_page_cowfault(vm_page_t m)
{
	vm_page_t mnew;
	vm_object_t object;
	vm_pindex_t pindex;

	vm_page_lock_assert(m, MA_OWNED);
	object = m->object;
	VM_OBJECT_ASSERT_WLOCKED(object);
	KASSERT(object->paging_in_progress != 0,
	    ("vm_page_cowfault: object %p's paging-in-progress count is zero.",
	    object)); 
	pindex = m->pindex;

 retry_alloc:
	mnew = vm_page_alloc(NULL, pindex, VM_ALLOC_NORMAL | VM_ALLOC_NOOBJ);
	if (mnew == NULL) {
		vm_page_unlock(m);
		VM_OBJECT_WUNLOCK(object);
		VM_WAIT;
		VM_OBJECT_WLOCK(object);
		if (m == vm_page_lookup(object, pindex)) {
			vm_page_lock(m);
			goto retry_alloc;
		} else {
			/*
			 * Page disappeared during the wait.
			 */
			return;
		}
	}

	if (m->cow == 0) {
		/* 
		 * check to see if we raced with an xmit complete when 
		 * waiting to allocate a page.  If so, put things back 
		 * the way they were 
		 */
		vm_page_unlock(m);
		vm_page_lock(mnew);
		vm_page_free(mnew);
		vm_page_unlock(mnew);
	} else { /* clear COW & copy page */
		pmap_remove_all(m);
		mnew->object = object;
		if (object->memattr != VM_MEMATTR_DEFAULT &&
		    (object->flags & OBJ_FICTITIOUS) == 0)
			pmap_page_set_memattr(mnew, object->memattr);
		if (vm_page_replace(mnew, object, pindex) != m)
			panic("vm_page_cowfault: invalid page replacement");
		if (!so_zerocp_fullpage)
			pmap_copy_page(m, mnew);
		mnew->valid = VM_PAGE_BITS_ALL;
		vm_page_dirty(mnew);
		mnew->wire_count = m->wire_count - m->cow;
		m->wire_count = m->cow;
		vm_page_unlock(m);
	}
}

void 
vm_page_cowclear(vm_page_t m)
{

	vm_page_lock_assert(m, MA_OWNED);
	if (m->cow) {
		m->cow--;
		/* 
		 * let vm_fault add back write permission  lazily
		 */
	} 
	/*
	 *  sf_buf_free() will free the page, so we needn't do it here
	 */ 
}

int
vm_page_cowsetup(vm_page_t m)
{

	vm_page_lock_assert(m, MA_OWNED);
	if ((m->flags & PG_FICTITIOUS) != 0 ||
	    (m->oflags & VPO_UNMANAGED) != 0 ||
	    m->cow == USHRT_MAX - 1 || !VM_OBJECT_TRYWLOCK(m->object))
		return (EBUSY);
	m->cow++;
	pmap_remove_write(m);
	VM_OBJECT_WUNLOCK(m->object);
	return (0);
}

#ifdef INVARIANTS
void
vm_page_object_lock_assert(vm_page_t m)
{

	/*
	 * Certain of the page's fields may only be modified by the
	 * holder of the containing object's lock or the exclusive busy.
	 * holder.  Unfortunately, the holder of the write busy is
	 * not recorded, and thus cannot be checked here.
	 */
	if (m->object != NULL && !vm_page_xbusied(m))
		VM_OBJECT_ASSERT_WLOCKED(m->object);
}
#endif

#include "opt_ddb.h"
#ifdef DDB
#include <sys/kernel.h>

#include <ddb/ddb.h>

DB_SHOW_COMMAND(page, vm_page_print_page_info)
{
	db_printf("cnt.v_free_count: %d\n", cnt.v_free_count);
	db_printf("cnt.v_cache_count: %d\n", cnt.v_cache_count);
	db_printf("cnt.v_inactive_count: %d\n", cnt.v_inactive_count);
	db_printf("cnt.v_active_count: %d\n", cnt.v_active_count);
	db_printf("cnt.v_wire_count: %d\n", cnt.v_wire_count);
	db_printf("cnt.v_free_reserved: %d\n", cnt.v_free_reserved);
	db_printf("cnt.v_free_min: %d\n", cnt.v_free_min);
	db_printf("cnt.v_free_target: %d\n", cnt.v_free_target);
	db_printf("cnt.v_cache_min: %d\n", cnt.v_cache_min);
	db_printf("cnt.v_inactive_target: %d\n", cnt.v_inactive_target);
}

DB_SHOW_COMMAND(pageq, vm_page_print_pageq_info)
{
	int dom;

	db_printf("pq_free %d pq_cache %d\n",
	    cnt.v_free_count, cnt.v_cache_count);
	for (dom = 0; dom < vm_ndomains; dom++) {
		db_printf(
	"dom %d page_cnt %d free %d pq_act %d pq_inact %d pass %d\n",
		    dom,
		    vm_dom[dom].vmd_page_count,
		    vm_dom[dom].vmd_free_count,
		    vm_dom[dom].vmd_pagequeues[PQ_ACTIVE].pq_cnt,
		    vm_dom[dom].vmd_pagequeues[PQ_INACTIVE].pq_cnt,
		    vm_dom[dom].vmd_pass);
	}
}

DB_SHOW_COMMAND(pginfo, vm_page_print_pginfo)
{
	vm_page_t m;
	boolean_t phys;

	if (!have_addr) {
		db_printf("show pginfo addr\n");
		return;
	}

	phys = strchr(modif, 'p') != NULL;
	if (phys)
		m = PHYS_TO_VM_PAGE(addr);
	else
		m = (vm_page_t)addr;
	db_printf(
    "page %p obj %p pidx 0x%jx phys 0x%jx q %d hold %d wire %d\n"
    "  af 0x%x of 0x%x f 0x%x act %d busy %x valid 0x%x dirty 0x%x\n",
	    m, m->object, (uintmax_t)m->pindex, (uintmax_t)m->phys_addr,
	    m->queue, m->hold_count, m->wire_count, m->aflags, m->oflags,
	    m->flags, m->act_count, m->busy_lock, m->valid, m->dirty);
}
#endif /* DDB */<|MERGE_RESOLUTION|>--- conflicted
+++ resolved
@@ -505,7 +505,6 @@
 		    VPB_SINGLE_EXCLUSIVER | x, VPB_SHARERS_WORD(1) | x))
 			break;
 	}
-<<<<<<< HEAD
 }
 
 /*
@@ -525,27 +524,6 @@
 /*
  *	vm_page_sunbusy:
  *
-=======
-}
-
-/*
- *	vm_page_sbusied:
- *
- *	Return a positive value if the page is shared busied, 0 otherwise.
- */
-int
-vm_page_sbusied(vm_page_t m)
-{
-	u_int x;
-
-	x = m->busy_lock;
-	return ((x & VPB_BIT_SHARED) != 0 && x != VPB_UNBUSIED);
-}
-
-/*
- *	vm_page_sunbusy:
- *
->>>>>>> f5ca505a
  *	Shared unbusy a page.
  */
 void
@@ -611,7 +589,6 @@
 		return;
 	}
 	msleep(m, vm_page_lockptr(m), PVM | PDROP, wmesg, 0);
-<<<<<<< HEAD
 }
 
 /*
@@ -632,28 +609,6 @@
 }
 
 /*
-=======
-}
-
-/*
- *	vm_page_trysbusy:
- *
- *	Try to shared busy a page.
- *	If the operation succeeds 1 is returned otherwise 0.
- *	The operation never sleeps.
- */
-int
-vm_page_trysbusy(vm_page_t m)
-{
-	u_int x;
-
-	x = m->busy_lock;
-	return ((x & VPB_BIT_SHARED) != 0 &&
-	    atomic_cmpset_acq_int(&m->busy_lock, x, x + VPB_ONE_SHARER));
-}
-
-/*
->>>>>>> f5ca505a
  *	vm_page_xunbusy_hard:
  *
  *	Called after the first try the exclusive unbusy of a page failed.
@@ -1219,11 +1174,8 @@
 /*
  * Uses the page mnew as a replacement for an existing page at index
  * pindex which must be already present in the object.
-<<<<<<< HEAD
-=======
  *
  * The existing page must not be on a paging queue.
->>>>>>> f5ca505a
  */
 vm_page_t
 vm_page_replace(vm_page_t mnew, vm_object_t object, vm_pindex_t pindex)
@@ -1248,27 +1200,14 @@
 	mnew->object = object;
 	mnew->pindex = pindex;
 	mold = vm_radix_replace(&object->rtree, mnew, pindex);
-<<<<<<< HEAD
+	KASSERT(mold->queue == PQ_NONE,
+	    ("vm_page_replace: mold is on a paging queue"));
 
 	/* Detach the old page from the resident tailq. */
 	TAILQ_REMOVE(&object->memq, mold, listq);
-	vm_page_lock(mold);
-	if (mold->oflags & VPO_BUSY) {
-		mold->oflags &= ~VPO_BUSY;
-		vm_page_flash(mold);
-	}
-	mold->object = NULL;
-	vm_page_unlock(mold);
-=======
-	KASSERT(mold->queue == PQ_NONE,
-	    ("vm_page_replace: mold is on a paging queue"));
-
-	/* Detach the old page from the resident tailq. */
-	TAILQ_REMOVE(&object->memq, mold, listq);
 
 	mold->object = NULL;
 	vm_page_xunbusy(mold);
->>>>>>> f5ca505a
 
 	/* Insert the new page in the resident tailq. */
 	if (mpred != NULL)
