--- conflicted
+++ resolved
@@ -176,15 +176,12 @@
 	"K Free", NULL
 };
 
-<<<<<<< HEAD
-=======
 int arc_stats[7];
 char *arcnames[] = {
 	"K Total, ", "K MFU, ", "K MRU, ", "K Anon, ", "K Header, ", "K Other",
 	NULL
 };
 
->>>>>>> 85823a3b
 int swap_stats[7];
 char *swapnames[] = {
 	"K Total, ", "K Used, ", "K Free, ", "% Inuse, ", "K In, ", "K Out",
@@ -203,6 +200,7 @@
 static struct kinfo_proc **previous_pref;
 static int previous_proc_count = 0;
 static int previous_proc_count_max = 0;
+static int arc_enabled;
 
 /* total number of io operations */
 static long total_inblock;
@@ -248,6 +246,7 @@
 static const char *format_nice(const struct kinfo_proc *pp);
 static void getsysctl(const char *name, void *ptr, size_t len);
 static int swapmode(int *retavail, int *retfree);
+static void update_layout(void);
 
 void
 toggle_pcpustats(void)
@@ -255,24 +254,32 @@
 
 	if (ncpus == 1)
 		return;
-
-	/* Adjust display based on ncpus */
+	update_layout();
+}
+
+/* Adjust display based on ncpus and the ARC state. */
+static void
+update_layout(void)
+{
+
+	y_mem = 3;
+	y_arc = 4;
+	y_swap = 4 + arc_enabled;
+	y_idlecursor = 5 + arc_enabled;
+	y_message = 5 + arc_enabled;
+	y_header = 6 + arc_enabled;
+	y_procs = 7 + arc_enabled;
+	Header_lines = 7 + arc_enabled;
+
 	if (pcpu_stats) {
-		y_mem += ncpus - 1;	/* 3 */
-		y_swap += ncpus - 1;	/* 4 */
-		y_idlecursor += ncpus - 1; /* 5 */
-		y_message += ncpus - 1;	/* 5 */
-		y_header += ncpus - 1;	/* 6 */
-		y_procs += ncpus - 1;	/* 7 */
-		Header_lines += ncpus - 1; /* 7 */
-	} else {
-		y_mem = 3;
-		y_swap = 4;
-		y_idlecursor = 5;
-		y_message = 5;
-		y_header = 6;
-		y_procs = 7;
-		Header_lines = 7;
+		y_mem += ncpus - 1;
+		y_arc += ncpus - 1;
+		y_swap += ncpus - 1;
+		y_idlecursor += ncpus - 1;
+		y_message += ncpus - 1;
+		y_header += ncpus - 1;
+		y_procs += ncpus - 1;
+		Header_lines += ncpus - 1;
 	}
 }
 
@@ -280,6 +287,7 @@
 machine_init(struct statics *statics, char do_unames)
 {
 	int i, j, empty, pagesize;
+	uint64_t arc_size;
 	size_t size;
 	struct passwd *pw;
 
@@ -291,6 +299,11 @@
 	    size != sizeof(smpmode))
 		smpmode = 0;
 
+	size = sizeof(arc_size);
+	if (sysctlbyname("kstat.zfs.misc.arcstats.size", &arc_size, &size,
+	    NULL, 0) == 0 && arc_size != 0)
+		arc_enabled = 1;
+
 	if (do_unames) {
 	    while ((pw = getpwent()) != NULL) {
 		if (strlen(pw->pw_name) > namelength)
@@ -331,6 +344,10 @@
 	statics->procstate_names = procstatenames;
 	statics->cpustate_names = cpustatenames;
 	statics->memory_names = memorynames;
+	if (arc_enabled)
+		statics->arc_names = arcnames;
+	else
+		statics->arc_names = NULL;
 	statics->swap_names = swapnames;
 #ifdef ORDER
 	statics->order_names = ordernames;
@@ -365,8 +382,7 @@
 	pcpu_cpu_states = calloc(1, size);
 	statics->ncpus = ncpus;
 
-	if (pcpu_stats)
-		toggle_pcpustats();
+	update_layout();
 
 	/* all done! */
 	return (0);
@@ -417,7 +433,7 @@
 	struct loadavg sysload;
 	int mib[2];
 	struct timeval boottime;
-	size_t bt_size;
+	uint64_t arc_stat, arc_stat2;
 	int i, j;
 	size_t size;
 
@@ -496,6 +512,23 @@
 		swap_stats[6] = -1;
 	}
 
+	if (arc_enabled) {
+		GETSYSCTL("kstat.zfs.misc.arcstats.size", arc_stat);
+		arc_stats[0] = arc_stat >> 10;
+		GETSYSCTL("vfs.zfs.mfu_size", arc_stat);
+		arc_stats[1] = arc_stat >> 10;
+		GETSYSCTL("vfs.zfs.mru_size", arc_stat);
+		arc_stats[2] = arc_stat >> 10;
+		GETSYSCTL("vfs.zfs.anon_size", arc_stat);
+		arc_stats[3] = arc_stat >> 10;
+		GETSYSCTL("kstat.zfs.misc.arcstats.hdr_size", arc_stat);
+		GETSYSCTL("kstat.zfs.misc.arcstats.l2_hdr_size", arc_stat2);
+		arc_stats[4] = arc_stat + arc_stat2 >> 10;
+		GETSYSCTL("kstat.zfs.misc.arcstats.other_size", arc_stat);
+		arc_stats[5] = arc_stat >> 10;
+		si->arc = arc_stats;
+	}
+		    
 	/* set arrays and strings */
 	if (pcpu_stats) {
 		si->cpustates = pcpu_cpu_states;
@@ -520,8 +553,8 @@
 	 */
 	mib[0] = CTL_KERN;
 	mib[1] = KERN_BOOTTIME;
-	bt_size = sizeof(boottime);
-	if (sysctl(mib, 2, &boottime, &bt_size, NULL, 0) != -1 &&
+	size = sizeof(boottime);
+	if (sysctl(mib, 2, &boottime, &size, NULL, 0) != -1 &&
 	    boottime.tv_sec != 0) {
 		si->boottime = boottime;
 	} else {
