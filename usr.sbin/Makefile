#	From: @(#)Makefile	5.20 (Berkeley) 6/12/93
# $FreeBSD$

.include <bsd.own.mk>

SUBDIR=	adduser \
	arp \
	bootparamd \
	bsdinstall \
	cdcontrol \
	chkgrp \
	chown \
	chroot \
	ckdist \
	clear_locks \
	crashinfo \
	cron \
	ctladm \
	daemon \
	dconschat \
	devinfo \
	digictl \
	diskinfo \
	dumpcis \
	etcupdate \
	extattr \
	extattrctl \
	fifolog \
	fwcontrol \
	getfmac \
	getpmac \
	gstat \
	i2c \
	ifmcstat \
	inetd \
	iostat \
	isfctl \
	kldxref \
	mailwrapper \
	makefs \
<<<<<<< HEAD
	makevd \
	manctl \
=======
>>>>>>> 8e4a664c
	memcontrol \
	mergemaster \
	mfiutil \
	mixer \
	mlxcontrol \
	mountd \
	mptutil \
	mtest \
	mtree \
	newsyslog \
	nfscbd \
	nfsd \
	nfsdumpstate \
	nfsrevoke \
	nfsuserd \
	nmtree \
	nologin \
	${_pc_sysinstall} \
	pciconf \
	periodic \
	powerd \
	procctl \
	pstat \
	pw \
	pwd_mkdb \
	quot \
	rarpd \
	rmt \
	rpcbind \
	rpc.lockd \
	rpc.statd \
	rpc.umntall \
	rtprio \
	service \
	services_mkdb \
	setfib \
	setfmac \
	setpmac \
	smbmsg \
	snapinfo \
	spray \
	syslogd \
	tcpdchk \
	tcpdmatch \
	tcpdrop \
	tcpdump \
	timed \
	traceroute \
	trpt \
	tzsetup \
	ugidfw \
	vipw \
	wake \
	watch \
	watchdogd \
	zic

# NB: keep these sorted by MK_* knobs

.if ${MK_ACCT} != "no"
SUBDIR+=	accton
SUBDIR+=	sa
.endif

.if ${MK_AMD} != "no"
SUBDIR+=	amd
.endif

.if ${MK_AUDIT} != "no"
SUBDIR+=	audit
SUBDIR+=	auditd
.if ${MK_OPENSSL} != "no"
SUBDIR+=	auditdistd
.endif
SUBDIR+=	auditreduce
SUBDIR+=	praudit
.endif

.if ${MK_AUTHPF} != "no"
SUBDIR+=	authpf
.endif

.if ${MK_BIND_DNSSEC} != "no" && ${MK_OPENSSL} != "no"
SUBDIR+=	dnssec-dsfromkey
SUBDIR+=	dnssec-keyfromlabel
SUBDIR+=	dnssec-keygen
SUBDIR+=	dnssec-revoke
SUBDIR+=	dnssec-settime
SUBDIR+=	dnssec-signzone
.endif
.if ${MK_BIND_NAMED} != "no"
SUBDIR+=	arpaname
SUBDIR+=	ddns-confgen
SUBDIR+=	genrandom
SUBDIR+=	isc-hmac-fixup
SUBDIR+=	named
SUBDIR+=	named-checkconf
SUBDIR+=	named-checkzone
SUBDIR+=	named-journalprint
SUBDIR+=	nsec3hash
SUBDIR+=	rndc
SUBDIR+=	rndc-confgen
.endif

.if ${MK_BLUETOOTH} != "no"
SUBDIR+=	bluetooth
.endif

.if ${MK_BSDCONFIG} != "no"
SUBDIR+=	bsdconfig
SUBDIR+=	sysrc
.endif

.if ${MK_BSNMP} != "no"
SUBDIR+=	bsnmpd
.endif

.if ${MK_CTM} != "no"
SUBDIR+=	ctm
.endif

.if ${MK_FLOPPY} != "no"
SUBDIR+=	fdcontrol
SUBDIR+=	fdformat
SUBDIR+=	fdread
SUBDIR+=	fdwrite
.endif

.if ${MK_FREEBSD_UPDATE} != "no"
SUBDIR+=	freebsd-update
.endif

.if ${MK_GSSAPI} != "no"
SUBDIR+=	gssd
.endif

.if ${MK_GPIO} != "no"
SUBDIR+=	gpioctl
.endif

.if ${MK_INET6} != "no"
SUBDIR+=	faithd
SUBDIR+=	ip6addrctl
SUBDIR+=	mld6query
SUBDIR+=	ndp
SUBDIR+=	rip6query
SUBDIR+=	route6d
SUBDIR+=	rrenumd
SUBDIR+=	rtadvctl
SUBDIR+=	rtadvd
SUBDIR+=	rtsold
SUBDIR+=	traceroute6
.endif

.if ${MK_IPFW} != "no"
SUBDIR+=	ipfwpcap
.endif

.if ${MK_IPX} != "no"
SUBDIR+=	IPXrouted
.endif

.if ${MK_JAIL} != "no"
SUBDIR+=	jail
SUBDIR+=	jexec
SUBDIR+=	jls
.endif

# XXX MK_SYSCONS
.if ${MK_LEGACY_CONSOLE} != "no"
SUBDIR+=	kbdcontrol
SUBDIR+=	kbdmap
SUBDIR+=	moused
SUBDIR+=	vidcontrol
.endif

.if ${MK_LIBTHR} != "no" || ${MK_LIBPTHREAD} != "no"
.if ${MK_PPP} != "no"
SUBDIR+=	pppctl
.endif
.if ${MK_NS_CACHING} != "no"
SUBDIR+=	nscd
.endif
.endif

.if ${MK_LPR} != "no"
SUBDIR+=	lpr
.endif

.if ${MK_MAN_UTILS} != "no"
SUBDIR+=	manctl
.endif

.if ${MK_NAND} != "no"
SUBDIR+=	nandsim
SUBDIR+=	nandtool
.endif

.if ${MK_NETGRAPH} != "no"
SUBDIR+=	flowctl
SUBDIR+=	lmcconfig
SUBDIR+=	ngctl
SUBDIR+=	nghook
.endif

.if ${MK_NIS} != "no"
SUBDIR+=	rpc.yppasswdd
SUBDIR+=	rpc.ypupdated
SUBDIR+=	rpc.ypxfrd
SUBDIR+=	ypbind
SUBDIR+=	yp_mkdb
SUBDIR+=	yppoll
SUBDIR+=	yppush
SUBDIR+=	ypserv
SUBDIR+=	ypset
.endif

.if ${MK_NTP} != "no"
SUBDIR+=	ntp
.endif

.if ${MK_OPENSSL} != "no"
SUBDIR+=	keyserv
.endif

.if ${MK_PC_SYSINSTALL} != "no"
_pc_sysinstall=	pc-sysinstall
.endif

.if ${MK_PF} != "no"
SUBDIR+=	ftp-proxy
.endif

.if ${MK_PKGBOOTSTRAP} != "no"
SUBDIR+=	pkg
.endif

.if ${MK_PKGTOOLS} != "no"
SUBDIR+=	pkg_install
.endif

# XXX MK_TOOLCHAIN?
.if ${MK_PMC} != "no"
SUBDIR+=	pmcannotate
SUBDIR+=	pmccontrol
SUBDIR+=	pmcstat
.endif

.if ${MK_PORTSNAP} != "no"
SUBDIR+=	portsnap
.endif

.if ${MK_PPP} != "no"
SUBDIR+=	ppp
.endif

.if ${MK_QUOTAS} != "no"
SUBDIR+=	edquota
SUBDIR+=	quotaon
SUBDIR+=	repquota
.endif

.if ${MK_RCMDS} != "no"
SUBDIR+=	rwhod
.endif

.if ${MK_SENDMAIL} != "no"
SUBDIR+=	editmap
SUBDIR+=	mailstats
SUBDIR+=	makemap
SUBDIR+=	praliases
SUBDIR+=	sendmail
.endif

.if ${MK_TOOLCHAIN} != "no"
SUBDIR+=	config
SUBDIR+=	crunch
.endif

.if ${MK_USB} != "no"
SUBDIR+=	uathload
SUBDIR+=	uhsoctl
SUBDIR+=	usbconfig
SUBDIR+=	usbdump
.endif

.if ${MK_UTMPX} != "no"
SUBDIR+=	ac
SUBDIR+=	lastlogin
SUBDIR+=	utx
.endif

.if ${MK_WIRELESS} != "no"
SUBDIR+=	ancontrol
SUBDIR+=	wlandebug
SUBDIR+=	wpa
.endif

.include <bsd.arch.inc.mk>

SUBDIR:=	${SUBDIR:O}

.include <bsd.subdir.mk><|MERGE_RESOLUTION|>--- conflicted
+++ resolved
@@ -38,11 +38,8 @@
 	kldxref \
 	mailwrapper \
 	makefs \
-<<<<<<< HEAD
 	makevd \
 	manctl \
-=======
->>>>>>> 8e4a664c
 	memcontrol \
 	mergemaster \
 	mfiutil \
