/*-
 * Copyright (c) 2011 NetApp, Inc.
 * All rights reserved.
 *
 * Redistribution and use in source and binary forms, with or without
 * modification, are permitted provided that the following conditions
 * are met:
 * 1. Redistributions of source code must retain the above copyright
 *    notice, this list of conditions and the following disclaimer.
 * 2. Redistributions in binary form must reproduce the above copyright
 *    notice, this list of conditions and the following disclaimer in the
 *    documentation and/or other materials provided with the distribution.
 *
 * THIS SOFTWARE IS PROVIDED BY NETAPP, INC ``AS IS'' AND
 * ANY EXPRESS OR IMPLIED WARRANTIES, INCLUDING, BUT NOT LIMITED TO, THE
 * IMPLIED WARRANTIES OF MERCHANTABILITY AND FITNESS FOR A PARTICULAR PURPOSE
 * ARE DISCLAIMED.  IN NO EVENT SHALL NETAPP, INC OR CONTRIBUTORS BE LIABLE
 * FOR ANY DIRECT, INDIRECT, INCIDENTAL, SPECIAL, EXEMPLARY, OR CONSEQUENTIAL
 * DAMAGES (INCLUDING, BUT NOT LIMITED TO, PROCUREMENT OF SUBSTITUTE GOODS
 * OR SERVICES; LOSS OF USE, DATA, OR PROFITS; OR BUSINESS INTERRUPTION)
 * HOWEVER CAUSED AND ON ANY THEORY OF LIABILITY, WHETHER IN CONTRACT, STRICT
 * LIABILITY, OR TORT (INCLUDING NEGLIGENCE OR OTHERWISE) ARISING IN ANY WAY
 * OUT OF THE USE OF THIS SOFTWARE, EVEN IF ADVISED OF THE POSSIBILITY OF
 * SUCH DAMAGE.
 *
 * $FreeBSD$
 */

#include <sys/cdefs.h>
__FBSDID("$FreeBSD$");

#include <sys/param.h>
#include <sys/linker_set.h>
#include <sys/select.h>
#include <sys/uio.h>
#include <sys/ioctl.h>
#include <net/ethernet.h>

#include <errno.h>
#include <fcntl.h>
#include <stdio.h>
#include <stdlib.h>
#include <stdint.h>
#include <string.h>
#include <strings.h>
#include <unistd.h>
#include <assert.h>
#include <md5.h>
#include <pthread.h>
#include <pthread_np.h>

#include "bhyverun.h"
#include "pci_emul.h"
#include "mevent.h"
#include "virtio.h"

#define VTNET_RINGSZ	1024

#define VTNET_MAXSEGS	32

/*
 * Host capabilities.  Note that we only offer a few of these.
 */
#define	VIRTIO_NET_F_CSUM	(1 <<  0) /* host handles partial cksum */
#define	VIRTIO_NET_F_GUEST_CSUM	(1 <<  1) /* guest handles partial cksum */
#define	VIRTIO_NET_F_MAC	(1 <<  5) /* host supplies MAC */
#define	VIRTIO_NET_F_GSO_DEPREC	(1 <<  6) /* deprecated: host handles GSO */
#define	VIRTIO_NET_F_GUEST_TSO4	(1 <<  7) /* guest can rcv TSOv4 */
#define	VIRTIO_NET_F_GUEST_TSO6	(1 <<  8) /* guest can rcv TSOv6 */
#define	VIRTIO_NET_F_GUEST_ECN	(1 <<  9) /* guest can rcv TSO with ECN */
#define	VIRTIO_NET_F_GUEST_UFO	(1 << 10) /* guest can rcv UFO */
#define	VIRTIO_NET_F_HOST_TSO4	(1 << 11) /* host can rcv TSOv4 */
#define	VIRTIO_NET_F_HOST_TSO6	(1 << 12) /* host can rcv TSOv6 */
#define	VIRTIO_NET_F_HOST_ECN	(1 << 13) /* host can rcv TSO with ECN */
#define	VIRTIO_NET_F_HOST_UFO	(1 << 14) /* host can rcv UFO */
#define	VIRTIO_NET_F_MRG_RXBUF	(1 << 15) /* host can merge RX buffers */
#define	VIRTIO_NET_F_STATUS	(1 << 16) /* config status field available */
#define	VIRTIO_NET_F_CTRL_VQ	(1 << 17) /* control channel available */
#define	VIRTIO_NET_F_CTRL_RX	(1 << 18) /* control channel RX mode support */
#define	VIRTIO_NET_F_CTRL_VLAN	(1 << 19) /* control channel VLAN filtering */
#define	VIRTIO_NET_F_GUEST_ANNOUNCE \
				(1 << 21) /* guest can send gratuitous pkts */

#define VTNET_S_HOSTCAPS      \
  ( VIRTIO_NET_F_MAC | VIRTIO_NET_F_MRG_RXBUF | VIRTIO_NET_F_STATUS | \
    VIRTIO_F_NOTIFY_ON_EMPTY)

/*
 * PCI config-space "registers"
 */
struct virtio_net_config {
	uint8_t  mac[6];
	uint16_t status;
} __packed;

/*
 * Queue definitions.
 */
#define VTNET_RXQ	0
#define VTNET_TXQ	1
#define VTNET_CTLQ	2	/* NB: not yet supported */

#define VTNET_MAXQ	3

/*
 * Fixed network header size
 */
struct virtio_net_rxhdr {
	uint8_t		vrh_flags;
	uint8_t		vrh_gso_type;
	uint16_t	vrh_hdr_len;
	uint16_t	vrh_gso_size;
	uint16_t	vrh_csum_start;
	uint16_t	vrh_csum_offset;
	uint16_t	vrh_bufs;
} __packed;

/*
 * Debug printf
 */
static int pci_vtnet_debug;
#define DPRINTF(params) if (pci_vtnet_debug) printf params
#define WPRINTF(params) printf params

/*
 * Per-device softc
 */
struct pci_vtnet_softc {
	struct virtio_softc vsc_vs;
	struct vqueue_info vsc_queues[VTNET_MAXQ - 1];
	pthread_mutex_t vsc_mtx;
	struct mevent	*vsc_mevp;

	int		vsc_tapfd;
	int		vsc_rx_ready;
	volatile int	resetting;	/* set and checked outside lock */

	uint32_t	vsc_features;
	struct virtio_net_config vsc_config;

	pthread_mutex_t	rx_mtx;
	int		rx_in_progress;

	pthread_t 	tx_tid;
	pthread_mutex_t	tx_mtx;
	pthread_cond_t	tx_cond;
	int		tx_in_progress;
};

static void pci_vtnet_reset(void *);
/* static void pci_vtnet_notify(void *, struct vqueue_info *); */
static int pci_vtnet_cfgread(void *, int, int, uint32_t *);
static int pci_vtnet_cfgwrite(void *, int, int, uint32_t);

static struct virtio_consts vtnet_vi_consts = {
	"vtnet",		/* our name */
	VTNET_MAXQ - 1,		/* we currently support 2 virtqueues */
	sizeof(struct virtio_net_config), /* config reg size */
	pci_vtnet_reset,	/* reset */
	NULL,			/* device-wide qnotify -- not used */
	pci_vtnet_cfgread,	/* read PCI config */
	pci_vtnet_cfgwrite,	/* write PCI config */
	VTNET_S_HOSTCAPS,	/* our capabilities */
};

/*
 * If the transmit thread is active then stall until it is done.
 */
static void
pci_vtnet_txwait(struct pci_vtnet_softc *sc)
{

	pthread_mutex_lock(&sc->tx_mtx);
	while (sc->tx_in_progress) {
		pthread_mutex_unlock(&sc->tx_mtx);
		usleep(10000);
		pthread_mutex_lock(&sc->tx_mtx);
	}
	pthread_mutex_unlock(&sc->tx_mtx);
}

/*
 * If the receive thread is active then stall until it is done.
 */
static void
pci_vtnet_rxwait(struct pci_vtnet_softc *sc)
{
<<<<<<< HEAD
	int ndesc;
=======
>>>>>>> e2af9768

	pthread_mutex_lock(&sc->rx_mtx);
	while (sc->rx_in_progress) {
		pthread_mutex_unlock(&sc->rx_mtx);
		usleep(10000);
		pthread_mutex_lock(&sc->rx_mtx);
	}
	pthread_mutex_unlock(&sc->rx_mtx);
}

static void
pci_vtnet_reset(void *vsc)
{
	struct pci_vtnet_softc *sc = vsc;

	DPRINTF(("vtnet: device reset requested !\n"));

	sc->resetting = 1;

	/*
	 * Wait for the transmit and receive threads to finish their
	 * processing.
	 */
	pci_vtnet_txwait(sc);
	pci_vtnet_rxwait(sc);

	sc->vsc_rx_ready = 0;

	/* now reset rings, MSI-X vectors, and negotiated capabilities */
	vi_reset_dev(&sc->vsc_vs);

	sc->resetting = 0;
}

/*
 * Called to send a buffer chain out to the tap device
 */
static void
pci_vtnet_tap_tx(struct pci_vtnet_softc *sc, struct iovec *iov, int iovcnt,
		 int len)
{
	static char pad[60]; /* all zero bytes */

	if (sc->vsc_tapfd == -1)
		return;

	/*
	 * If the length is < 60, pad out to that and add the
	 * extra zero'd segment to the iov. It is guaranteed that
	 * there is always an extra iov available by the caller.
	 */
	if (len < 60) {
		iov[iovcnt].iov_base = pad;
		iov[iovcnt].iov_len = 60 - len;
		iovcnt++;
	}
	(void) writev(sc->vsc_tapfd, iov, iovcnt);
}

/*
 *  Called when there is read activity on the tap file descriptor.
 * Each buffer posted by the guest is assumed to be able to contain
 * an entire ethernet frame + rx header.
 *  MP note: the dummybuf is only used for discarding frames, so there
 * is no need for it to be per-vtnet or locked.
 */
static uint8_t dummybuf[2048];

static void
pci_vtnet_tap_rx(struct pci_vtnet_softc *sc)
{
	struct vqueue_info *vq;
	struct virtio_net_rxhdr *vrx;
	uint8_t *buf;
	int len;
	struct iovec iov;

	/*
	 * Should never be called without a valid tap fd
	 */
	assert(sc->vsc_tapfd != -1);

	/*
	 * But, will be called when the rx ring hasn't yet
	 * been set up or the guest is resetting the device.
	 */
	if (!sc->vsc_rx_ready || sc->resetting) {
		/*
		 * Drop the packet and try later.
		 */
		(void) read(sc->vsc_tapfd, dummybuf, sizeof(dummybuf));
		return;
	}

	/*
	 * Check for available rx buffers
	 */
	vq = &sc->vsc_queues[VTNET_RXQ];
	vq_startchains(vq);
	if (!vq_has_descs(vq)) {
		/*
		 * Drop the packet and try later.  Interrupt on
		 * empty, if that's negotiated.
		 */
		(void) read(sc->vsc_tapfd, dummybuf, sizeof(dummybuf));
		vq_endchains(vq, 1);
		return;
	}

	do {
		/*
		 * Get descriptor chain, which should have just
		 * one descriptor in it.
		 * ??? allow guests to use multiple descs?
		 */
		assert(vq_getchain(vq, &iov, 1, NULL) == 1);

		/*
		 * Get a pointer to the rx header, and use the
		 * data immediately following it for the packet buffer.
		 */
<<<<<<< HEAD
		vrx = paddr_guest2host(vd->vd_addr, vd->vd_len);
=======
		vrx = iov.iov_base;
>>>>>>> e2af9768
		buf = (uint8_t *)(vrx + 1);

		len = read(sc->vsc_tapfd, buf,
			   iov.iov_len - sizeof(struct virtio_net_rxhdr));

		if (len < 0 && errno == EWOULDBLOCK) {
			/*
			 * No more packets, but still some avail ring
			 * entries.  Interrupt if needed/appropriate.
			 */
			vq_endchains(vq, 0);
			return;
		}

		/*
		 * The only valid field in the rx packet header is the
		 * number of buffers, which is always 1 without TSO
		 * support.
		 */
		memset(vrx, 0, sizeof(struct virtio_net_rxhdr));
		vrx->vrh_bufs = 1;

		/*
		 * Release this chain and handle more chains.
		 */
		vq_relchain(vq, len + sizeof(struct virtio_net_rxhdr));
	} while (vq_has_descs(vq));

	/* Interrupt if needed, including for NOTIFY_ON_EMPTY. */
	vq_endchains(vq, 1);
}

static void
pci_vtnet_tap_callback(int fd, enum ev_type type, void *param)
{
	struct pci_vtnet_softc *sc = param;

	pthread_mutex_lock(&sc->rx_mtx);
	sc->rx_in_progress = 1;
	pci_vtnet_tap_rx(sc);
	sc->rx_in_progress = 0;
	pthread_mutex_unlock(&sc->rx_mtx);

}

static void
pci_vtnet_ping_rxq(void *vsc, struct vqueue_info *vq)
{
	struct pci_vtnet_softc *sc = vsc;

	/*
	 * A qnotify means that the rx process can now begin
	 */
	if (sc->vsc_rx_ready == 0) {
		sc->vsc_rx_ready = 1;
	}
}

static void
pci_vtnet_proctx(struct pci_vtnet_softc *sc, struct vqueue_info *vq)
{
	struct iovec iov[VTNET_MAXSEGS + 1];
	int i, n;
	int plen, tlen;

	/*
	 * Obtain chain of descriptors.  The first one is
	 * really the header descriptor, so we need to sum
	 * up two lengths: packet length and transfer length.
	 */
<<<<<<< HEAD
	tlen = vd->vd_len;
	vd = &hq->hq_dtable[vd->vd_next];

	for (i = 0, plen = 0;
	     i < VTNET_MAXSEGS;
	     i++, vd = &hq->hq_dtable[vd->vd_next]) {
		iov[i].iov_base = paddr_guest2host(vd->vd_addr, vd->vd_len);
		iov[i].iov_len = vd->vd_len;
		plen += vd->vd_len;
		tlen += vd->vd_len;

		if ((vd->vd_flags & VRING_DESC_F_NEXT) == 0)
			break;
=======
	n = vq_getchain(vq, iov, VTNET_MAXSEGS, NULL);
	assert(n >= 1 && n <= VTNET_MAXSEGS);
	plen = 0;
	tlen = iov[0].iov_len;
	for (i = 1; i < n; i++) {
		plen += iov[i].iov_len;
		tlen += iov[i].iov_len;
>>>>>>> e2af9768
	}

	DPRINTF(("virtio: packet send, %d bytes, %d segs\n\r", plen, n));
	pci_vtnet_tap_tx(sc, &iov[1], n - 1, plen);

	/* chain is processed, release it and set tlen */
	vq_relchain(vq, tlen);
}

static void
pci_vtnet_ping_txq(void *vsc, struct vqueue_info *vq)
{
	struct pci_vtnet_softc *sc = vsc;

	/*
	 * Any ring entries to process?
	 */
	if (!vq_has_descs(vq))
		return;

	/* Signal the tx thread for processing */
	pthread_mutex_lock(&sc->tx_mtx);
	if (sc->tx_in_progress == 0)
		pthread_cond_signal(&sc->tx_cond);
	pthread_mutex_unlock(&sc->tx_mtx);
}

/*
 * Thread which will handle processing of TX desc
 */
static void *
pci_vtnet_tx_thread(void *param)
{
	struct pci_vtnet_softc *sc = param;
	struct vqueue_info *vq;
	int have_work, error;

	vq = &sc->vsc_queues[VTNET_TXQ];

	/*
	 * Let us wait till the tx queue pointers get initialised &
	 * first tx signaled
	 */
	pthread_mutex_lock(&sc->tx_mtx);
	error = pthread_cond_wait(&sc->tx_cond, &sc->tx_mtx);
	assert(error == 0);

	for (;;) {
		/* note - tx mutex is locked here */
		do {
			if (sc->resetting)
				have_work = 0;
			else
				have_work = vq_has_descs(vq);

			if (!have_work) {
				sc->tx_in_progress = 0;
				error = pthread_cond_wait(&sc->tx_cond,
							  &sc->tx_mtx);
				assert(error == 0);
			}
		} while (!have_work);
		sc->tx_in_progress = 1;
		pthread_mutex_unlock(&sc->tx_mtx);

		vq_startchains(vq);
		do {
			/*
			 * Run through entries, placing them into
			 * iovecs and sending when an end-of-packet
			 * is found
			 */
			pci_vtnet_proctx(sc, vq);
		} while (vq_has_descs(vq));

		/*
		 * Generate an interrupt if needed.
		 */
		vq_endchains(vq, 1);

		pthread_mutex_lock(&sc->tx_mtx);
	}
}

#ifdef notyet
static void
pci_vtnet_ping_ctlq(void *vsc, struct vqueue_info *vq)
{

<<<<<<< HEAD
	sc->vsc_pfn[qnum] = pfn << VRING_PFN;
	
	/*
	 * Set up host pointers to the various parts of the
	 * queue
	 */
	hq = &sc->vsc_hq[qnum];
	hq->hq_size = pci_vtnet_qsize(qnum);

	hq->hq_dtable = paddr_guest2host(pfn << VRING_PFN,
					 vring_size(hq->hq_size));
	hq->hq_avail_flags =  (uint16_t *)(hq->hq_dtable + hq->hq_size);
	hq->hq_avail_idx = hq->hq_avail_flags + 1;
	hq->hq_avail_ring = hq->hq_avail_flags + 2;
	hq->hq_used_flags = (uint16_t *)roundup2((uintptr_t)hq->hq_avail_ring,
						 VRING_ALIGN);
	hq->hq_used_idx = hq->hq_used_flags + 1;
	hq->hq_used_ring = (struct virtio_used *)(hq->hq_used_flags + 2);
=======
	DPRINTF(("vtnet: control qnotify!\n\r"));
}
#endif
>>>>>>> e2af9768

static int
pci_vtnet_parsemac(char *mac_str, uint8_t *mac_addr)
{
        struct ether_addr *ea;
        char *tmpstr;
        char zero_addr[ETHER_ADDR_LEN] = { 0, 0, 0, 0, 0, 0 };

        tmpstr = strsep(&mac_str,"=");
       
        if ((mac_str != NULL) && (!strcmp(tmpstr,"mac"))) {
                ea = ether_aton(mac_str);

                if (ea == NULL || ETHER_IS_MULTICAST(ea->octet) ||
                    memcmp(ea->octet, zero_addr, ETHER_ADDR_LEN) == 0) {
			fprintf(stderr, "Invalid MAC %s\n", mac_str);
                        return (EINVAL);
                } else
                        memcpy(mac_addr, ea->octet, ETHER_ADDR_LEN);
        }

        return (0);
}


static int
pci_vtnet_init(struct vmctx *ctx, struct pci_devinst *pi, char *opts)
{
	MD5_CTX mdctx;
	unsigned char digest[16];
	char nstr[80];
	char tname[MAXCOMLEN + 1];
	struct pci_vtnet_softc *sc;
	char *devname;
	char *vtopts;
	int mac_provided;

	sc = malloc(sizeof(struct pci_vtnet_softc));
	memset(sc, 0, sizeof(struct pci_vtnet_softc));

	pthread_mutex_init(&sc->vsc_mtx, NULL);

	vi_softc_linkup(&sc->vsc_vs, &vtnet_vi_consts, sc, pi, sc->vsc_queues);
	sc->vsc_queues[VTNET_RXQ].vq_qsize = VTNET_RINGSZ;
	sc->vsc_queues[VTNET_RXQ].vq_notify = pci_vtnet_ping_rxq;
	sc->vsc_queues[VTNET_TXQ].vq_qsize = VTNET_RINGSZ;
	sc->vsc_queues[VTNET_TXQ].vq_notify = pci_vtnet_ping_txq;
#ifdef notyet
	sc->vsc_queues[VTNET_CTLQ].vq_qsize = VTNET_RINGSZ;
        sc->vsc_queues[VTNET_CTLQ].vq_notify = pci_vtnet_ping_ctlq;
#endif
 
	/*
	 * Attempt to open the tap device and read the MAC address
	 * if specified
	 */
	mac_provided = 0;
	sc->vsc_tapfd = -1;
	if (opts != NULL) {
		char tbuf[80];
		int err;

		devname = vtopts = strdup(opts);
		(void) strsep(&vtopts, ",");

		if (vtopts != NULL) {
			err = pci_vtnet_parsemac(vtopts, sc->vsc_config.mac);
			if (err != 0) {
				free(devname);
				return (err);
			}
			mac_provided = 1;
		}

		strcpy(tbuf, "/dev/");
		strlcat(tbuf, devname, sizeof(tbuf));

		free(devname);

		sc->vsc_tapfd = open(tbuf, O_RDWR);
		if (sc->vsc_tapfd == -1) {
			WPRINTF(("open of tap device %s failed\n", tbuf));
		} else {
			/*
			 * Set non-blocking and register for read
			 * notifications with the event loop
			 */
			int opt = 1;
			if (ioctl(sc->vsc_tapfd, FIONBIO, &opt) < 0) {
				WPRINTF(("tap device O_NONBLOCK failed\n"));
				close(sc->vsc_tapfd);
				sc->vsc_tapfd = -1;
			}

			sc->vsc_mevp = mevent_add(sc->vsc_tapfd,
						  EVF_READ,
						  pci_vtnet_tap_callback,
						  sc);
			if (sc->vsc_mevp == NULL) {
				WPRINTF(("Could not register event\n"));
				close(sc->vsc_tapfd);
				sc->vsc_tapfd = -1;
			}
		}		
	}

	/*
	 * The default MAC address is the standard NetApp OUI of 00-a0-98,
	 * followed by an MD5 of the PCI slot/func number and dev name
	 */
	if (!mac_provided) {
		snprintf(nstr, sizeof(nstr), "%d-%d-%s", pi->pi_slot,
	            pi->pi_func, vmname);

		MD5Init(&mdctx);
		MD5Update(&mdctx, nstr, strlen(nstr));
		MD5Final(digest, &mdctx);

		sc->vsc_config.mac[0] = 0x00;
		sc->vsc_config.mac[1] = 0xa0;
		sc->vsc_config.mac[2] = 0x98;
		sc->vsc_config.mac[3] = digest[0];
		sc->vsc_config.mac[4] = digest[1];
		sc->vsc_config.mac[5] = digest[2];
	}

	/* initialize config space */
	pci_set_cfgdata16(pi, PCIR_DEVICE, VIRTIO_DEV_NET);
	pci_set_cfgdata16(pi, PCIR_VENDOR, VIRTIO_VENDOR);
	pci_set_cfgdata8(pi, PCIR_CLASS, PCIC_NETWORK);
	pci_set_cfgdata16(pi, PCIR_SUBDEV_0, VIRTIO_TYPE_NET);

	/* link always up */
	sc->vsc_config.status = 1;
	
	/* use BAR 1 to map MSI-X table and PBA, if we're using MSI-X */
	if (vi_intr_init(&sc->vsc_vs, 1, fbsdrun_virtio_msix()))
		return (1);

	/* use BAR 0 to map config regs in IO space */
	vi_set_io_bar(&sc->vsc_vs, 0);

	sc->resetting = 0;

	sc->rx_in_progress = 0;
	pthread_mutex_init(&sc->rx_mtx, NULL); 

	/* 
	 * Initialize tx semaphore & spawn TX processing thread.
	 * As of now, only one thread for TX desc processing is
	 * spawned. 
	 */
	sc->tx_in_progress = 0;
	pthread_mutex_init(&sc->tx_mtx, NULL);
	pthread_cond_init(&sc->tx_cond, NULL);
	pthread_create(&sc->tx_tid, NULL, pci_vtnet_tx_thread, (void *)sc);
        snprintf(tname, sizeof(tname), "%s vtnet%d tx", vmname, pi->pi_slot);
        pthread_set_name_np(sc->tx_tid, tname);

	return (0);
}

static int
pci_vtnet_cfgwrite(void *vsc, int offset, int size, uint32_t value)
{
	struct pci_vtnet_softc *sc = vsc;
	void *ptr;

	if (offset < 6) {
		assert(offset + size <= 6);
		/*
		 * The driver is allowed to change the MAC address
		 */
		ptr = &sc->vsc_config.mac[offset];
		memcpy(ptr, &value, size);
	} else {
		DPRINTF(("vtnet: write to readonly reg %d\n\r", offset));
		return (1);
	}
	return (0);
}

static int
pci_vtnet_cfgread(void *vsc, int offset, int size, uint32_t *retval)
{
	struct pci_vtnet_softc *sc = vsc;
	void *ptr;

	ptr = (uint8_t *)&sc->vsc_config + offset;
	memcpy(retval, ptr, size);
	return (0);
}

struct pci_devemu pci_de_vnet = {
	.pe_emu = 	"virtio-net",
	.pe_init =	pci_vtnet_init,
	.pe_barwrite =	vi_pci_write,
	.pe_barread =	vi_pci_read
};
PCI_EMUL_SET(pci_de_vnet);<|MERGE_RESOLUTION|>--- conflicted
+++ resolved
@@ -185,10 +185,6 @@
 static void
 pci_vtnet_rxwait(struct pci_vtnet_softc *sc)
 {
-<<<<<<< HEAD
-	int ndesc;
-=======
->>>>>>> e2af9768
 
 	pthread_mutex_lock(&sc->rx_mtx);
 	while (sc->rx_in_progress) {
@@ -310,11 +306,7 @@
 		 * Get a pointer to the rx header, and use the
 		 * data immediately following it for the packet buffer.
 		 */
-<<<<<<< HEAD
-		vrx = paddr_guest2host(vd->vd_addr, vd->vd_len);
-=======
 		vrx = iov.iov_base;
->>>>>>> e2af9768
 		buf = (uint8_t *)(vrx + 1);
 
 		len = read(sc->vsc_tapfd, buf,
@@ -385,21 +377,6 @@
 	 * really the header descriptor, so we need to sum
 	 * up two lengths: packet length and transfer length.
 	 */
-<<<<<<< HEAD
-	tlen = vd->vd_len;
-	vd = &hq->hq_dtable[vd->vd_next];
-
-	for (i = 0, plen = 0;
-	     i < VTNET_MAXSEGS;
-	     i++, vd = &hq->hq_dtable[vd->vd_next]) {
-		iov[i].iov_base = paddr_guest2host(vd->vd_addr, vd->vd_len);
-		iov[i].iov_len = vd->vd_len;
-		plen += vd->vd_len;
-		tlen += vd->vd_len;
-
-		if ((vd->vd_flags & VRING_DESC_F_NEXT) == 0)
-			break;
-=======
 	n = vq_getchain(vq, iov, VTNET_MAXSEGS, NULL);
 	assert(n >= 1 && n <= VTNET_MAXSEGS);
 	plen = 0;
@@ -407,7 +384,6 @@
 	for (i = 1; i < n; i++) {
 		plen += iov[i].iov_len;
 		tlen += iov[i].iov_len;
->>>>>>> e2af9768
 	}
 
 	DPRINTF(("virtio: packet send, %d bytes, %d segs\n\r", plen, n));
@@ -497,30 +473,9 @@
 pci_vtnet_ping_ctlq(void *vsc, struct vqueue_info *vq)
 {
 
-<<<<<<< HEAD
-	sc->vsc_pfn[qnum] = pfn << VRING_PFN;
-	
-	/*
-	 * Set up host pointers to the various parts of the
-	 * queue
-	 */
-	hq = &sc->vsc_hq[qnum];
-	hq->hq_size = pci_vtnet_qsize(qnum);
-
-	hq->hq_dtable = paddr_guest2host(pfn << VRING_PFN,
-					 vring_size(hq->hq_size));
-	hq->hq_avail_flags =  (uint16_t *)(hq->hq_dtable + hq->hq_size);
-	hq->hq_avail_idx = hq->hq_avail_flags + 1;
-	hq->hq_avail_ring = hq->hq_avail_flags + 2;
-	hq->hq_used_flags = (uint16_t *)roundup2((uintptr_t)hq->hq_avail_ring,
-						 VRING_ALIGN);
-	hq->hq_used_idx = hq->hq_used_flags + 1;
-	hq->hq_used_ring = (struct virtio_used *)(hq->hq_used_flags + 2);
-=======
 	DPRINTF(("vtnet: control qnotify!\n\r"));
 }
 #endif
->>>>>>> e2af9768
 
 static int
 pci_vtnet_parsemac(char *mac_str, uint8_t *mac_addr)
