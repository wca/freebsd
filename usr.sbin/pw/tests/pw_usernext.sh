# $FreeBSD$

# Import helper functions
. $(atf_get_srcdir)/helper_functions.shin

# Test usernext after adding a random number of new users.
atf_test_case usernext
usernext_body() {
	populate_etc_skel

	CURRENT=`${PW} usernext | sed -e 's/:.*//'`
	RANDOM=`jot -r 1 1 150`
	MAX=`expr ${CURRENT} + ${RANDOM}`
	while [ "${CURRENT}" -lt "${MAX}" ]
	do
		atf_check -s exit:0 ${PW} useradd test${CURRENT}
		CURRENT=`expr ${CURRENT} + 1`
	done
	atf_check -s exit:0 -o match:"${CURRENT}:${CURRENT}" \
		${PW} usernext
}

# Test usernext when multiple users are added to the same group so 
# that group id doesn't increment at the same pace as new users.
atf_test_case usernext_assigned_group
usernext_assigned_group_body() {
	populate_etc_skel

	CURRENT=`${PW} usernext | sed -e 's/:.*//'`
	CURRENTGID=`${PW} groupnext`
	RANDOM=`jot -r 1 1 150`
	MAX=`expr ${CURRENT} + ${RANDOM}`
	while [ "${CURRENT}" -lt "${MAX}" ]
	do
		atf_check -s exit:0 ${PW} useradd -n test${CURRENT} -g 0
		CURRENT=`expr ${CURRENT} + 1`
	done
<<<<<<< HEAD
	atf_check -s exit:0 -o match:"100${LIMIT}:1001" \
=======
	atf_check -s exit:0 -o match:"${CURRENT}:${CURRENTGID}" \
>>>>>>> 0dba15be
		${PW} usernext
}

atf_init_test_cases() {
	atf_add_test_case usernext
	atf_add_test_case usernext_assigned_group
}<|MERGE_RESOLUTION|>--- conflicted
+++ resolved
@@ -35,11 +35,7 @@
 		atf_check -s exit:0 ${PW} useradd -n test${CURRENT} -g 0
 		CURRENT=`expr ${CURRENT} + 1`
 	done
-<<<<<<< HEAD
-	atf_check -s exit:0 -o match:"100${LIMIT}:1001" \
-=======
 	atf_check -s exit:0 -o match:"${CURRENT}:${CURRENTGID}" \
->>>>>>> 0dba15be
 		${PW} usernext
 }
 
